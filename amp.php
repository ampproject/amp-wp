<?php
/**
 * Plugin Name: AMP
 * Description: Enable AMP on your WordPress site, the WordPress way.
 * Plugin URI: https://amp-wp.org
 * Author: AMP Project Contributors
 * Author URI: https://github.com/ampproject/amp-wp/graphs/contributors
 * Version: 2.1.0-alpha
 * License: GPLv2 or later
 * Requires at least: 4.9
 * Requires PHP: 5.6
 *
 * @package AMP
 */

define( 'AMP__FILE__', __FILE__ );
define( 'AMP__DIR__', dirname( __FILE__ ) );
define( 'AMP__VERSION', '2.1.0-alpha' );

/**
 * Errors encountered while loading the plugin.
 *
 * This has to be a global for the sake of PHP 5.2.
 *
 * @var WP_Error $_amp_load_errors
 */
global $_amp_load_errors;

$_amp_load_errors = new WP_Error();

if ( version_compare( phpversion(), '5.6', '<' ) ) {
	$_amp_load_errors->add(
		'insufficient_php_version',
		sprintf(
			/* translators: %s: required PHP version */
			__( 'The AMP plugin requires PHP %s. Please contact your host to update your PHP version.', 'amp' ),
			'5.6+'
		)
	);
}

// See composer.json for this list.
$_amp_required_extensions = array(
	// Required by FasterImage.
	'curl'   => array(
		'functions' => array(
			'curl_close',
			'curl_errno',
			'curl_error',
			'curl_exec',
			'curl_getinfo',
			'curl_init',
			'curl_setopt',
		),
	),
	'dom'    => array(
		'classes' => array(
			'DOMAttr',
			'DOMComment',
			'DOMDocument',
			'DOMElement',
			'DOMNode',
			'DOMNodeList',
			'DOMXPath',
		),
	),
	// Required by PHP-CSS-Parser.
	'iconv'  => array(
		'functions' => array( 'iconv' ),
	),
	'libxml' => array(
		'functions' => array( 'libxml_use_internal_errors' ),
	),
	'spl'    => array(
		'functions' => array( 'spl_autoload_register' ),
	),
);
$_amp_missing_extensions = array();
$_amp_missing_classes    = array();
$_amp_missing_functions  = array();
foreach ( $_amp_required_extensions as $_amp_required_extension => $_amp_required_constructs ) {
	if ( ! extension_loaded( $_amp_required_extension ) ) {
		$_amp_missing_extensions[] = "<code>$_amp_required_extension</code>";
	} else {
		foreach ( $_amp_required_constructs as $_amp_construct_type => $_amp_constructs ) {
			switch ( $_amp_construct_type ) {
				case 'functions':
					foreach ( $_amp_constructs as $_amp_construct ) {
						if ( ! function_exists( $_amp_construct ) ) {
							$_amp_missing_functions[] = "<code>$_amp_construct</code>";
						}
					}
					break;
				case 'classes':
					foreach ( $_amp_constructs as $_amp_construct ) {
						if ( ! class_exists( $_amp_construct ) ) {
							$_amp_missing_classes[] = "<code>$_amp_construct</code>";
						}
					}
					break;
			}
		}
		unset( $_amp_construct_type, $_amp_constructs );
	}
}
if ( count( $_amp_missing_extensions ) > 0 ) {
	$_amp_load_errors->add(
		'missing_extension',
		sprintf(
			/* translators: %s is list of missing extensions */
			_n(
				'The following PHP extension is missing: %s. Please contact your host to finish installation.',
				'The following PHP extensions are missing: %s. Please contact your host to finish installation.',
				count( $_amp_missing_extensions ),
				'amp'
			),
			implode( ', ', $_amp_missing_extensions )
		)
	);
}
if ( count( $_amp_missing_classes ) > 0 ) {
	$_amp_load_errors->add(
		'missing_class',
		sprintf(
			/* translators: %s is list of missing extensions */
			_n(
				'The following PHP class is missing: %s. Please contact your host to finish installation.',
				'The following PHP classes are missing: %s. Please contact your host to finish installation.',
				count( $_amp_missing_classes ),
				'amp'
			),
			implode( ', ', $_amp_missing_classes )
		)
	);
}
if ( count( $_amp_missing_functions ) > 0 ) {
	$_amp_load_errors->add(
		'missing_class',
		sprintf(
			/* translators: %s is list of missing extensions */
			_n(
				'The following PHP function is missing: %s. Please contact your host to finish installation.',
				'The following PHP functions are missing: %s. Please contact your host to finish installation.',
				count( $_amp_missing_functions ),
				'amp'
			),
			implode( ', ', $_amp_missing_functions )
		)
	);
}

unset( $_amp_required_extensions, $_amp_missing_extensions, $_amp_required_constructs, $_amp_missing_classes, $_amp_missing_functions, $_amp_required_extension, $_amp_construct_type, $_amp_construct, $_amp_constructs );

// DEV_CODE. This block of code is removed during the build process.
if ( ! file_exists( AMP__DIR__ . '/vendor/autoload.php' ) || ! file_exists( AMP__DIR__ . '/vendor/sabberworm/php-css-parser' ) || ! file_exists( AMP__DIR__ . '/assets/js/amp-block-editor.js' ) ) {
	$_amp_load_errors->add(
		'build_required',
		sprintf(
			/* translators: %s: composer install && npm install && npm run build:prod */
			__( 'You appear to be running the AMP plugin from source. Please do %s to finish installation.', 'amp' ), // phpcs:ignore WordPress.Security.EscapeOutput
			'<code>composer install &amp;&amp; npm install &amp;&amp; npm run build:prod</code>'
		)
	);
}

/**
 * Displays an admin notice about why the plugin is unable to load.
 *
 * @since 1.1.2
 * @internal
 * @global WP_Error $_amp_load_errors
 */
function _amp_show_load_errors_admin_notice() {
	global $_amp_load_errors;
	?>
	<div class="notice notice-error">
		<p>
			<strong><?php esc_html_e( 'AMP plugin unable to initialize.', 'amp' ); ?></strong>
			<ul>
			<?php foreach ( array_keys( $_amp_load_errors->errors ) as $error_code ) : ?>
				<?php foreach ( $_amp_load_errors->get_error_messages( $error_code ) as $message ) : ?>
					<li>
						<?php echo wp_kses_post( $message ); ?>
					</li>
				<?php endforeach; ?>
			<?php endforeach; ?>
			</ul>
		</p>
	</div>
	<?php
}

// Abort if dependencies are not satisfied.
if ( ! empty( $_amp_load_errors->errors ) ) {
	add_action( 'admin_notices', '_amp_show_load_errors_admin_notice' );

	if ( ( defined( 'WP_CLI' ) && WP_CLI ) || 'true' === getenv( 'CI' ) || 'cli' === PHP_SAPI ) {
		$messages = array( __( 'AMP plugin unable to initialize.', 'amp' ) );
		foreach ( array_keys( $_amp_load_errors->errors ) as $error_code ) {
			$messages = array_merge( $messages, $_amp_load_errors->get_error_messages( $error_code ) );
		}
		$message = implode( "\n * ", $messages );
		$message = str_replace( array( '<code>', '</code>' ), '`', $message );
		$message = html_entity_decode( $message, ENT_QUOTES, 'UTF-8' );

		if ( ! class_exists( 'WP_CLI' ) ) {
			echo "$message\n"; // phpcs:disable WordPress.Security.EscapeOutput.OutputNotEscaped

			exit( 1 );
		}

		WP_CLI::warning( $message );
	}

	return;
}

/**
 * Print admin notice if plugin installed with incorrect slug (which impacts WordPress's auto-update system).
 *
 * @since 1.0
 * @internal
 */
function _amp_incorrect_plugin_slug_admin_notice() {
	$actual_slug = basename( AMP__DIR__ );
	?>
	<div class="notice notice-warning">
		<p>
			<?php
			echo wp_kses_post(
				sprintf(
					/* translators: %1$s is the current directory name, and %2$s is the required directory name */
					__( 'You appear to have installed the AMP plugin incorrectly. It is currently installed in the <code>%1$s</code> directory, but it needs to be placed in a directory named <code>%2$s</code>. Please rename the directory. This is important for WordPress plugin auto-updates.', 'amp' ),
					$actual_slug,
					'amp'
				)
			);
			?>
		</p>
	</div>
	<?php
}

if ( 'amp' !== basename( AMP__DIR__ ) ) {
	add_action( 'admin_notices', '_amp_incorrect_plugin_slug_admin_notice' );
}

require_once AMP__DIR__ . '/vendor/autoload.php';

register_activation_hook( __FILE__, 'amp_activate' );

register_deactivation_hook( __FILE__, 'amp_deactivate' );

<<<<<<< HEAD
/**
 * Handle deactivation of plugin.
 *
 * @since 0.2
 */
function amp_deactivate() {
	// We need to manually remove the amp endpoint.
	global $wp_rewrite;
	foreach ( $wp_rewrite->endpoints as $index => $endpoint ) {
		if ( amp_get_slug() === $endpoint[1] ) {
			unset( $wp_rewrite->endpoints[ $index ] );
			break;
		}
	}

	flush_rewrite_rules( false );
}

/*
 * Register AMP scripts regardless of whether AMP is enabled or it is the AMP endpoint
 * for the sake of being able to use AMP components on non-AMP documents ("dirty AMP").
 */
add_action( 'wp_default_scripts', 'amp_register_default_scripts' );

// Ensure async and custom-element/custom-template attributes are present on script tags.
add_filter( 'script_loader_tag', 'amp_filter_script_loader_tag', PHP_INT_MAX, 2 );

// Ensure crossorigin=anonymous is added to font links.
add_filter( 'style_loader_tag', 'amp_filter_font_style_loader_tag_with_crossorigin_anonymous', 10, 4 );

/**
 * Set up AMP.
 *
 * This function must be invoked through the 'after_setup_theme' action to allow
 * the AMP setting to declare the post types support earlier than plugins/theme.
 *
 * @since 0.6
 */
function amp_after_setup_theme() {
	amp_get_slug(); // Ensure AMP_QUERY_VAR is set.

	/**
	 * Filters whether AMP is enabled on the current site.
	 *
	 * Useful if the plugin is network activated and you want to turn it off on select sites.
	 *
	 * @since 0.2
	 */
	if ( false === apply_filters( 'amp_is_enabled', true ) ) {
		return;
	}

	add_action( 'init', 'amp_init', 0 ); // Must be 0 because widgets_init happens at init priority 1.
}
add_action( 'after_setup_theme', 'amp_after_setup_theme', 5 );

/**
 * Init AMP.
 *
 * @since 0.1
 */
function amp_init() {

	/**
	 * Triggers on init when AMP plugin is active.
	 *
	 * @since 0.3
	 */
	do_action( 'amp_init' );

	add_filter( 'allowed_redirect_hosts', array( 'AMP_HTTP', 'filter_allowed_redirect_hosts' ) );
	AMP_HTTP::purge_amp_query_vars();
	AMP_HTTP::send_cors_headers();
	AMP_HTTP::handle_xhr_request();
	AMP_Theme_Support::init();
	AMP_Validation_Manager::init();
	AMP_Service_Worker::init();
	AMP_REST_API::init();
	add_action( 'admin_init', 'AMP_Options_Manager::register_settings' );
	add_action( 'wp_loaded', 'amp_add_options_menu' );
	add_action( 'wp_loaded', 'amp_admin_pointer' );
	add_action( 'wp_loaded', 'amp_post_meta_box' ); // Used in both Website and Stories experiences.

	if ( AMP_Options_Manager::is_website_experience_enabled() ) {
		add_rewrite_endpoint( amp_get_slug(), EP_PERMALINK );
		AMP_Post_Type_Support::add_post_type_support();
		add_action( 'init', array( 'AMP_Post_Type_Support', 'add_post_type_support' ), 1000 ); // After post types have been defined.
		add_action( 'parse_query', 'amp_correct_query_when_is_front_page' );
		add_action( 'admin_bar_menu', 'amp_add_admin_bar_view_link', 100 );
		add_action( 'wp_loaded', 'amp_editor_core_blocks' );
		add_filter( 'request', 'amp_force_query_var_value' );

		// Add actions for reader mode templates.
		add_action( 'wp', 'amp_maybe_add_actions' );

		// Redirect the old url of amp page to the updated url.
		add_filter( 'old_slug_redirect_url', 'amp_redirect_old_slug_to_new_url' );
	}

	if ( AMP_Options_Manager::is_stories_experience_enabled() ) {
		AMP_Story_Post_Type::register();
	}

	// Does its own is_stories_experience_enabled() check.
	add_action( 'wp_loaded', 'amp_story_templates' );

	if ( defined( 'WP_CLI' ) && WP_CLI ) {
		WP_CLI::add_command( 'amp', new AMP_CLI() );
	}

	/*
	 * Broadcast plugin updates.
	 * Note that AMP_Options_Manager::get_option( 'version', '0.0' ) cannot be used because
	 * version was new option added, and in that case default would never be used for a site
	 * upgrading from a version prior to 1.0. So this is why get_option() is currently used.
	 */
	$options     = get_option( AMP_Options_Manager::OPTION_NAME, array() );
	$old_version = isset( $options['version'] ) ? $options['version'] : '0.0';
	if ( AMP__VERSION !== $old_version ) {
		/**
		 * Triggers when after amp_init when the plugin version has updated.
		 *
		 * @param string $old_version Old version.
		 */
		do_action( 'amp_plugin_update', $old_version );
		AMP_Options_Manager::update_option( 'version', AMP__VERSION );
	}
}

/**
 * Make sure the `amp` query var has an explicit value.
 *
 * This avoids issues when filtering the deprecated `query_string` hook.
 *
 * @since 0.3.3
 *
 * @param array $query_vars Query vars.
 * @return array Query vars.
 */
function amp_force_query_var_value( $query_vars ) {
	if ( isset( $query_vars[ amp_get_slug() ] ) && '' === $query_vars[ amp_get_slug() ] ) {
		$query_vars[ amp_get_slug() ] = 1;
	}
	return $query_vars;
}

/**
 * Conditionally add AMP actions or render the transitional mode template(s).
 *
 * If the request is for an AMP page and this is in 'canonical mode,' redirect to the non-AMP page.
 * It won't need this plugin's template system, nor the frontend actions like the 'rel' link.
 *
 * @deprecated This function is not used when 'amp' theme support is added.
 * @global WP_Query $wp_query
 * @since 0.2
 * @return void
 */
function amp_maybe_add_actions() {

	// Short-circuit when theme supports AMP, as everything is handled by AMP_Theme_Support.
	if ( current_theme_supports( AMP_Theme_Support::SLUG ) ) {
		return;
	}

	// The remaining logic here is for transitional mode running in themes that don't support AMP, the template system in AMP<=0.6.
	global $wp_query;
	if ( ! ( is_singular() || $wp_query->is_posts_page ) || is_feed() ) {
		return;
	}

	if ( is_singular( AMP_Story_Post_Type::POST_TYPE_SLUG ) ) {
		return;
	}

	$is_amp_endpoint = is_amp_endpoint();

	/**
	 * Queried post object.
	 *
	 * @var WP_Post $post
	 */
	$post = get_queried_object();
	if ( ! post_supports_amp( $post ) ) {
		if ( $is_amp_endpoint ) {
			/*
			 * Temporary redirect is used for admin users because reader mode and AMP support can be enabled by user at any time,
			 * so they will be able to make AMP available for this URL and see the change without wrestling with the redirect cache.
			 */
			wp_safe_redirect( get_permalink( $post->ID ), current_user_can( 'manage_options' ) ? 302 : 301 );
			exit;
		}
		return;
	}

	if ( $is_amp_endpoint ) {

		// Prevent infinite URL space under /amp/ endpoint.
		global $wp;
		wp_parse_str( $wp->matched_query, $path_args );
		if ( isset( $path_args[ amp_get_slug() ] ) && '' !== $path_args[ amp_get_slug() ] ) {
			wp_safe_redirect( amp_get_permalink( $post->ID ), 301 );
			exit;
		}

		amp_prepare_render();
	} else {
		amp_add_frontend_actions();
	}
}

/**
 * Fix up WP_Query for front page when amp query var is present.
 *
 * Normally the front page would not get served if a query var is present other than preview, page, paged, and cpage.
 *
 * @since 0.6
 * @see WP_Query::parse_query()
 * @link https://github.com/WordPress/wordpress-develop/blob/0baa8ae85c670d338e78e408f8d6e301c6410c86/src/wp-includes/class-wp-query.php#L951-L971
 *
 * @param WP_Query $query Query.
 */
function amp_correct_query_when_is_front_page( WP_Query $query ) {
	$is_front_page_query = (
		$query->is_main_query()
		&&
		$query->is_home()
		&&
		// Is AMP endpoint.
		false !== $query->get( amp_get_slug(), false )
		&&
		// Is query not yet fixed uo up to be front page.
		! $query->is_front_page()
		&&
		// Is showing pages on front.
		'page' === get_option( 'show_on_front' )
		&&
		// Has page on front set.
		get_option( 'page_on_front' )
		&&
		// See line in WP_Query::parse_query() at <https://github.com/WordPress/wordpress-develop/blob/0baa8ae/src/wp-includes/class-wp-query.php#L961>.
		0 === count( array_diff( array_keys( wp_parse_args( $query->query ) ), array( amp_get_slug(), 'preview', 'page', 'paged', 'cpage' ) ) )
	);
	if ( $is_front_page_query ) {
		$query->is_home     = false;
		$query->is_page     = true;
		$query->is_singular = true;
		$query->set( 'page_id', get_option( 'page_on_front' ) );
	}
}

/**
 * Whether this is in 'canonical mode'.
 *
 * Themes can register support for this with `add_theme_support( AMP_Theme_Support::SLUG )`:
 *
 *      add_theme_support( AMP_Theme_Support::SLUG );
 *
 * This will serve templates in AMP-first, allowing you to use AMP components in your theme templates.
 * If you want to make available in transitional mode, where templates are served in AMP or non-AMP documents, do:
 *
 *      add_theme_support( AMP_Theme_Support::SLUG, array(
 *          'paired' => true,
 *      ) );
 *
 * Transitional mode is also implied if you define a template_dir:
 *
 *      add_theme_support( AMP_Theme_Support::SLUG, array(
 *          'template_dir' => 'amp',
 *      ) );
 *
 * If you want to have AMP-specific templates in addition to serving AMP-first, do:
 *
 *      add_theme_support( AMP_Theme_Support::SLUG, array(
 *          'paired'       => false,
 *          'template_dir' => 'amp',
 *      ) );
 *
 * If you want to force AMP to always be served on a given template, you can use the templates_supported arg,
 * for example to always serve the Category template in AMP:
 *
 *      add_theme_support( AMP_Theme_Support::SLUG, array(
 *          'templates_supported' => array(
 *              'is_category' => true,
 *          ),
 *      ) );
 *
 * Or if you want to force AMP to be used on all templates:
 *
 *      add_theme_support( AMP_Theme_Support::SLUG, array(
 *          'templates_supported' => 'all',
 *      ) );
 *
 * @see AMP_Theme_Support::read_theme_support()
 * @return boolean Whether this is in AMP 'canonical' mode, that is whether it is AMP-first and there is not a separate (paired) AMP URL.
 */
function amp_is_canonical() {
	if ( ! current_theme_supports( AMP_Theme_Support::SLUG ) ) {
		return false;
	}

	$args = AMP_Theme_Support::get_theme_support_args();
	if ( isset( $args[ AMP_Theme_Support::PAIRED_FLAG ] ) ) {
		return empty( $args[ AMP_Theme_Support::PAIRED_FLAG ] );
	}

	// If there is a template_dir, then transitional mode is implied.
	return empty( $args['template_dir'] );
}

/**
 * Load classes.
 *
 * @since 0.2
 * @deprecated As of 0.6 since autoloading is now employed.
 */
function amp_load_classes() {
	_deprecated_function( __FUNCTION__, '0.6' );
}

/**
 * Add frontend actions.
 *
 * @since 0.2
 */
function amp_add_frontend_actions() {
	add_action( 'wp_head', 'amp_add_amphtml_link' );
}

/**
 * Add post template actions.
 *
 * @since 0.2
 * @deprecated This function is not used when 'amp' theme support is added.
 */
function amp_add_post_template_actions() {
	require_once AMP__DIR__ . '/includes/amp-post-template-functions.php';
	amp_post_template_init_hooks();
}

/**
 * Add action to do post template rendering at template_redirect action.
 *
 * @since 0.2
 * @since 1.0 The amp_render() function is called at template_redirect action priority 11 instead of priority 10.
 * @deprecated This function is not used when 'amp' theme support is added.
 */
function amp_prepare_render() {
	add_action( 'template_redirect', 'amp_render', 11 );
}

/**
 * Render AMP for queried post.
 *
 * @since 0.1
 * @deprecated This function is not used when 'amp' theme support is added.
 */
function amp_render() {
	// Note that queried object is used instead of the ID so that the_preview for the queried post can apply.
	$post = get_queried_object();
	if ( $post instanceof WP_Post ) {
		amp_render_post( $post );
		exit;
	}
}

/**
 * Render AMP post template.
 *
 * @since 0.5
 * @deprecated This function is not used when 'amp' theme support is added.
 *
 * @param WP_Post|int $post Post.
 * @global WP_Query $wp_query
 */
function amp_render_post( $post ) {
	global $wp_query;

	if ( ! ( $post instanceof WP_Post ) ) {
		$post = get_post( $post );
		if ( ! $post ) {
			return;
		}
	}
	$post_id = $post->ID;

	/*
	 * If amp_render_post is called directly outside of the standard endpoint, is_amp_endpoint() will return false,
	 * which is not ideal for any code that expects to run in an AMP context.
	 * Let's force the value to be true while we render AMP.
	 */
	$was_set = isset( $wp_query->query_vars[ amp_get_slug() ] );
	if ( ! $was_set ) {
		$wp_query->query_vars[ amp_get_slug() ] = true;
	}

	// Prevent New Relic from causing invalid AMP responses due the NREUM script it injects after the meta charset.
	if ( extension_loaded( 'newrelic' ) ) {
		newrelic_disable_autorum();
	}

	/**
	 * Fires before rendering a post in AMP.
	 *
	 * This action is not triggered when 'amp' theme support is present. Instead, you should use 'template_redirect' action and check if `is_amp_endpoint()`.
	 *
	 * @since 0.2
	 *
	 * @param int $post_id Post ID.
	 */
	do_action( 'pre_amp_render_post', $post_id );

	amp_add_post_template_actions();
	$template = new AMP_Post_Template( $post );
	$template->load();

	if ( ! $was_set ) {
		unset( $wp_query->query_vars[ amp_get_slug() ] );
	}
}

/**
 * Bootstraps the AMP customizer.
 *
 * Uses the priority of 12 for the 'after_setup_theme' action.
 * Many themes run `add_theme_support()` on the 'after_setup_theme' hook, at the default priority of 10.
 * And that function's documentation suggests adding it to that action.
 * So this enables themes to `add_theme_support( AMP_Theme_Support::SLUG )`.
 * And `amp_init_customizer()` will be able to recognize theme support by calling `amp_is_canonical()`.
 *
 * @since 0.4
 */
function _amp_bootstrap_customizer() {
	add_action( 'after_setup_theme', 'amp_init_customizer', 12 );
}
add_action( 'plugins_loaded', '_amp_bootstrap_customizer', 9 ); // Should be hooked before priority 10 on 'plugins_loaded' to properly unhook core panels.

/**
 * Redirects the old AMP URL to the new AMP URL.
 *
 * If post slug is updated the amp page with old post slug will be redirected to the updated url.
 *
 * @since 0.5
 * @deprecated This function is irrelevant when 'amp' theme support is added.
 *
 * @param string $link New URL of the post.
 * @return string URL to be redirected.
 */
function amp_redirect_old_slug_to_new_url( $link ) {

	if ( is_amp_endpoint() && ! amp_is_canonical() ) {
		if ( current_theme_supports( AMP_Theme_Support::SLUG ) ) {
			$link = add_query_arg( amp_get_slug(), '', $link );
		} else {
			$link = trailingslashit( trailingslashit( $link ) . amp_get_slug() );
		}
	}

	return $link;
}
=======
add_action( 'plugins_loaded', 'amp_bootstrap_plugin', defined( 'PHP_INT_MIN' ) ? PHP_INT_MIN : ~PHP_INT_MAX ); // phpcs:ignore PHPCompatibility.Constants.NewConstants.php_int_minFound
>>>>>>> 6ceca505
<|MERGE_RESOLUTION|>--- conflicted
+++ resolved
@@ -251,466 +251,4 @@
 
 register_deactivation_hook( __FILE__, 'amp_deactivate' );
 
-<<<<<<< HEAD
-/**
- * Handle deactivation of plugin.
- *
- * @since 0.2
- */
-function amp_deactivate() {
-	// We need to manually remove the amp endpoint.
-	global $wp_rewrite;
-	foreach ( $wp_rewrite->endpoints as $index => $endpoint ) {
-		if ( amp_get_slug() === $endpoint[1] ) {
-			unset( $wp_rewrite->endpoints[ $index ] );
-			break;
-		}
-	}
-
-	flush_rewrite_rules( false );
-}
-
-/*
- * Register AMP scripts regardless of whether AMP is enabled or it is the AMP endpoint
- * for the sake of being able to use AMP components on non-AMP documents ("dirty AMP").
- */
-add_action( 'wp_default_scripts', 'amp_register_default_scripts' );
-
-// Ensure async and custom-element/custom-template attributes are present on script tags.
-add_filter( 'script_loader_tag', 'amp_filter_script_loader_tag', PHP_INT_MAX, 2 );
-
-// Ensure crossorigin=anonymous is added to font links.
-add_filter( 'style_loader_tag', 'amp_filter_font_style_loader_tag_with_crossorigin_anonymous', 10, 4 );
-
-/**
- * Set up AMP.
- *
- * This function must be invoked through the 'after_setup_theme' action to allow
- * the AMP setting to declare the post types support earlier than plugins/theme.
- *
- * @since 0.6
- */
-function amp_after_setup_theme() {
-	amp_get_slug(); // Ensure AMP_QUERY_VAR is set.
-
-	/**
-	 * Filters whether AMP is enabled on the current site.
-	 *
-	 * Useful if the plugin is network activated and you want to turn it off on select sites.
-	 *
-	 * @since 0.2
-	 */
-	if ( false === apply_filters( 'amp_is_enabled', true ) ) {
-		return;
-	}
-
-	add_action( 'init', 'amp_init', 0 ); // Must be 0 because widgets_init happens at init priority 1.
-}
-add_action( 'after_setup_theme', 'amp_after_setup_theme', 5 );
-
-/**
- * Init AMP.
- *
- * @since 0.1
- */
-function amp_init() {
-
-	/**
-	 * Triggers on init when AMP plugin is active.
-	 *
-	 * @since 0.3
-	 */
-	do_action( 'amp_init' );
-
-	add_filter( 'allowed_redirect_hosts', array( 'AMP_HTTP', 'filter_allowed_redirect_hosts' ) );
-	AMP_HTTP::purge_amp_query_vars();
-	AMP_HTTP::send_cors_headers();
-	AMP_HTTP::handle_xhr_request();
-	AMP_Theme_Support::init();
-	AMP_Validation_Manager::init();
-	AMP_Service_Worker::init();
-	AMP_REST_API::init();
-	add_action( 'admin_init', 'AMP_Options_Manager::register_settings' );
-	add_action( 'wp_loaded', 'amp_add_options_menu' );
-	add_action( 'wp_loaded', 'amp_admin_pointer' );
-	add_action( 'wp_loaded', 'amp_post_meta_box' ); // Used in both Website and Stories experiences.
-
-	if ( AMP_Options_Manager::is_website_experience_enabled() ) {
-		add_rewrite_endpoint( amp_get_slug(), EP_PERMALINK );
-		AMP_Post_Type_Support::add_post_type_support();
-		add_action( 'init', array( 'AMP_Post_Type_Support', 'add_post_type_support' ), 1000 ); // After post types have been defined.
-		add_action( 'parse_query', 'amp_correct_query_when_is_front_page' );
-		add_action( 'admin_bar_menu', 'amp_add_admin_bar_view_link', 100 );
-		add_action( 'wp_loaded', 'amp_editor_core_blocks' );
-		add_filter( 'request', 'amp_force_query_var_value' );
-
-		// Add actions for reader mode templates.
-		add_action( 'wp', 'amp_maybe_add_actions' );
-
-		// Redirect the old url of amp page to the updated url.
-		add_filter( 'old_slug_redirect_url', 'amp_redirect_old_slug_to_new_url' );
-	}
-
-	if ( AMP_Options_Manager::is_stories_experience_enabled() ) {
-		AMP_Story_Post_Type::register();
-	}
-
-	// Does its own is_stories_experience_enabled() check.
-	add_action( 'wp_loaded', 'amp_story_templates' );
-
-	if ( defined( 'WP_CLI' ) && WP_CLI ) {
-		WP_CLI::add_command( 'amp', new AMP_CLI() );
-	}
-
-	/*
-	 * Broadcast plugin updates.
-	 * Note that AMP_Options_Manager::get_option( 'version', '0.0' ) cannot be used because
-	 * version was new option added, and in that case default would never be used for a site
-	 * upgrading from a version prior to 1.0. So this is why get_option() is currently used.
-	 */
-	$options     = get_option( AMP_Options_Manager::OPTION_NAME, array() );
-	$old_version = isset( $options['version'] ) ? $options['version'] : '0.0';
-	if ( AMP__VERSION !== $old_version ) {
-		/**
-		 * Triggers when after amp_init when the plugin version has updated.
-		 *
-		 * @param string $old_version Old version.
-		 */
-		do_action( 'amp_plugin_update', $old_version );
-		AMP_Options_Manager::update_option( 'version', AMP__VERSION );
-	}
-}
-
-/**
- * Make sure the `amp` query var has an explicit value.
- *
- * This avoids issues when filtering the deprecated `query_string` hook.
- *
- * @since 0.3.3
- *
- * @param array $query_vars Query vars.
- * @return array Query vars.
- */
-function amp_force_query_var_value( $query_vars ) {
-	if ( isset( $query_vars[ amp_get_slug() ] ) && '' === $query_vars[ amp_get_slug() ] ) {
-		$query_vars[ amp_get_slug() ] = 1;
-	}
-	return $query_vars;
-}
-
-/**
- * Conditionally add AMP actions or render the transitional mode template(s).
- *
- * If the request is for an AMP page and this is in 'canonical mode,' redirect to the non-AMP page.
- * It won't need this plugin's template system, nor the frontend actions like the 'rel' link.
- *
- * @deprecated This function is not used when 'amp' theme support is added.
- * @global WP_Query $wp_query
- * @since 0.2
- * @return void
- */
-function amp_maybe_add_actions() {
-
-	// Short-circuit when theme supports AMP, as everything is handled by AMP_Theme_Support.
-	if ( current_theme_supports( AMP_Theme_Support::SLUG ) ) {
-		return;
-	}
-
-	// The remaining logic here is for transitional mode running in themes that don't support AMP, the template system in AMP<=0.6.
-	global $wp_query;
-	if ( ! ( is_singular() || $wp_query->is_posts_page ) || is_feed() ) {
-		return;
-	}
-
-	if ( is_singular( AMP_Story_Post_Type::POST_TYPE_SLUG ) ) {
-		return;
-	}
-
-	$is_amp_endpoint = is_amp_endpoint();
-
-	/**
-	 * Queried post object.
-	 *
-	 * @var WP_Post $post
-	 */
-	$post = get_queried_object();
-	if ( ! post_supports_amp( $post ) ) {
-		if ( $is_amp_endpoint ) {
-			/*
-			 * Temporary redirect is used for admin users because reader mode and AMP support can be enabled by user at any time,
-			 * so they will be able to make AMP available for this URL and see the change without wrestling with the redirect cache.
-			 */
-			wp_safe_redirect( get_permalink( $post->ID ), current_user_can( 'manage_options' ) ? 302 : 301 );
-			exit;
-		}
-		return;
-	}
-
-	if ( $is_amp_endpoint ) {
-
-		// Prevent infinite URL space under /amp/ endpoint.
-		global $wp;
-		wp_parse_str( $wp->matched_query, $path_args );
-		if ( isset( $path_args[ amp_get_slug() ] ) && '' !== $path_args[ amp_get_slug() ] ) {
-			wp_safe_redirect( amp_get_permalink( $post->ID ), 301 );
-			exit;
-		}
-
-		amp_prepare_render();
-	} else {
-		amp_add_frontend_actions();
-	}
-}
-
-/**
- * Fix up WP_Query for front page when amp query var is present.
- *
- * Normally the front page would not get served if a query var is present other than preview, page, paged, and cpage.
- *
- * @since 0.6
- * @see WP_Query::parse_query()
- * @link https://github.com/WordPress/wordpress-develop/blob/0baa8ae85c670d338e78e408f8d6e301c6410c86/src/wp-includes/class-wp-query.php#L951-L971
- *
- * @param WP_Query $query Query.
- */
-function amp_correct_query_when_is_front_page( WP_Query $query ) {
-	$is_front_page_query = (
-		$query->is_main_query()
-		&&
-		$query->is_home()
-		&&
-		// Is AMP endpoint.
-		false !== $query->get( amp_get_slug(), false )
-		&&
-		// Is query not yet fixed uo up to be front page.
-		! $query->is_front_page()
-		&&
-		// Is showing pages on front.
-		'page' === get_option( 'show_on_front' )
-		&&
-		// Has page on front set.
-		get_option( 'page_on_front' )
-		&&
-		// See line in WP_Query::parse_query() at <https://github.com/WordPress/wordpress-develop/blob/0baa8ae/src/wp-includes/class-wp-query.php#L961>.
-		0 === count( array_diff( array_keys( wp_parse_args( $query->query ) ), array( amp_get_slug(), 'preview', 'page', 'paged', 'cpage' ) ) )
-	);
-	if ( $is_front_page_query ) {
-		$query->is_home     = false;
-		$query->is_page     = true;
-		$query->is_singular = true;
-		$query->set( 'page_id', get_option( 'page_on_front' ) );
-	}
-}
-
-/**
- * Whether this is in 'canonical mode'.
- *
- * Themes can register support for this with `add_theme_support( AMP_Theme_Support::SLUG )`:
- *
- *      add_theme_support( AMP_Theme_Support::SLUG );
- *
- * This will serve templates in AMP-first, allowing you to use AMP components in your theme templates.
- * If you want to make available in transitional mode, where templates are served in AMP or non-AMP documents, do:
- *
- *      add_theme_support( AMP_Theme_Support::SLUG, array(
- *          'paired' => true,
- *      ) );
- *
- * Transitional mode is also implied if you define a template_dir:
- *
- *      add_theme_support( AMP_Theme_Support::SLUG, array(
- *          'template_dir' => 'amp',
- *      ) );
- *
- * If you want to have AMP-specific templates in addition to serving AMP-first, do:
- *
- *      add_theme_support( AMP_Theme_Support::SLUG, array(
- *          'paired'       => false,
- *          'template_dir' => 'amp',
- *      ) );
- *
- * If you want to force AMP to always be served on a given template, you can use the templates_supported arg,
- * for example to always serve the Category template in AMP:
- *
- *      add_theme_support( AMP_Theme_Support::SLUG, array(
- *          'templates_supported' => array(
- *              'is_category' => true,
- *          ),
- *      ) );
- *
- * Or if you want to force AMP to be used on all templates:
- *
- *      add_theme_support( AMP_Theme_Support::SLUG, array(
- *          'templates_supported' => 'all',
- *      ) );
- *
- * @see AMP_Theme_Support::read_theme_support()
- * @return boolean Whether this is in AMP 'canonical' mode, that is whether it is AMP-first and there is not a separate (paired) AMP URL.
- */
-function amp_is_canonical() {
-	if ( ! current_theme_supports( AMP_Theme_Support::SLUG ) ) {
-		return false;
-	}
-
-	$args = AMP_Theme_Support::get_theme_support_args();
-	if ( isset( $args[ AMP_Theme_Support::PAIRED_FLAG ] ) ) {
-		return empty( $args[ AMP_Theme_Support::PAIRED_FLAG ] );
-	}
-
-	// If there is a template_dir, then transitional mode is implied.
-	return empty( $args['template_dir'] );
-}
-
-/**
- * Load classes.
- *
- * @since 0.2
- * @deprecated As of 0.6 since autoloading is now employed.
- */
-function amp_load_classes() {
-	_deprecated_function( __FUNCTION__, '0.6' );
-}
-
-/**
- * Add frontend actions.
- *
- * @since 0.2
- */
-function amp_add_frontend_actions() {
-	add_action( 'wp_head', 'amp_add_amphtml_link' );
-}
-
-/**
- * Add post template actions.
- *
- * @since 0.2
- * @deprecated This function is not used when 'amp' theme support is added.
- */
-function amp_add_post_template_actions() {
-	require_once AMP__DIR__ . '/includes/amp-post-template-functions.php';
-	amp_post_template_init_hooks();
-}
-
-/**
- * Add action to do post template rendering at template_redirect action.
- *
- * @since 0.2
- * @since 1.0 The amp_render() function is called at template_redirect action priority 11 instead of priority 10.
- * @deprecated This function is not used when 'amp' theme support is added.
- */
-function amp_prepare_render() {
-	add_action( 'template_redirect', 'amp_render', 11 );
-}
-
-/**
- * Render AMP for queried post.
- *
- * @since 0.1
- * @deprecated This function is not used when 'amp' theme support is added.
- */
-function amp_render() {
-	// Note that queried object is used instead of the ID so that the_preview for the queried post can apply.
-	$post = get_queried_object();
-	if ( $post instanceof WP_Post ) {
-		amp_render_post( $post );
-		exit;
-	}
-}
-
-/**
- * Render AMP post template.
- *
- * @since 0.5
- * @deprecated This function is not used when 'amp' theme support is added.
- *
- * @param WP_Post|int $post Post.
- * @global WP_Query $wp_query
- */
-function amp_render_post( $post ) {
-	global $wp_query;
-
-	if ( ! ( $post instanceof WP_Post ) ) {
-		$post = get_post( $post );
-		if ( ! $post ) {
-			return;
-		}
-	}
-	$post_id = $post->ID;
-
-	/*
-	 * If amp_render_post is called directly outside of the standard endpoint, is_amp_endpoint() will return false,
-	 * which is not ideal for any code that expects to run in an AMP context.
-	 * Let's force the value to be true while we render AMP.
-	 */
-	$was_set = isset( $wp_query->query_vars[ amp_get_slug() ] );
-	if ( ! $was_set ) {
-		$wp_query->query_vars[ amp_get_slug() ] = true;
-	}
-
-	// Prevent New Relic from causing invalid AMP responses due the NREUM script it injects after the meta charset.
-	if ( extension_loaded( 'newrelic' ) ) {
-		newrelic_disable_autorum();
-	}
-
-	/**
-	 * Fires before rendering a post in AMP.
-	 *
-	 * This action is not triggered when 'amp' theme support is present. Instead, you should use 'template_redirect' action and check if `is_amp_endpoint()`.
-	 *
-	 * @since 0.2
-	 *
-	 * @param int $post_id Post ID.
-	 */
-	do_action( 'pre_amp_render_post', $post_id );
-
-	amp_add_post_template_actions();
-	$template = new AMP_Post_Template( $post );
-	$template->load();
-
-	if ( ! $was_set ) {
-		unset( $wp_query->query_vars[ amp_get_slug() ] );
-	}
-}
-
-/**
- * Bootstraps the AMP customizer.
- *
- * Uses the priority of 12 for the 'after_setup_theme' action.
- * Many themes run `add_theme_support()` on the 'after_setup_theme' hook, at the default priority of 10.
- * And that function's documentation suggests adding it to that action.
- * So this enables themes to `add_theme_support( AMP_Theme_Support::SLUG )`.
- * And `amp_init_customizer()` will be able to recognize theme support by calling `amp_is_canonical()`.
- *
- * @since 0.4
- */
-function _amp_bootstrap_customizer() {
-	add_action( 'after_setup_theme', 'amp_init_customizer', 12 );
-}
-add_action( 'plugins_loaded', '_amp_bootstrap_customizer', 9 ); // Should be hooked before priority 10 on 'plugins_loaded' to properly unhook core panels.
-
-/**
- * Redirects the old AMP URL to the new AMP URL.
- *
- * If post slug is updated the amp page with old post slug will be redirected to the updated url.
- *
- * @since 0.5
- * @deprecated This function is irrelevant when 'amp' theme support is added.
- *
- * @param string $link New URL of the post.
- * @return string URL to be redirected.
- */
-function amp_redirect_old_slug_to_new_url( $link ) {
-
-	if ( is_amp_endpoint() && ! amp_is_canonical() ) {
-		if ( current_theme_supports( AMP_Theme_Support::SLUG ) ) {
-			$link = add_query_arg( amp_get_slug(), '', $link );
-		} else {
-			$link = trailingslashit( trailingslashit( $link ) . amp_get_slug() );
-		}
-	}
-
-	return $link;
-}
-=======
-add_action( 'plugins_loaded', 'amp_bootstrap_plugin', defined( 'PHP_INT_MIN' ) ? PHP_INT_MIN : ~PHP_INT_MAX ); // phpcs:ignore PHPCompatibility.Constants.NewConstants.php_int_minFound
->>>>>>> 6ceca505
+add_action( 'plugins_loaded', 'amp_bootstrap_plugin', defined( 'PHP_INT_MIN' ) ? PHP_INT_MIN : ~PHP_INT_MAX ); // phpcs:ignore PHPCompatibility.Constants.NewConstants.php_int_minFound
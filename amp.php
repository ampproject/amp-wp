--- conflicted
+++ resolved
@@ -166,24 +166,12 @@
  * @since 0.1
  */
 function amp_render() {
-<<<<<<< HEAD
-
-	/**
-	 * Note that queried object is used instead of the ID so that the_preview for the queried post can apply.
-	 *
-	 * @var WP_Post $post
-	 */
-	$post = get_queried_object();
-	amp_render_post( $post );
-	exit;
-=======
 	// Note that queried object is used instead of the ID so that the_preview for the queried post can apply.
 	$post = get_queried_object();
 	if ( $post instanceof WP_Post ) {
 		amp_render_post( $post );
 		exit;
 	}
->>>>>>> cee38760
 }
 
 /**
@@ -201,10 +189,6 @@
 		}
 	}
 	$post_id = $post->ID;
-
-<<<<<<< HEAD
-=======
-	amp_load_classes();
 
 	/**
 	 * Fires before rendering a post in AMP.
@@ -213,7 +197,6 @@
 	 *
 	 * @param int $post_id Post ID.
 	 */
->>>>>>> cee38760
 	do_action( 'pre_amp_render_post', $post_id );
 
 	amp_add_post_template_actions();

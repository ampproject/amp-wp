<?php
/**
 * Plugin Name: AMP
 * Description: Add AMP support to your WordPress site.
 * Plugin URI: https://github.com/automattic/amp-wp
 * Author: Automattic
 * Author URI: https://automattic.com
 * Version: 0.3.3
 * Text Domain: amp
 * Domain Path: /languages/
 * License: GPLv2 or later
 */

define( 'AMP__FILE__', __FILE__ );
define( 'AMP__DIR__', dirname( __FILE__ ) );

require_once( AMP__DIR__ . '/includes/amp-helper-functions.php' );
<<<<<<< HEAD
require_once( AMP__DIR__ . '/options.php' );
=======
require_once( AMP__DIR__ . '/includes/admin/functions.php' );
>>>>>>> 1ea21131

register_activation_hook( __FILE__, 'amp_activate' );
function amp_activate() {
	amp_init();
	flush_rewrite_rules();
}

register_deactivation_hook( __FILE__, 'amp_deactivate' );
function amp_deactivate() {
	flush_rewrite_rules();
}

add_action( 'init', 'amp_init' );
function amp_init() {
	if ( false === apply_filters( 'amp_is_enabled', true ) ) {
		return;
	}

	define( 'AMP_QUERY_VAR', apply_filters( 'amp_query_var', 'amp' ) );

	do_action( 'amp_init' );

	load_plugin_textdomain( 'amp', false, plugin_basename( AMP__DIR__ ) . '/languages' );

	// Add rewrite endpoints if we either don't want canonical AMP, or if the theme doesn't support it
	if( ! get_option( 'amp_canonical') || ! get_theme_support('amp') ) {
		add_rewrite_endpoint( AMP_QUERY_VAR, EP_PERMALINK );
		add_post_type_support( 'post', AMP_QUERY_VAR );
	}

	add_filter( 'request', 'amp_force_query_var_value' );
	add_action( 'wp', 'amp_maybe_add_actions' );

	if ( class_exists( 'Jetpack' ) && ! ( defined( 'IS_WPCOM' ) && IS_WPCOM ) ) {
		require_once( AMP__DIR__ . '/jetpack-helper.php' );
	}
}

// Make sure the `amp` query var has an explicit value.
// Avoids issues when filtering the deprecated `query_string` hook.
function amp_force_query_var_value( $query_vars ) {
	if ( isset( $query_vars[ AMP_QUERY_VAR ] ) && '' === $query_vars[ AMP_QUERY_VAR ] ) {
		$query_vars[ AMP_QUERY_VAR ] = 1;
	}
	return $query_vars;
}

function amp_maybe_add_actions() {
	if ( ! is_singular() || is_feed() ) {
		return;
	}

	$is_amp_endpoint = is_amp_endpoint();

	// Cannot use `get_queried_object` before canonical redirect; see https://core.trac.wordpress.org/ticket/35344
	global $wp_query;
	$post = $wp_query->post;

	$supports = post_supports_amp( $post );

	if ( ! $supports ) {
		if ( $is_amp_endpoint ) {
			wp_safe_redirect( get_permalink( $post->ID ) );
			exit;
		}
		return;
	}

	if ( $is_amp_endpoint ) {
		amp_prepare_render();
	} else if( get_option( 'amp_canonical') && $supports && get_theme_support('amp') ) {
		amp_render_canonical();
	} else {
		amp_add_frontend_actions();
	}
}

function amp_load_classes() {
	require_once( AMP__DIR__ . '/includes/class-amp-post-template.php' ); // this loads everything else
}

function amp_add_frontend_actions() {
	require_once( AMP__DIR__ . '/includes/amp-frontend-actions.php' );
}

function amp_add_post_template_actions() {
	require_once( AMP__DIR__ . '/includes/amp-post-template-actions.php' );
}

function amp_prepare_render() {
	add_action( 'template_redirect', 'amp_render' );
}

function amp_render() {
	amp_load_classes();

	$post_id = get_queried_object_id();
	do_action( 'pre_amp_render_post', $post_id );

	amp_add_post_template_actions();
	$template = new AMP_Post_Template( $post_id );
	$template->load();
	exit;
}

<<<<<<< HEAD
function amp_render_canonical() {
	require_once( AMP__DIR__ . '/includes/amp-canonical-actions.php' );
}

// load high priority filters for canonical AMP
if( get_option( 'amp_canonical') ) {
	require_once( AMP__DIR__ . '/includes/amp-canonical-filters.php' );
}
=======
/**
 * Bootstraps the AMP customizer.
 *
 * If the AMP customizer is enabled, initially drop the core widgets and menus panels. If the current
 * preview page isn't flagged as an AMP template, the core panels will be re-added and the AMP panel
 * hidden.
 *
 * @internal This callback must be hooked before priority 10 on 'plugins_loaded' to properly unhook
 *           the core panels.
 *
 * @since 0.4
 */
function _amp_bootstrap_customizer() {
	/**
	 * Filter whether to enable the AMP template customizer functionality.
	 *
	 * @param bool $enable Whether to enable the AMP customizer. Default true.
	 */
	$amp_customizer_enabled = apply_filters( 'amp_customizer_is_enabled', true );

	if ( true === $amp_customizer_enabled ) {
		amp_init_customizer();
	}
}
add_action( 'plugins_loaded', '_amp_bootstrap_customizer', 9 );
>>>>>>> 1ea21131
<|MERGE_RESOLUTION|>--- conflicted
+++ resolved
@@ -15,11 +15,8 @@
 define( 'AMP__DIR__', dirname( __FILE__ ) );
 
 require_once( AMP__DIR__ . '/includes/amp-helper-functions.php' );
-<<<<<<< HEAD
+require_once( AMP__DIR__ . '/includes/admin/functions.php' );
 require_once( AMP__DIR__ . '/options.php' );
-=======
-require_once( AMP__DIR__ . '/includes/admin/functions.php' );
->>>>>>> 1ea21131
 
 register_activation_hook( __FILE__, 'amp_activate' );
 function amp_activate() {
@@ -125,7 +122,6 @@
 	exit;
 }
 
-<<<<<<< HEAD
 function amp_render_canonical() {
 	require_once( AMP__DIR__ . '/includes/amp-canonical-actions.php' );
 }
@@ -134,7 +130,7 @@
 if( get_option( 'amp_canonical') ) {
 	require_once( AMP__DIR__ . '/includes/amp-canonical-filters.php' );
 }
-=======
+
 /**
  * Bootstraps the AMP customizer.
  *
@@ -159,5 +155,4 @@
 		amp_init_customizer();
 	}
 }
-add_action( 'plugins_loaded', '_amp_bootstrap_customizer', 9 );
->>>>>>> 1ea21131
+add_action( 'plugins_loaded', '_amp_bootstrap_customizer', 9 );
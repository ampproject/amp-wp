<?php
/**
 * Plugin Name: AMP
 * Description: Add AMP support to your WordPress site.
 * Plugin URI: https://github.com/automattic/amp-wp
 * Author: WordPress.com VIP, XWP, Google, and contributors
 * Author URI: https://github.com/Automattic/amp-wp/graphs/contributors
 * Version: 1.0-beta2
 * Text Domain: amp
 * Domain Path: /languages/
 * License: GPLv2 or later
 *
 * @package AMP
 */

/**
 * Print admin notice regarding having an old version of PHP.
 *
 * @since 0.7
 */
function _amp_print_php_version_admin_notice() {
	?>
	<div class="notice notice-error">
		<p><?php esc_html_e( 'The AMP plugin requires PHP 5.3+. Please contact your host to update your PHP version.', 'amp' ); ?></p>
	</div>
	<?php
}
if ( version_compare( phpversion(), '5.3.2', '<' ) ) {
	add_action( 'admin_notices', '_amp_print_php_version_admin_notice' );
	return;
}

/**
 * Print admin notice when composer install has not been performed.
 *
 * @since 1.0
 */
function _amp_print_composer_install_admin_notice() {
	?>
	<div class="notice notice-error">
		<p><?php esc_html_e( 'You appear to be running the AMP plugin from source. Please do `composer install` to finish installation.', 'amp' ); ?></p>
	</div>
	<?php
}
if ( ! file_exists( __DIR__ . '/vendor/autoload.php' ) || ! file_exists( __DIR__ . '/vendor/sabberworm/php-css-parser' ) ) {
	add_action( 'admin_notices', '_amp_print_composer_install_admin_notice' );
	return;
}

define( 'AMP__FILE__', __FILE__ );
define( 'AMP__DIR__', dirname( __FILE__ ) );
define( 'AMP__VERSION', '1.0-beta2' );

require_once AMP__DIR__ . '/includes/class-amp-autoloader.php';
AMP_Autoloader::register();

require_once AMP__DIR__ . '/back-compat/back-compat.php';
require_once AMP__DIR__ . '/includes/amp-helper-functions.php';
require_once AMP__DIR__ . '/includes/admin/functions.php';

register_activation_hook( __FILE__, 'amp_activate' );

/**
 * Handle activation of plugin.
 *
 * @since 0.2
 */
function amp_activate() {
	amp_after_setup_theme();
	if ( ! did_action( 'amp_init' ) ) {
		amp_init();
	}
	flush_rewrite_rules();
}

register_deactivation_hook( __FILE__, 'amp_deactivate' );

/**
 * Handle deactivation of plugin.
 *
 * @since 0.2
 */
function amp_deactivate() {
	// We need to manually remove the amp endpoint.
	global $wp_rewrite;
	foreach ( $wp_rewrite->endpoints as $index => $endpoint ) {
		if ( amp_get_slug() === $endpoint[1] ) {
			unset( $wp_rewrite->endpoints[ $index ] );
			break;
		}
	}

	flush_rewrite_rules();
}

/*
 * Register AMP scripts regardless of whether AMP is enabled or it is the AMP endpoint
 * for the sake of being able to use AMP components on non-AMP documents ("dirty AMP").
 */
add_action( 'wp_default_scripts', 'amp_register_default_scripts' );

// Ensure async and custom-element/custom-template attributes are present on script tags.
add_filter( 'script_loader_tag', 'amp_filter_script_loader_tag', PHP_INT_MAX, 2 );

// Ensure crossorigin=anonymous is added to font links.
add_filter( 'style_loader_tag', 'amp_filter_font_style_loader_tag_with_crossorigin_anonymous', 10, 4 );

/**
 * Set up AMP.
 *
 * This function must be invoked through the 'after_setup_theme' action to allow
 * the AMP setting to declare the post types support earlier than plugins/theme.
 *
 * @since 0.6
 */
function amp_after_setup_theme() {
	amp_get_slug(); // Ensure AMP_QUERY_VAR is set.

	/**
	 * Filters whether AMP is enabled on the current site.
	 *
	 * Useful if the plugin is network activated and you want to turn it off on select sites.
	 *
	 * @since 0.2
	 */
	if ( false === apply_filters( 'amp_is_enabled', true ) ) {
		return;
	}

	add_action( 'init', 'amp_init', 0 ); // Must be 0 because widgets_init happens at init priority 1.
}
add_action( 'after_setup_theme', 'amp_after_setup_theme', 5 );

/**
 * Init AMP.
 *
 * @since 0.1
 */
function amp_init() {

	/**
	 * Triggers on init when AMP plugin is active.
	 *
	 * @since 0.3
	 */
	do_action( 'amp_init' );

	add_rewrite_endpoint( amp_get_slug(), EP_PERMALINK );

	add_filter( 'allowed_redirect_hosts', array( 'AMP_HTTP', 'filter_allowed_redirect_hosts' ) );
	AMP_HTTP::purge_amp_query_vars();
	AMP_HTTP::send_cors_headers();
	AMP_HTTP::handle_xhr_request();
	AMP_Theme_Support::init();
	AMP_Validation_Manager::init();
	AMP_Post_Type_Support::add_post_type_support();
<<<<<<< HEAD
	AMP_Service_Workers::init();
=======

	if ( defined( 'WP_CLI' ) ) {
		WP_CLI::add_command( 'amp', new AMP_CLI() );
	}
>>>>>>> c2a297c3

	add_filter( 'request', 'amp_force_query_var_value' );
	add_action( 'admin_init', 'AMP_Options_Manager::register_settings' );
	add_action( 'wp_loaded', 'amp_editor_core_blocks' );
	add_action( 'wp_loaded', 'amp_post_meta_box' );
	add_action( 'wp_loaded', 'amp_editor_core_blocks' );
	add_action( 'wp_loaded', 'amp_add_options_menu' );
	add_action( 'wp_loaded', 'amp_admin_pointer' );
	add_action( 'parse_query', 'amp_correct_query_when_is_front_page' );

	// Redirect the old url of amp page to the updated url.
	add_filter( 'old_slug_redirect_url', 'amp_redirect_old_slug_to_new_url' );

	if ( class_exists( 'Jetpack' ) && ! ( defined( 'IS_WPCOM' ) && IS_WPCOM ) && version_compare( JETPACK__VERSION, '6.2-alpha', '<' ) ) {
		require_once AMP__DIR__ . '/jetpack-helper.php';
	}

	// Add actions for legacy post templates.
	add_action( 'wp', 'amp_maybe_add_actions' );
}

/**
 * Make sure the `amp` query var has an explicit value.
 *
 * This avoids issues when filtering the deprecated `query_string` hook.
 *
 * @since 0.3.3
 *
 * @param array $query_vars Query vars.
 * @return array Query vars.
 */
function amp_force_query_var_value( $query_vars ) {
	if ( isset( $query_vars[ amp_get_slug() ] ) && '' === $query_vars[ amp_get_slug() ] ) {
		$query_vars[ amp_get_slug() ] = 1;
	}
	return $query_vars;
}

/**
 * Conditionally add AMP actions or render the 'paired mode' template(s).
 *
 * If the request is for an AMP page and this is in 'canonical mode,' redirect to the non-AMP page.
 * It won't need this plugin's template system, nor the frontend actions like the 'rel' link.
 *
 * @deprecated This function is not used when 'amp' theme support is added.
 * @global WP_Query $wp_query
 * @since 0.2
 * @return void
 */
function amp_maybe_add_actions() {

	// Short-circuit when theme supports AMP, as everything is handled by AMP_Theme_Support.
	if ( current_theme_supports( 'amp' ) ) {
		return;
	}

	// The remaining logic here is for paired mode running in themes that don't support AMP, the template system in AMP<=0.6.
	global $wp_query;
	if ( ! ( is_singular() || $wp_query->is_posts_page ) || is_feed() ) {
		return;
	}

	$is_amp_endpoint = is_amp_endpoint();

	/**
	 * Queried post object.
	 *
	 * @var WP_Post $post
	 */
	$post = get_queried_object();
	if ( ! post_supports_amp( $post ) ) {
		if ( $is_amp_endpoint ) {
			wp_safe_redirect( get_permalink( $post->ID ), 302 ); // Temporary redirect because AMP may be supported in future.
			exit;
		}
		return;
	}

	if ( $is_amp_endpoint ) {
		amp_prepare_render();
	} else {
		amp_add_frontend_actions();
	}
}

/**
 * Fix up WP_Query for front page when amp query var is present.
 *
 * Normally the front page would not get served if a query var is present other than preview, page, paged, and cpage.
 *
 * @since 0.6
 * @see WP_Query::parse_query()
 * @link https://github.com/WordPress/wordpress-develop/blob/0baa8ae85c670d338e78e408f8d6e301c6410c86/src/wp-includes/class-wp-query.php#L951-L971
 *
 * @param WP_Query $query Query.
 */
function amp_correct_query_when_is_front_page( WP_Query $query ) {
	$is_front_page_query = (
		$query->is_main_query()
		&&
		$query->is_home()
		&&
		// Is AMP endpoint.
		false !== $query->get( amp_get_slug(), false )
		&&
		// Is query not yet fixed uo up to be front page.
		! $query->is_front_page()
		&&
		// Is showing pages on front.
		'page' === get_option( 'show_on_front' )
		&&
		// Has page on front set.
		get_option( 'page_on_front' )
		&&
		// See line in WP_Query::parse_query() at <https://github.com/WordPress/wordpress-develop/blob/0baa8ae/src/wp-includes/class-wp-query.php#L961>.
		0 === count( array_diff( array_keys( wp_parse_args( $query->query ) ), array( amp_get_slug(), 'preview', 'page', 'paged', 'cpage' ) ) )
	);
	if ( $is_front_page_query ) {
		$query->is_home     = false;
		$query->is_page     = true;
		$query->is_singular = true;
		$query->set( 'page_id', get_option( 'page_on_front' ) );
	}
}

/**
 * Whether this is in 'canonical mode'.
 *
 * Themes can register support for this with `add_theme_support( 'amp' )`:
 *
 *      add_theme_support( 'amp' );
 *
 * This will serve templates in native AMP, allowing you to use AMP components in your theme templates.
 * If you want to make available in paired mode, where templates are served in AMP or non-AMP documents, do:
 *
 *      add_theme_support( 'amp', array(
 *          'paired' => true,
 *      ) );
 *
 * Paired mode is also implied if you define a template_dir:
 *
 *      add_theme_support( 'amp', array(
 *          'template_dir' => 'amp',
 *      ) );
 *
 * If you want to have AMP-specific templates in addition to serving native AMP, do:
 *
 *      add_theme_support( 'amp', array(
 *          'paired'       => false,
 *          'template_dir' => 'amp',
 *      ) );
 *
 * If you want to force AMP to always be served on a given template, you can use the templates_supported arg,
 * for example to always serve the Category template in AMP:
 *
 *      add_theme_support( 'amp', array(
 *          'templates_supported' => array(
 *              'is_category' => true,
 *          ),
 *      ) );
 *
 * Or if you want to force AMP to be used on all templates:
 *
 *      add_theme_support( 'amp', array(
 *          'templates_supported' => 'all',
 *      ) );
 *
 * @see AMP_Theme_Support::read_theme_support()
 * @return boolean Whether this is in AMP 'canonical' mode, that is whether it is native and there is not separate AMP URL current URL.
 */
function amp_is_canonical() {
	if ( ! current_theme_supports( 'amp' ) ) {
		return false;
	}

	$args = AMP_Theme_Support::get_theme_support_args();
	if ( isset( $args['paired'] ) ) {
		return empty( $args['paired'] );
	}

	// If there is a template_dir, then paired mode is implied.
	return empty( $args['template_dir'] );
}

/**
 * Load classes.
 *
 * @since 0.2
 * @deprecated As of 0.6 since autoloading is now employed.
 */
function amp_load_classes() {
	_deprecated_function( __FUNCTION__, '0.6' );
}

/**
 * Add frontend actions.
 *
 * @since 0.2
 */
function amp_add_frontend_actions() {
	add_action( 'wp_head', 'amp_add_amphtml_link' );
}

/**
 * Add post template actions.
 *
 * @since 0.2
 * @deprecated This function is not used when 'amp' theme support is added.
 */
function amp_add_post_template_actions() {
	require_once AMP__DIR__ . '/includes/amp-post-template-actions.php';
	require_once AMP__DIR__ . '/includes/amp-post-template-functions.php';
	amp_post_template_init_hooks();
}

/**
 * Add action to do post template rendering at template_redirect action.
 *
 * @since 0.2
 * @since 1.0 The amp_render() function is called at template_redirect action priority 11 instead of priority 10.
 * @deprecated This function is not used when 'amp' theme support is added.
 */
function amp_prepare_render() {
	add_action( 'template_redirect', 'amp_render', 11 );
}

/**
 * Render AMP for queried post.
 *
 * @since 0.1
 * @deprecated This function is not used when 'amp' theme support is added.
 */
function amp_render() {
	// Note that queried object is used instead of the ID so that the_preview for the queried post can apply.
	$post = get_queried_object();
	if ( $post instanceof WP_Post ) {
		amp_render_post( $post );
		exit;
	}
}

/**
 * Render AMP post template.
 *
 * @since 0.5
 * @deprecated This function is not used when 'amp' theme support is added.
 *
 * @param WP_Post|int $post Post.
 * @global WP_Query $wp_query
 */
function amp_render_post( $post ) {
	global $wp_query;

	if ( ! ( $post instanceof WP_Post ) ) {
		$post = get_post( $post );
		if ( ! $post ) {
			return;
		}
	}
	$post_id = $post->ID;

	/*
	 * If amp_render_post is called directly outside of the standard endpoint, is_amp_endpoint() will return false,
	 * which is not ideal for any code that expects to run in an AMP context.
	 * Let's force the value to be true while we render AMP.
	 */
	$was_set = isset( $wp_query->query_vars[ amp_get_slug() ] );
	if ( ! $was_set ) {
		$wp_query->query_vars[ amp_get_slug() ] = true;
	}

	// Prevent New Relic from causing invalid AMP responses due the NREUM script it injects after the meta charset.
	if ( extension_loaded( 'newrelic' ) ) {
		newrelic_disable_autorum();
	}

	/**
	 * Fires before rendering a post in AMP.
	 *
	 * This action is not triggered when 'amp' theme support is present. Instead, you should use 'template_redirect' action and check if `is_amp_endpoint()`.
	 *
	 * @since 0.2
	 *
	 * @param int $post_id Post ID.
	 */
	do_action( 'pre_amp_render_post', $post_id );

	amp_add_post_template_actions();
	$template = new AMP_Post_Template( $post );
	$template->load();

	if ( ! $was_set ) {
		unset( $wp_query->query_vars[ amp_get_slug() ] );
	}
}

/**
 * Bootstraps the AMP customizer.
 *
 * Uses the priority of 12 for the 'after_setup_theme' action.
 * Many themes run `add_theme_support()` on the 'after_setup_theme' hook, at the default priority of 10.
 * And that function's documentation suggests adding it to that action.
 * So this enables themes to `add_theme_support( 'amp' )`.
 * And `amp_init_customizer()` will be able to recognize theme support by calling `amp_is_canonical()`.
 *
 * @since 0.4
 */
function _amp_bootstrap_customizer() {
	add_action( 'after_setup_theme', 'amp_init_customizer', 12 );
}
add_action( 'plugins_loaded', '_amp_bootstrap_customizer', 9 ); // Should be hooked before priority 10 on 'plugins_loaded' to properly unhook core panels.

/**
 * Redirects the old AMP URL to the new AMP URL.
 *
 * If post slug is updated the amp page with old post slug will be redirected to the updated url.
 *
 * @since 0.5
 * @deprecated This function is irrelevant when 'amp' theme support is added.
 *
 * @param string $link New URL of the post.
 * @return string URL to be redirected.
 */
function amp_redirect_old_slug_to_new_url( $link ) {

	if ( is_amp_endpoint() && ! amp_is_canonical() ) {
		if ( current_theme_supports( 'amp' ) ) {
			$link = add_query_arg( amp_get_slug(), '', $link );
		} else {
			$link = trailingslashit( trailingslashit( $link ) . amp_get_slug() );
		}
	}

	return $link;
}<|MERGE_RESOLUTION|>--- conflicted
+++ resolved
@@ -154,14 +154,11 @@
 	AMP_Theme_Support::init();
 	AMP_Validation_Manager::init();
 	AMP_Post_Type_Support::add_post_type_support();
-<<<<<<< HEAD
 	AMP_Service_Workers::init();
-=======
 
 	if ( defined( 'WP_CLI' ) ) {
 		WP_CLI::add_command( 'amp', new AMP_CLI() );
 	}
->>>>>>> c2a297c3
 
 	add_filter( 'request', 'amp_force_query_var_value' );
 	add_action( 'admin_init', 'AMP_Options_Manager::register_settings' );

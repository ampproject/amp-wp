--- conflicted
+++ resolved
@@ -80,18 +80,11 @@
 				command: [
 					'if [ ! -e build ]; then echo "Run grunt build first."; exit 1; fi',
 					'cd build',
-<<<<<<< HEAD
-					'composer install --no-dev -o',
-					'composer remove cweagans/composer-patches --update-no-dev -o',
-					'rm -rf ' + productionInstallExcludedFilePatterns.join(' '),
-				].join(' && '),
-=======
 					// Use authoritative class maps in production by appending -oa to the composer install command.
 					`composer install --no-dev -o${ 'development' === process.env.NODE_ENV ? '' : 'a' }`,
 					`composer remove cweagans/composer-patches --update-no-dev -o${ 'development' === process.env.NODE_ENV ? '' : 'a' }`,
 					'rm -rf ' + productionInstallExcludedFilePatterns.join( ' ' ),
 				].join( ' && ' ),
->>>>>>> bf74d0d3
 			},
 			create_build_zip: {
 				command:

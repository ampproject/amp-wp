/**
 * External dependencies
 */
const fs = require('fs');
const path = require('path');
const CopyWebpackPlugin = require('copy-webpack-plugin');
const CssMinimizerPlugin = require('css-minimizer-webpack-plugin');
const RemoveEmptyScriptsPlugin = require('webpack-remove-empty-scripts');
const RtlCssPlugin = require('rtlcss-webpack-plugin');
const WebpackBar = require('webpackbar');

/**
 * WordPress dependencies
 */
const defaultConfig = require('@wordpress/scripts/config/webpack.config');
const DependencyExtractionWebpackPlugin = require('@wordpress/dependency-extraction-webpack-plugin');
const {
	defaultRequestToExternal,
	defaultRequestToHandle,
	camelCaseDash,
} = require('@wordpress/dependency-extraction-webpack-plugin/lib/util');

const sharedConfig = {
	...defaultConfig,
	output: {
		path: path.resolve(process.cwd(), 'assets', 'js'),
		filename: '[name].js',
		chunkFilename: '[name].js',
	},
<<<<<<< HEAD
	// TODO: Remove the `module` override once @wordpress/scripts upgrades to PostCSS 8.
	module: {
		...defaultConfig.module,
		rules: defaultConfig.module.rules.map((rule) => {
			const postCssLoader =
				Array.isArray(rule.use) &&
				rule.use.find(
					(loader) =>
						loader.loader &&
						loader.loader.includes('postcss-loader')
				);

			if (postCssLoader) {
				postCssLoader.loader = 'postcss-loader';
			}

			return rule;
		}),
	},
=======
>>>>>>> 20dbf88f
	plugins: [
		...defaultConfig.plugins
			.map((plugin) => {
				if (plugin.constructor.name === 'MiniCssExtractPlugin') {
					plugin.options.filename = '../css/[name].css';
				}
				return plugin;
			})
			.filter(
				(plugin) => plugin.constructor.name !== 'CleanWebpackPlugin'
			),
		new RtlCssPlugin({
			filename: '../css/[name]-rtl.css',
		}),
		new RemoveEmptyScriptsPlugin(),
	],
	optimization: {
		...defaultConfig.optimization,
		splitChunks: {
			...defaultConfig.optimization.splitChunks,
			cacheGroups: {
				...defaultConfig.optimization.splitChunks.cacheGroups,
				// Disable `style` cache group from default config.
				style: false,
			},
		},
		minimizer: defaultConfig.optimization.minimizer.concat([
			new CssMinimizerPlugin(),
		]),
	},
};

const ampValidation = {
	...sharedConfig,
	entry: {
		'amp-validated-url-post-edit-screen':
			'./assets/src/amp-validation/amp-validated-url-post-edit-screen.js',
		'amp-validation-detail-toggle':
			'./assets/src/amp-validation/amp-validation-detail-toggle.js',
		'amp-validation-single-error-url-details':
			'./assets/src/amp-validation/amp-validation-single-error-url-details.js',
		'amp-validation-counts': './assets/src/amp-validation/counts/index.js',
	},
	plugins: [
		...sharedConfig.plugins,
		new WebpackBar({
			name: 'AMP Validation',
			color: '#1c5fec',
		}),
	],
};

const blockEditor = {
	...sharedConfig,
	externals: {
		// Make localized data importable.
		'amp-block-editor-data': 'ampBlockEditor',
		'amp-block-validation': 'ampBlockValidation',
	},
	entry: {
		'amp-block-editor': './assets/src/block-editor/index.js',
		'amp-block-validation': './assets/src/block-validation/index.js',
	},
	plugins: [
		...sharedConfig.plugins,
		new WebpackBar({
			name: 'Block Editor',
			color: '#1773a8',
		}),
	],
};

const classicEditor = {
	...sharedConfig,
	entry: {
		'amp-post-meta-box': './assets/src/classic-editor/amp-post-meta-box.js',
	},
	plugins: [
		...sharedConfig.plugins,
		new WebpackBar({
			name: 'Classic Editor',
			color: '#dc3232',
		}),
	],
};

const admin = {
	...sharedConfig,
	externals: {
		'amp-themes': 'ampThemes',
		'amp-plugins': 'ampPlugins',
		'amp-site-scan-notice': 'ampSiteScanNotice',
	},
	entry: {
		'amp-validation-tooltips':
			'./assets/src/admin/amp-validation-tooltips.js',
		'amp-paired-browsing-app': './assets/src/admin/paired-browsing/app.js',
		'amp-paired-browsing-client':
			'./assets/src/admin/paired-browsing/client.js',
		'amp-theme-install': './assets/src/admin/amp-theme-install.js',
		'amp-plugin-install': './assets/src/admin/amp-plugin-install.js',
		'amp-site-scan-notice': './assets/src/admin/site-scan-notice/index.js',
	},
	plugins: [
		...sharedConfig.plugins,
		new WebpackBar({
			name: 'Admin',
			color: '#67b255',
		}),
	],
};

const customizer = {
	...sharedConfig,
	entry: {
		'amp-customize-controls':
			'./assets/src/customizer/amp-customize-controls.js',
		'amp-customize-controls-legacy':
			'./assets/src/customizer/amp-customize-controls-legacy.js',
		'amp-customize-preview-legacy':
			'./assets/src/customizer/amp-customize-preview-legacy.js',
		'amp-customizer-design-preview-legacy':
			'./assets/src/customizer/amp-customizer-design-preview-legacy.js',
	},
	plugins: [
		...sharedConfig.plugins,
		new WebpackBar({
			name: 'Customizer',
			color: '#f27136',
		}),
	],
};

const WORDPRESS_NAMESPACE = '@wordpress/';
const gutenbergPackages = [
	'@wordpress/polyfill',
	'@wordpress/dom-ready',
	'@wordpress/i18n',
	'@wordpress/hooks',
	'@wordpress/html-entities',
	'@wordpress/url',
]
	.map((packageName) => {
		if (0 !== packageName.indexOf(WORDPRESS_NAMESPACE)) {
			return null;
		}

		const camelCaseName =
			'@wordpress/i18n' === packageName
				? 'i18n'
				: camelCaseDash(packageName.replace(WORDPRESS_NAMESPACE, ''));

		const handle = packageName.replace(WORDPRESS_NAMESPACE, 'wp-');

		return {
			camelCaseName,
			entryPath:
				'polyfill' === camelCaseName
					? require.resolve(
							'@wordpress/babel-preset-default/build/polyfill'
					  )
					: packageName,
			handle,
			packageName,
		};
	})
	.filter((packageData) => packageData);

const wpPolyfills = {
	...sharedConfig,
	externals: {},
	entry: gutenbergPackages.reduce(
		(memo, { camelCaseName, entryPath }) => ({
			...memo,
			[camelCaseName]: entryPath,
		}),
		{}
	),
	output: {
		devtoolNamespace: 'wp',
		filename: (pathData) =>
			`${
				gutenbergPackages.find(
					(gutenbergPackage) =>
						pathData.chunk.name === gutenbergPackage.camelCaseName
				).handle
			}.js`,
		path: path.resolve(__dirname, 'assets/js'),
		library: ['wp', '[name]'],
	},
	plugins: [
		new DependencyExtractionWebpackPlugin({
			useDefaults: false,
			requestToHandle: (request) => {
				if (
					gutenbergPackages.find(
						({ packageName }) => packageName === request
					)
				) {
					return undefined;
				}

				return defaultRequestToHandle(request);
			},
			requestToExternal: (request) => {
				if (
					gutenbergPackages.find(
						({ packageName }) => packageName === request
					)
				) {
					return undefined;
				}

				return defaultRequestToExternal(request);
			},
		}),
		new CopyWebpackPlugin({
			patterns: [
				{
					from: 'node_modules/lodash/lodash.js',
					to: './vendor/lodash.js',
				},
			],
		}),
		new WebpackBar({
			name: 'WordPress Polyfills',
			color: '#21a0d0',
		}),
	],
};

const onboardingWizard = {
	...sharedConfig,
	entry: {
		'amp-onboarding-wizard': './assets/src/onboarding-wizard',
	},
	externals: {
		'amp-settings': 'ampSettings',
	},
	plugins: [
		...sharedConfig.plugins.filter(
			(plugin) =>
				plugin.constructor.name !== 'DependencyExtractionWebpackPlugin'
		),
		new DependencyExtractionWebpackPlugin({
			useDefaults: false,
			// Most dependencies will be bundled for the AMP onboarding wizard for compatibility across WP versions.
			requestToHandle: (handle) => {
				switch (handle) {
					case 'lodash':
					case '@wordpress/api-fetch':
					case '@wordpress/dom-ready':
					case '@wordpress/html-entities':
					case '@wordpress/url':
					case '@wordpress/i18n':
						return defaultRequestToHandle(handle);

					default:
						return undefined;
				}
			},
			requestToExternal: (external) => {
				switch (external) {
					case 'lodash':
					case '@wordpress/api-fetch':
					case '@wordpress/dom-ready':
					case '@wordpress/html-entities':
					case '@wordpress/url':
					case '@wordpress/i18n':
						return defaultRequestToExternal(external);

					default:
						return undefined;
				}
			},
		}),
		new WebpackBar({
			name: 'Onboarding wizard',
			color: '#1773a8',
		}),
	],
};

const settingsPage = {
	...sharedConfig,
	entry: {
		'wp-api-fetch': './assets/src/polyfills/api-fetch.js',
		'amp-settings': './assets/src/settings-page',
	},
	externals: {
		'amp-settings': 'ampSettings',
	},
	resolve: {
		alias: {
			'@wordpress/api-fetch__non-shim': require.resolve(
				'@wordpress/api-fetch'
			),
		},
	},
	plugins: [
		...sharedConfig.plugins.filter(
			(plugin) =>
				plugin.constructor.name !== 'DependencyExtractionWebpackPlugin'
		),
		new DependencyExtractionWebpackPlugin({
			useDefaults: false,
			// Most dependencies will be bundled for the AMP setup screen for compatibility across WP versions.
			requestToHandle: (handle) => {
				switch (handle) {
					case 'lodash':
					case '@wordpress/api-fetch':
					case '@wordpress/i18n':
						return defaultRequestToHandle(handle);

					default:
						return undefined;
				}
			},
			requestToExternal: (external) => {
				switch (external) {
					case 'lodash':
					case '@wordpress/api-fetch':
					case '@wordpress/i18n':
						return defaultRequestToExternal(external);

					default:
						return undefined;
				}
			},
		}),
		new WebpackBar({
			name: 'Settings page',
			color: '#67b255',
		}),
	],
};

const supportPage = {
	...sharedConfig,
	entry: {
		'wp-api-fetch': './assets/src/polyfills/api-fetch.js',
		'amp-support': './assets/src/support-page',
	},
	externals: {
		'amp-support': 'ampSupport',
	},
	resolve: {
		alias: {
			'@wordpress/api-fetch__non-shim': require.resolve(
				'@wordpress/api-fetch'
			),
		},
	},
	plugins: [
		...sharedConfig.plugins.filter(
			(plugin) =>
				plugin.constructor.name !== 'DependencyExtractionWebpackPlugin'
		),
		new DependencyExtractionWebpackPlugin({
			useDefaults: false,
			// Most dependencies will be bundled for the AMP setup screen for compatibility across WP versions.
			requestToHandle: (handle) => {
				switch (handle) {
					case 'lodash':
					case '@wordpress/api-fetch':
						return defaultRequestToHandle(handle);

					default:
						return undefined;
				}
			},
			requestToExternal: (external) => {
				switch (external) {
					case 'lodash':
					case '@wordpress/api-fetch':
						return defaultRequestToExternal(external);

					default:
						return undefined;
				}
			},
		}),
		new WebpackBar({
			name: 'Support Page',
			color: '#67b255',
		}),
	],
};

const styles = {
	...sharedConfig,
	entry: () => {
		const entries = {
			// The `wp-components.css` is not available in WordPress 4.9 but we need it on the AMP Settings screen and
			// in the Onboarding Wizard. It needs to be manually added to the build.
			'wp-components':
				'./node_modules/@wordpress/components/build-style/style.css',
		};

		const dir = './assets/css/src';
		fs.readdirSync(dir).forEach((fileName) => {
			const fullPath = `${dir}/${fileName}`;
			if (!fs.lstatSync(fullPath).isDirectory()) {
				entries[fileName.replace(/\.[^/.]+$/, '')] = fullPath;
			}
		});

		return entries;
	},
	module: {
		...sharedConfig.module,
		rules: sharedConfig.module.rules.map((rule) => {
			const cssLoader =
				Array.isArray(rule.use) &&
				rule.use.find(
					(loader) =>
						loader.loader && loader.loader.includes('/css-loader')
				);

			/**
			 * Prevent "Module not found: Error: Can't resolve ..."
			 * being thrown for `url()` CSS rules.
			 */
			if (cssLoader) {
				cssLoader.options = {
					...cssLoader.options,
					url: false,
				};
			}

			return rule;
		}),
	},
	plugins: [
		...sharedConfig.plugins.filter(
			(plugin) =>
				plugin.constructor.name !== 'DependencyExtractionWebpackPlugin'
		),
		new WebpackBar({
			name: 'Styles',
			color: '#b763ff',
		}),
	],
};

const mobileRedirection = {
	...sharedConfig,
	entry: {
		'mobile-redirection': './assets/src/mobile-redirection.js',
	},
	plugins: [
		...sharedConfig.plugins,
		new WebpackBar({
			name: 'Mobile Redirection',
			color: '#f27136',
		}),
	],
};

module.exports = [
	ampValidation,
	blockEditor,
	classicEditor,
	admin,
	customizer,
	wpPolyfills,
	onboardingWizard,
	settingsPage,
	supportPage,
	styles,
	mobileRedirection,
];<|MERGE_RESOLUTION|>--- conflicted
+++ resolved
@@ -27,28 +27,6 @@
 		filename: '[name].js',
 		chunkFilename: '[name].js',
 	},
-<<<<<<< HEAD
-	// TODO: Remove the `module` override once @wordpress/scripts upgrades to PostCSS 8.
-	module: {
-		...defaultConfig.module,
-		rules: defaultConfig.module.rules.map((rule) => {
-			const postCssLoader =
-				Array.isArray(rule.use) &&
-				rule.use.find(
-					(loader) =>
-						loader.loader &&
-						loader.loader.includes('postcss-loader')
-				);
-
-			if (postCssLoader) {
-				postCssLoader.loader = 'postcss-loader';
-			}
-
-			return rule;
-		}),
-	},
-=======
->>>>>>> 20dbf88f
 	plugins: [
 		...defaultConfig.plugins
 			.map((plugin) => {

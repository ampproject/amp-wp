--- conflicted
+++ resolved
@@ -1,17 +1,9 @@
 === AMP ===
-<<<<<<< HEAD
-Contributors: google, xwp, automattic, westonruter, swissspidy, miinasikk, ryankienstra, albertomedina, tweetythierry
-Tags: amp, mobile, optimization, accelerated mobile pages, framework, components, blocks, performance, ux, seo, official
-Requires at least: 4.9
-Tested up to: 5.3.2
-Stable tag: 1.4.4
-=======
 Contributors: google, xwp, automattic, westonruter, albertomedina, schlessera, swissspidy, pierlo, ryankienstra
 Tags: amp, mobile, optimization, accelerated mobile pages, framework, components, blocks, performance, ux, seo, official
 Requires at least: 4.9
 Tested up to: 5.4
 Stable tag: 1.5.0
->>>>>>> 03ebd5d0
 License: GPLv2 or later
 License URI: http://www.gnu.org/licenses/gpl-2.0.html
 Requires PHP: 5.6
@@ -29,11 +21,7 @@
 - **Compatibility Tool**: when automatic conversion of markup to AMP is not possible, debug AMP validation errors with detailed information including the invalid markup and the specific components responsible on site (e.g theme, plugin, embed); validation errors are shown contextually with their respective blocks in the editor.
 - **CSS Tree Shaking**: automatically remove the majority of unused CSS to bring the total under AMP's 75KB limit; when the total after tree shaking is still over this limit, prioritization is used so that the all-important theme stylesheet important is retained, leaving less important ones to be excluded (e.g. print styles).
 
-<<<<<<< HEAD
-Please note that the [Stories](https://amp.dev/about/stories) experience is being removed from the AMP plugin in favor of the feature being released as a standalone plugin. It will be available soon!
-=======
 Please note that the [Stories](https://amp.dev/about/stories) experience has been removed from the AMP plugin in favor of the feature being released as a standalone plugin. It will be available soon!
->>>>>>> 03ebd5d0
 
 The plugin can be configured to follow one of three different template modes: Standard, Transitional, and Reader. In Standard mode you use AMP as the framework for your site, and there need not be any separate AMP and non-AMP versions. When configured to operate in Reader and Transitional modes, a given page will have a canonical URL as well as a corresponding (paired) AMP URL. The AMP plugin is not serving as a mobile theme; it does not redirect mobile devices to the AMP version. Instead, the AMP version is served to mobile visitors when they find the content on platforms such as Twitter, Pinterest, Google Search, and others. Reader mode only supports serving AMP for singular posts, pages, and other post types, whereas Standard and Transitional mode support serving the entire site as AMP.
 
@@ -59,11 +47,7 @@
 
 1. In the website experience, theme support enables you to reuse the active theme's templates and stylesheets; all WordPress features (menus, widgets, comments) are available in AMP.
 2. All core themes are supported, and many themes can be served as AMP with minimal changes, Otherwise, behavior is often as if JavaScript is turned off in the browser since scripts are removed.
-<<<<<<< HEAD
-3. Reader mode templates are still available, but they are differ from the active theme.
-=======
 3. Reader mode templates are still available, but they differ from the active theme.
->>>>>>> 03ebd5d0
 4. Switch from Reader mode to Transitional or Standard mode in AMP settings screen.
 5. Standard mode: Using AMP as the framework for your site, not having to maintain an AMP and non-AMP version. Mobile and desktop users get same experience.
 6. Transitional mode: A path to making your site fully AMP-compatible, with tools to assist with debugging validation issues along the way.

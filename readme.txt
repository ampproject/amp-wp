--- conflicted
+++ resolved
@@ -52,11 +52,11 @@
 
 == Changelog ==
 
-<<<<<<< HEAD
-= 1.1 (unreleased) =
-=======
+= 1.1 (Unreleased) =
+
+...
+
 = 1.0.2 (Unreleased) =
->>>>>>> d04af55d
 
 ...
 

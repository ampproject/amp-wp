--- conflicted
+++ resolved
@@ -2,13 +2,8 @@
 Contributors: google, xwp, automattic, westonruter, swissspidy, miinasikk, ryankienstra, albertomedina, tweetythierry
 Tags: amp, stories, mobile, optimization, accelerated mobile pages, framework, components, blocks, performance, ux, seo, official
 Requires at least: 4.9
-<<<<<<< HEAD
-Tested up to: 5.2
-Stable tag: 1.3.0
-=======
 Tested up to: 5.3
 Stable tag: 1.4.0
->>>>>>> fe87b5c1
 License: GPLv2 or later
 License URI: http://www.gnu.org/licenses/gpl-2.0.html
 Requires PHP: 5.4

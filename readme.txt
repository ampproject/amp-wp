--- conflicted
+++ resolved
@@ -12,16 +12,15 @@
 
 == Description ==
 
-<<<<<<< HEAD
 AMP is an open-source library of highly optimized web components, a runtime system, and a validation framework; together, these elements provide a well-lit path to progressive web development: the development of [beautiful and highly optimized web experiences](https://www.ampproject.org/learn/showcases/) leveraging the capabilities of the modern web. The official AMP plugin for WordPress enables AMP content creation seamlessly integrated with the standard content creation workflows in WordPress; and this is true both classic editing, or the new block-based editor (Gutenberg).
 
-Some of the most salient features and capabilities provided by the plugin are:
-
-- **Compatibility Tool**: to assist the development of AMP experiences by enabling AMP debugging based on exposing extensive and detailed information about validation errors that may exist, the markup/scripts causing them, and the specific components on site (e.g theme, plugin, core) bearing the responsibility of that page content.
-- **CSS Tree Shaking**: to assist in the process of putting the CSS-house in order in cases where  existing CSS rule exceed the maximum limited permitted on single AMP pages.
-- **Core Theme Support**: enabling full AMP validity for four default themes (i.e.  2015, 2016, 2017, 2019).
-- **Gutenberg Support**: enabling AMP content creation fully integrated with Gutenberg, the new and powerful editing experience in WordPress.
-- **AMP-first Experiences support**: enabling full-site AMP experiences without sacrificing by one-bit the flexibility of the platform, or the fidelity of content.
+Features and capabilities provided by the plugin include:
+
+- **Compatibility Tool**: to assist the development of AMP experiences by enabling AMP debugging with detailed information about validation errors that may exist, the markup/scripts causing them, and the specific components on site (e.g theme, plugin, core) responsible for that page content.
+- **CSS Tree Shaking**: to assist in dealing with cases where the defined CSS rules on a site exceed the CSS size limit allowed on single AMP pages.
+- **Core Theme Support**: enabling full AMP validity for four default themes (i.e. Twenty Fifteen, Twenty Sixteen, Twenty Seventeen, Twenty Nineteen).
+- **Gutenberg Support**: enabling AMP content creation fully integrated with Gutenberg.
+- **AMP-first Experiences support**: enabling full-site AMP experiences without sacrificing the flexibility of the platform, or the fidelity of content.
 - **Many Optimizations**: A myriad of code, performance, and developer experience improvements: from customization flexibility, to better UI flows, internationalization, accessibility, etc.
 
 With the official AMP plugin for WordPress, the WordPress ecosystem is provided with the capabilities and tools it needs to build world-class AMP experiences without deviating from its standard, flexible,and well-known content creation workflow.
@@ -34,34 +33,10 @@
 
 == Getting Started ==
 
-To learn more about the plugin, how to install it, and start leveraging its capabilities to power your AMP content creation workflow check [the official AMP pluging product site](htts://amp-wp.org).
+To learn more about the plugin and start leveraging its capabilities to power your AMP content creation workflow check [the official AMP pluging product site](htts://amp-wp.org).
 
 And if you are a developer and you would like to follow along with or [contribute](https://github.com/Automattic/amp-wp/blob/develop/contributing.md) to the development of this plugin [on GitHub](https://github.com/Automattic/amp-wp).
-=======
-AMP is an open-source web components library packed with highly optimized web components, a runtime system and a validation framework; together, these elements provide a well-lit path to progressive web development: the development of [beautiful and highly optimized web experiences](https://www.ampproject.org/learn/showcases/) leveraging the capabilities of the modern web. The official AMP plugin for WordPress enabling AMP content creation in WordPress seamlessly integrated with the standard content creation workflows in WordPress; and this is true both classic editing, or Gutenberg-based editing.
-
-Some of the most salient features and capabilities provided bythe plugin are:
-
-- **Compatibility tool**: to assist the development of AMP experiences by enabling AMP debugging based on exposing extensive and detailed information about validation errors that may exist, the markup/scripts causing them, and the specific components on site (e.g theme, plugin, core) bearing the responsibility of that page content.
-- **CSS Tree Shaking**: to assist in the process of putting the CSS-house in order in cases where  existing CSS rule exceed the maximum limited permitted on single AMP pages.
-- **Core theme’s support**: enabling full AMP validity for four default themes (i.e.  2015, 2016, 2017, 2019).
-- **Gutenberg support**: enabling AMP content creation fully integrated with Gutenberg, the new and powerful editing experience in WordPress.
-- **AMP-first experiences support**: enabling full-site AMP experiences without sacrificing by one-bit the flexibility of the platform, or the fidelity of content.
-- **Many Optimizations**: A myriad of code, performance, and developer experience improvements: from customization flexibility, to better UI flows, internationalization, accessibility, etc. Check the full list in the release post.
-
-With the official AMP plugin for WordPress, the WordPress ecosystem is provided with the capabilities and tools it needs to build world-class AMP experiences without deviating from its standard, flexible,and well-known content creation workflow.
-
-== Getting Started ==
-
-To learn more about the plugin, how to install it, and start leveraging its capabilities to power your AMP content creation workflow check [the official AMP pluging product site](htts://amp-wp.org).
-
-In a nutshell, follow these steps to get started quickly:
-1. Upload the folder to the `/wp-content/plugins/` directory
-1. Activate the plugin through the 'Plugins' menu in WordPress
-1. You may need to refresh your permalinks by going to `Settings > Permalinks` and tapping the `Save` button.
->>>>>>> 8402feda
-
-And if you are a developer and you would like to follow along with or [contribute](https://github.com/Automattic/amp-wp/blob/develop/contributing.md) to the development of this plugin [on GitHub](https://github.com/Automattic/amp-wp).
+
 == Screenshots ==
 
 1. Post rendered in AMP template.

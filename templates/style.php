--- conflicted
+++ resolved
@@ -131,13 +131,8 @@
 
 
 /* Titlebar */
-<<<<<<< HEAD
-nav.title-bar {
+nav.amp-wp-title-bar {
 	background: <?php echo get_theme_mod( 'amp_navbar_background' ); ?>;
-=======
-nav.amp-wp-title-bar {
-	background: #0a89c0;
->>>>>>> 98d78e18
 	padding: 0 16px;
 }
 
@@ -146,13 +141,8 @@
 	color: <?php echo get_theme_mod( 'amp_navbar_color' ); ?>;
 }
 
-<<<<<<< HEAD
-nav.title-bar a {
+nav.amp-wp-title-bar a {
 	color: <?php echo get_theme_mod( 'amp_navbar_color' ); ?>;
-=======
-nav.amp-wp-title-bar a {
-	color: #fff;
->>>>>>> 98d78e18
 	text-decoration: none;
 }
 

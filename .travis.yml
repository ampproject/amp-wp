# Tell Travis CI we're using PHP
language: php

# Using trusty instead of precise because we don't need PHP 5.2 or 5.3 anymore.
dist: trusty

addons:
  apt:
    packages:
      # Needed for `xmllint`.
      - libxml2-utils

notifications:
  email:
    on_success: never
    on_failure: change

cache:
  directories:
    - $HOME/.composer/cache
    - $HOME/.jest-cache
    - $HOME/.npm
    - $HOME/.nvm/.cache
    - $HOME/phpunit-bin

branches:
  only:
    - master
    - develop
    - /^\d+\.\d+$/

install:
  - nvm install
  - composer install
  - export DEV_LIB_PATH=vendor/xwp/wp-dev-lib/scripts
  - export DIFF_HEAD=HEAD
  - source "$DEV_LIB_PATH/travis.install.sh"

before_script:
  - phpenv config-rm xdebug.ini || echo "xdebug.ini does not exist."

script:
  - npm run build:js
  - npm run build:css
  - source "$DEV_LIB_PATH/travis.script.sh"
  - |
<<<<<<< HEAD
    if [[ ! -z "$PHPUNIT_EXTRA_GROUP" ]]; then
      echo "Running phpunit group $PHPUNIT_EXTRA_GROUP"
      travis_retry phpunit --group $PHPUNIT_EXTRA_GROUP
=======
    if [[ ! -z "$PHPUNIT_EXTRA_SUITE" ]]; then
      echo "Running phpunit testsuite $PHPUNIT_EXTRA_SUITE"
      travis_retry phpunit --testsuite $PHPUNIT_EXTRA_SUITE
>>>>>>> 03ebd5d0
    fi

after_script:
  - source "$DEV_LIB_PATH/travis.after_script.sh"

jobs:
  fast_finish: true
  # These need to be exact matches, including whitespace!
  allow_failures:
    # PHP unit tests (7.3, WordPress trunk)
    - env: WP_VERSION=trunk  DEV_LIB_ONLY=phpunit                               INSTALL_PWA_PLUGIN=1
    # PHP and JavaScript unit tests (7.3, WordPress trunk, with code coverage)
    - env: WP_VERSION=latest DEV_LIB_ONLY=phpunit                               INSTALL_PWA_PLUGIN=1 RUN_PHPUNIT_COVERAGE=1
    # PHP unit tests (7.4, WordPress trunk)
    - env: WP_VERSION=trunk  DEV_LIB_ONLY=phpunit                               INSTALL_PWA_PLUGIN=1
      php: 7.4snapshot
  include:
    - stage: lint
      name: Lint (PHP, JavaScript, and configuration files)
      php: "7.3"
      env: WP_VERSION=latest DEV_LIB_ONLY=phpsyntax
      before_script:
        - phpenv config-rm xdebug.ini || echo "xdebug.ini does not exist."
        - composer require --dev localheinz/composer-normalize --ignore-platform-reqs
      script:
        - source "$DEV_LIB_PATH/travis.script.sh"
        - composer validate --no-check-all
        - composer normalize --dry-run
        - npm run lint
        - npm run build:js
      after_success:
        - npx sizereport --config

    - stage: analyze
      name: Static analysis (PHP)
      php: "7.3"
      install:
        - composer install
      script:
        - composer analyze

    - stage: test
      name: JavaScript unit tests
      php: "7.3"
      env: WP_VERSION=latest DEV_LIB_SKIP=phpcs,eslint,xmllint,phpsyntax,phpunit
      script:
        - source "$DEV_LIB_PATH/travis.script.sh"
        - npm run test:js -- --ci --cacheDirectory="$HOME/.jest-cache"

    - name: E2E tests
      php: "7.3"
      env: WP_VERSION=latest DEV_LIB_SKIP=phpcs,eslint,xmllint,phpsyntax,phpunit
      install:
        - nvm install
        - composer install
        - npm install
      script:
        - npm run build:js
        - npm run build:css
        - npm run env:start
        - npm run test:e2e:ci
        - npm run env:stop

    - name: PHP unit tests w/ external-http (7.3, WordPress latest)
      php: "7.3"
      env: WP_VERSION=latest DEV_LIB_ONLY=phpunit                                INSTALL_PWA_PLUGIN=1 PHPUNIT_EXTRA_SUITE=external-http

    - name: PHP unit tests (7.2, WordPress latest)
      php: "7.2"
      env: WP_VERSION=latest DEV_LIB_ONLY=phpunit,phpsyntax                      INSTALL_PWA_PLUGIN=1

    - name: PHP unit tests (7.1, WordPress latest)
      php: "7.1"
      env: WP_VERSION=latest DEV_LIB_ONLY=phpunit,phpsyntax                      INSTALL_PWA_PLUGIN=1

    - name: PHP unit tests (7.0, WordPress 5.1)
      php: "7.0"
      env: WP_VERSION=5.1    DEV_LIB_ONLY=phpunit,phpsyntax                      INSTALL_PWA_PLUGIN=1

    - name: PHP unit tests (5.6, WordPress 5.0)
      php: "5.6"
      env: WP_VERSION=5.0    DEV_LIB_ONLY=phpunit,phpsyntax                      INSTALL_PWA_PLUGIN=1

    - name: PHP unit tests w/ external-http (5.6, WordPress 4.9)
      php: "5.6"
      env: WP_VERSION=4.9    DEV_LIB_ONLY=phpunit,phpsyntax                     PHPUNIT_EXTRA_SUITE=external-http

    - name: PHP unit tests (7.3, WordPress trunk)
      php: "7.3"
      env: WP_VERSION=trunk  DEV_LIB_ONLY=phpunit                               INSTALL_PWA_PLUGIN=1

    - name: PHP unit tests (7.4, WordPress trunk)
      php: "7.4snapshot"
      env: WP_VERSION=trunk  DEV_LIB_ONLY=phpunit                               INSTALL_PWA_PLUGIN=1

    - name: PHP and JavaScript unit tests (7.3, WordPress trunk, with code coverage)
      if: branch = develop AND type = push
      php: "7.3"
      env: WP_VERSION=latest DEV_LIB_ONLY=phpunit                               INSTALL_PWA_PLUGIN=1 RUN_PHPUNIT_COVERAGE=1
      before_script:
        - echo "Running unit tests with code coverage..."
      script:
        - npm run build:js
        - npm run build:css
        - source "$DEV_LIB_PATH/travis.script.sh"
        - bash <(curl -s https://codecov.io/bash) -cF php -f /tmp/wordpress/src/wp-content/plugins/amp/build/logs/clover.xml
        - npm run test:js -- --collectCoverage
        - bash <(curl -s https://codecov.io/bash) -cF javascript -f build/logs/lcov.info

    - name: Libraries that are meant to be externalized (5.6)
      php: "5.6"
      env: TEST_SKIP_PHPSTAN=1
      install:
        - composer --working-dir=lib/common install
        - composer --working-dir=lib/optimizer install
      script:
        - composer --working-dir=lib/common test
        - composer --working-dir=lib/optimizer test

    - name: Libraries that are meant to be externalized (7.3)
      php: "7.3"
      install:
        - composer --working-dir=lib/common install
        - composer --working-dir=lib/optimizer install
      script:
        - composer --working-dir=lib/common test
        - composer --working-dir=lib/optimizer test<|MERGE_RESOLUTION|>--- conflicted
+++ resolved
@@ -44,15 +44,9 @@
   - npm run build:css
   - source "$DEV_LIB_PATH/travis.script.sh"
   - |
-<<<<<<< HEAD
-    if [[ ! -z "$PHPUNIT_EXTRA_GROUP" ]]; then
-      echo "Running phpunit group $PHPUNIT_EXTRA_GROUP"
-      travis_retry phpunit --group $PHPUNIT_EXTRA_GROUP
-=======
     if [[ ! -z "$PHPUNIT_EXTRA_SUITE" ]]; then
       echo "Running phpunit testsuite $PHPUNIT_EXTRA_SUITE"
       travis_retry phpunit --testsuite $PHPUNIT_EXTRA_SUITE
->>>>>>> 03ebd5d0
     fi
 
 after_script:

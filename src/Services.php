<?php
/**
 * Class Services.
 *
 * @package AmpProject\AmpWP
 */

namespace AmpProject\AmpWP;

use AmpProject\AmpWP\BackgroundTask\MonitorCssTransientCaching;

/**
 * Centralized service handler to simplify management of registration, activation and deactivation hooks.
 *
 * @package AmpProject\AmpWP
 */
final class Services {

	/**
	 * List of known services.
	 *
	 * @var string[]
	 */
	const ALL = [
		MonitorCssTransientCaching::class,
<<<<<<< HEAD
		ReaderThemeLoader::class,
=======
		PluginSuppression::class,
>>>>>>> 32dd1673
	];

	/**
	 * Array of service object instances.
	 *
	 * @var Service[]
	 */
	private static $instances = [];

	/**
	 * Register the services with the system.
	 *
	 * @return void
	 */
	public static function register() {
		foreach ( self::instances() as $service ) {
			$service->register();
		}
	}

	/**
	 * Run activation logic.
	 *
	 * This should be hooked up to the WordPress activation hook.
	 *
	 * @todo Iterate over blogs on multisite to activate on all subsites by default here?
	 *
	 * @param bool $network_wide Whether the activation was done network-wide.
	 * @return void
	 */
	public static function activate( $network_wide ) {
		foreach ( self::instances() as $service ) {
			if ( ! $service instanceof HasActivation ) {
				continue;
			}

			$service->activate( $network_wide );
		}
	}

	/**
	 * Run deactivation logic.
	 *
	 * This should be hooked up to the WordPress deactivation hook.
	 *
	 * @todo Iterate over blogs on multisite to deactivate on all subsites by default here?
	 *
	 * @param bool $network_wide Whether the deactivation was done network-wide.
	 * @return void
	 */
	public static function deactivate( $network_wide ) {
		foreach ( self::instances() as $service ) {
			if ( ! $service instanceof HasDeactivation ) {
				continue;
			}

			$service->deactivate( $network_wide );
		}
	}

	/**
	 * Get the services.
	 *
	 * @return Service[] Services.
	 */
	private static function instances() {
		if ( empty( self::$instances ) ) {
			foreach ( self::ALL as $service_class ) {
				self::$instances[ $service_class ] = new $service_class();
			}
		}
		return self::$instances;
	}
}<|MERGE_RESOLUTION|>--- conflicted
+++ resolved
@@ -23,11 +23,8 @@
 	 */
 	const ALL = [
 		MonitorCssTransientCaching::class,
-<<<<<<< HEAD
+		PluginSuppression::class,
 		ReaderThemeLoader::class,
-=======
-		PluginSuppression::class,
->>>>>>> 32dd1673
 	];
 
 	/**

<?php
/**
 * Rest endpoint for fetching and updating plugin options from admin screens.
 *
 * @package AMP
 * @since 1.6.0
 */

namespace AmpProject\AmpWP;

use AMP_Options_Manager;
use AMP_Post_Type_Support;
use AMP_Theme_Support;
use AmpProject\AmpWP\Admin\ReaderThemes;
use AmpProject\AmpWP\Infrastructure\Delayed;
use AmpProject\AmpWP\Infrastructure\Registerable;
use AmpProject\AmpWP\Infrastructure\Service;
use WP_Error;
use WP_REST_Controller;
use WP_REST_Request;
use WP_REST_Response;
use WP_REST_Server;

/**
 * OptionsRESTController class.
 *
 * @since 1.6.0
 */
final class OptionsRESTController extends WP_REST_Controller implements Delayed, Service, Registerable {

	/**
	 * Key for a preview permalink added to the endpoint data.
	 *
	 * @var string
	 */
	const PREVIEW_PERMALINK = 'preview_permalink';

	/**
	 * Key for suppressible plugins data added to the endpoint.
	 *
	 * @var string
	 */
	const SUPPRESSIBLE_PLUGINS = 'suppressible_plugins';

	/**
<<<<<<< HEAD
	 * Key for the date format used in date-rendering functions.
	 */
	const DATE_FORMAT = 'date_format';

	/**
	 * Key for post type data.
	 *
	 * @var string
	 */
	const SUPPORTABLE_POST_TYPES = 'supportable_post_types';

	/**
	 * Key for supportable templates data.
	 *
	 * @var string
	 */
	const SUPPORTABLE_TEMPLATES = 'supportable_templates';

	/**
=======
>>>>>>> cf61f383
	 * Reader themes provider class.
	 *
	 * @var ReaderThemes
	 */
	private $reader_themes;

	/**
	 * PluginSuppression instance.
	 *
	 * @var PluginSuppression
	 */
	private $plugin_suppression;

	/**
	 * Cached results of get_item_schema.
	 *
	 * @var array
	 */
	protected $schema;

	/**
	 * Get the action to use for registering the service.
	 *
	 * @return string Registration action to use.
	 */
	public static function get_registration_action() {
		return 'rest_api_init';
	}

	/**
	 * Constructor.
	 *
	 * @param ReaderThemes      $reader_themes Reader themes helper class instance.
	 * @param PluginSuppression $plugin_suppression An instance of the PluginSuppression class.
	 */
	public function __construct( ReaderThemes $reader_themes, PluginSuppression $plugin_suppression ) {
		$this->namespace          = 'amp/v1';
		$this->rest_base          = 'options';
		$this->reader_themes      = $reader_themes;
		$this->plugin_suppression = $plugin_suppression;
	}

	/**
	 * Registers all routes for the controller.
	 */
	public function register() {
		register_rest_route(
			$this->namespace,
			'/' . $this->rest_base,
			[
				[
					'methods'             => WP_REST_Server::READABLE,
					'callback'            => [ $this, 'get_items' ],
					'args'                => [],
					'permission_callback' => [ $this, 'get_items_permissions_check' ],
				],
				[
					'methods'             => WP_REST_Server::EDITABLE,
					'callback'            => [ $this, 'update_items' ],
					'args'                => $this->get_endpoint_args_for_item_schema( WP_REST_Server::EDITABLE ),
					'permission_callback' => [ $this, 'get_items_permissions_check' ],
				],
				'schema' => $this->get_public_item_schema(),
			]
		);
	}

	/**
	 * Checks whether the current user has permission to manage options.
	 *
	 * @param  WP_REST_Request $request Full details about the request.
	 * @return true|WP_Error True if the request has permission; WP_Error object otherwise.
	 */
	public function get_items_permissions_check( $request ) { // phpcs:ignore VariableAnalysis.CodeAnalysis.VariableAnalysis.UnusedVariable
		if ( ! current_user_can( 'manage_options' ) ) {
			return new WP_Error(
				'amp_rest_cannot_manage_options',
				__( 'Sorry, you are not allowed to manage options for the AMP plugin for WordPress.', 'amp' ),
				[ 'status' => rest_authorization_required_code() ]
			);
		}

		return true;
	}

	/**
	 * Retrieves all AMP plugin options.
	 *
	 * @param WP_REST_Request $request Full details about the request.
	 * @return WP_REST_Response|WP_Error Response object on success, or WP_Error object on failure.
	 */
	public function get_items( $request ) { // phpcs:ignore VariableAnalysis.CodeAnalysis.VariableAnalysis.UnusedVariable
		$options    = AMP_Options_Manager::get_options();
		$properties = $this->get_item_schema()['properties'];

		$options = wp_array_slice_assoc( $options, array_keys( $properties ) );

		// Add the preview permalink. The permalink can't be handled via AMP_Options_Manager::get_options because
		// amp_admin_get_preview_permalink calls AMP_Options_Manager::get_options, leading to infinite recursion.
		$options[ self::PREVIEW_PERMALINK ] = amp_admin_get_preview_permalink();

<<<<<<< HEAD
		$options[ self::SUPPRESSIBLE_PLUGINS ]   = $this->plugin_suppression->get_suppressible_plugins_with_details();
		$options[ self::DATE_FORMAT ]            = get_option( 'date_format' );
		$options[ self::SUPPORTABLE_POST_TYPES ] = array_map(
			function( $slug ) {
				$post_type                 = (array) get_post_type_object( $slug );
				$post_type['supports_amp'] = post_type_supports( $post_type['name'], AMP_Post_Type_Support::SLUG );
				return $post_type;
			},
			AMP_Post_Type_Support::get_eligible_post_types()
		);

		$options[ self::SUPPORTABLE_TEMPLATES ] = $this->get_nested_supportable_templates( AMP_Theme_Support::get_supportable_templates() );
=======
		$options[ self::SUPPRESSIBLE_PLUGINS ] = $this->plugin_suppression->get_suppressible_plugins_with_details();
>>>>>>> cf61f383

		return rest_ensure_response( $options );
	}

	/**
	 * Provides a hierarchical array of supportable templates.
	 *
	 * @param array       $options Template options.
	 * @param string|null $parent The parent to provide templates for.
	 * @return array
	 */
	private function get_nested_supportable_templates( $options, $parent = null ) {
		$result = [];

		foreach ( $options as $id => $option ) {
			if ( $parent ? empty( $option['parent'] ) || $parent !== $option['parent'] : ! empty( $option['parent'] ) ) {
				continue;
			}

			// Skip showing an option if it doesn't have a label.
			if ( empty( $option['label'] ) ) {
				continue;
			}

			$option['id']       = $id;
			$option['children'] = $this->get_nested_supportable_templates( $options, $id );

			$result[] = $option;
		}

		return $result;
	}

	/**
	 * Updates AMP plugin options.
	 *
	 * @param WP_REST_Request $request Full details about the request.
	 * @return array|WP_Error Array on success, or error object on failure.
	 */
	public function update_items( $request ) {
		$params = $request->get_params();

		AMP_Options_Manager::update_options( wp_array_slice_assoc( $params, array_keys( $this->get_item_schema()['properties'] ) ) );

		return rest_ensure_response( $this->get_items( $request ) );
	}

	/**
	 * Retrieves the schema for plugin options provided by the endpoint.
	 *
	 * @return array Item schema data.
	 */
	public function get_item_schema() {
		if ( ! $this->schema ) {
			$this->schema = [
				'$schema'    => 'http://json-schema.org/draft-04/schema#',
				'title'      => 'amp-wp-options',
				'type'       => 'object',
				'properties' => [
					// Note: The sanitize_callback from AMP_Options_Manager::register_settings() is applying to this option.
					Option::THEME_SUPPORT           => [
						'type' => 'string',
						'enum' => [
							AMP_Theme_Support::READER_MODE_SLUG,
							AMP_Theme_Support::STANDARD_MODE_SLUG,
							AMP_Theme_Support::TRANSITIONAL_MODE_SLUG,
						],
					],
					Option::READER_THEME            => [
						'type'        => 'string',
						'arg_options' => [
							'validate_callback' => function ( $value ) {
								// Note: The validate_callback is used instead of enum in order to prevent leaking the list of themes.
								return in_array( $value, wp_list_pluck( $this->reader_themes->get_themes(), 'slug' ), true );
							},
						],
					],
					Option::MOBILE_REDIRECT         => [
						'type'    => 'boolean',
						'default' => false,
					],
					self::PREVIEW_PERMALINK         => [
						'type'     => 'string',
						'readonly' => true,
						'format'   => 'url',
					],
					Option::PLUGIN_CONFIGURED       => [
						'type'    => 'boolean',
						'default' => false,
					],
					Option::ALL_TEMPLATES_SUPPORTED => [
						'type' => 'boolean',
					],
					self::SUPPRESSIBLE_PLUGINS      => [
						'type'     => 'object',
						'readonly' => true,
					],
					Option::SUPPRESSED_PLUGINS      => [
						'type' => 'object',
					],
<<<<<<< HEAD
					self::DATE_FORMAT               => [
						'type'     => 'string',
						'readonly' => true,
					],
					Option::SUPPORTED_TEMPLATES     => [
						'type'  => 'array',
						'items' => [
							'type' => 'string',
						],
					],
					Option::SUPPORTED_POST_TYPES    => [
						'type'  => 'array',
						'items' => [
							'type' => 'string',
						],
					],
					self::SUPPORTABLE_POST_TYPES    => [
						'type' => 'array',
					],
					self::SUPPORTABLE_TEMPLATES     => [
						'type' => 'array',
					],
=======
>>>>>>> cf61f383
				],
			];
		}

		return $this->schema;
	}
}<|MERGE_RESOLUTION|>--- conflicted
+++ resolved
@@ -43,12 +43,6 @@
 	const SUPPRESSIBLE_PLUGINS = 'suppressible_plugins';
 
 	/**
-<<<<<<< HEAD
-	 * Key for the date format used in date-rendering functions.
-	 */
-	const DATE_FORMAT = 'date_format';
-
-	/**
 	 * Key for post type data.
 	 *
 	 * @var string
@@ -63,8 +57,6 @@
 	const SUPPORTABLE_TEMPLATES = 'supportable_templates';
 
 	/**
-=======
->>>>>>> cf61f383
 	 * Reader themes provider class.
 	 *
 	 * @var ReaderThemes
@@ -166,9 +158,7 @@
 		// amp_admin_get_preview_permalink calls AMP_Options_Manager::get_options, leading to infinite recursion.
 		$options[ self::PREVIEW_PERMALINK ] = amp_admin_get_preview_permalink();
 
-<<<<<<< HEAD
 		$options[ self::SUPPRESSIBLE_PLUGINS ]   = $this->plugin_suppression->get_suppressible_plugins_with_details();
-		$options[ self::DATE_FORMAT ]            = get_option( 'date_format' );
 		$options[ self::SUPPORTABLE_POST_TYPES ] = array_map(
 			function( $slug ) {
 				$post_type                 = (array) get_post_type_object( $slug );
@@ -179,9 +169,6 @@
 		);
 
 		$options[ self::SUPPORTABLE_TEMPLATES ] = $this->get_nested_supportable_templates( AMP_Theme_Support::get_supportable_templates() );
-=======
-		$options[ self::SUPPRESSIBLE_PLUGINS ] = $this->plugin_suppression->get_suppressible_plugins_with_details();
->>>>>>> cf61f383
 
 		return rest_ensure_response( $options );
 	}
@@ -282,11 +269,6 @@
 					Option::SUPPRESSED_PLUGINS      => [
 						'type' => 'object',
 					],
-<<<<<<< HEAD
-					self::DATE_FORMAT               => [
-						'type'     => 'string',
-						'readonly' => true,
-					],
 					Option::SUPPORTED_TEMPLATES     => [
 						'type'  => 'array',
 						'items' => [
@@ -305,8 +287,6 @@
 					self::SUPPORTABLE_TEMPLATES     => [
 						'type' => 'array',
 					],
-=======
->>>>>>> cf61f383
 				],
 			];
 		}

--- conflicted
+++ resolved
@@ -74,14 +74,10 @@
 		'admin.onboarding_menu'              => Admin\OnboardingWizardSubmenu::class,
 		'admin.onboarding_wizard'            => Admin\OnboardingWizardSubmenuPage::class,
 		'admin.options_menu'                 => Admin\OptionsMenu::class,
-<<<<<<< HEAD
+		'admin.paired_browsing'              => Admin\PairedBrowsing::class,
+		'admin.plugin_row_meta'              => Admin\PluginRowMeta::class,
 		'admin.support_screen'               => Admin\SupportScreen::class,
 		'admin.support'                      => Admin\SupportLink::class,
-		'admin.polyfills'                    => Admin\Polyfills::class,
-=======
->>>>>>> 851d64b5
-		'admin.paired_browsing'              => Admin\PairedBrowsing::class,
-		'admin.plugin_row_meta'              => Admin\PluginRowMeta::class,
 		'admin.polyfills'                    => Admin\Polyfills::class,
 		'admin.validation_counts'            => Admin\ValidationCounts::class,
 		'amp_slug_customization_watcher'     => AmpSlugCustomizationWatcher::class,
@@ -118,13 +114,8 @@
 		'save_post_validation_event'         => SavePostValidationEvent::class,
 		'server_timing'                      => Instrumentation\ServerTiming::class,
 		'site_health_integration'            => Admin\SiteHealth::class,
-<<<<<<< HEAD
 		'support'                            => SupportCliCommand::class,
 		'support_rest_controller'            => SupportRESTController::class,
-		'validated_url_stylesheet_gc'        => BackgroundTask\ValidatedUrlStylesheetDataGarbageCollection::class,
-		'url_validation_rest_controller'     => Validation\URLValidationRESTController::class,
-=======
->>>>>>> 851d64b5
 		'url_validation_cron'                => URLValidationCron::class,
 		'url_validation_rest_controller'     => Validation\URLValidationRESTController::class,
 		'validated_url_stylesheet_gc'        => BackgroundTask\ValidatedUrlStylesheetDataGarbageCollection::class,

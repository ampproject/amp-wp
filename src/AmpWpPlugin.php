--- conflicted
+++ resolved
@@ -102,12 +102,9 @@
 		'obsolete_block_attribute_remover'   => ObsoleteBlockAttributeRemover::class,
 		'optimizer'                          => OptimizerService::class,
 		'optimizer.hero_candidate_filtering' => HeroCandidateFiltering::class,
-<<<<<<< HEAD
-		'page_cache_flush_needed_notice'     => Admin\PageCacheFlushNeededNotice::class,
-=======
 		'paired_routing'                     => PairedRouting::class,
 		'paired_url'                         => PairedUrl::class,
->>>>>>> 73cfc46f
+		'page_cache_flush_needed_notice'     => Admin\PageCacheFlushNeededNotice::class,
 		'plugin_activation_notice'           => Admin\PluginActivationNotice::class,
 		'plugin_registry'                    => PluginRegistry::class,
 		'plugin_suppression'                 => PluginSuppression::class,

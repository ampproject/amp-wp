--- conflicted
+++ resolved
@@ -22,11 +22,8 @@
 use AmpProject\AmpWP\Infrastructure\ServiceBasedPlugin;
 use AmpProject\AmpWP\Instrumentation\ServerTiming;
 use AmpProject\AmpWP\Instrumentation\StopWatch;
-<<<<<<< HEAD
 use AmpProject\AmpWP\Validation\ValidateURLRESTController;
 use AmpProject\AmpWP\Validation\ValidationURLsRESTController;
-=======
->>>>>>> dce58640
 
 use function is_user_logged_in;
 
@@ -93,12 +90,9 @@
 			'obsolete_block_attribute_remover' => ObsoleteBlockAttributeRemover::class,
 			'admin.polyfills'                  => Polyfills::class,
 			'validated_url_stylesheet_gc'      => ValidatedUrlStylesheetDataGarbageCollection::class,
-<<<<<<< HEAD
 			'validation_urls_rest_controller'  => ValidationURLsRESTController::class,
 			'validate_url_rest_controller'     => ValidateURLRESTController::class,
-=======
 			'admin.analytics_menu'             => AnalyticsOptionsSubmenu::class,
->>>>>>> dce58640
 		];
 	}
 

--- conflicted
+++ resolved
@@ -75,11 +75,8 @@
 			'admin.onboarding_wizard'          => OnboardingWizardSubmenuPage::class,
 			'reader_theme_loader'              => ReaderThemeLoader::class,
 			'amp_slug_customization_watcher'   => AmpSlugCustomizationWatcher::class,
-<<<<<<< HEAD
+			'rest.options_controller'          => OptionsRESTController::class,
 			'server_timing'                    => ServerTiming::class,
-=======
-			'rest.options_controller'          => OptionsRESTController::class,
->>>>>>> 38d14b02
 		];
 	}
 

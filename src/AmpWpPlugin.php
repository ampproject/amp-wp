--- conflicted
+++ resolved
@@ -80,11 +80,8 @@
 			'rest.options_controller'          => OptionsRESTController::class,
 			'server_timing'                    => ServerTiming::class,
 			'obsolete_block_attribute_remover' => ObsoleteBlockAttributeRemover::class,
-<<<<<<< HEAD
 			'admin.polyfills'                  => Polyfills::class,
-=======
 			'validated_url_stylesheet_gc'      => ValidatedUrlStylesheetDataGarbageCollection::class,
->>>>>>> 7b0f4357
 		];
 	}
 

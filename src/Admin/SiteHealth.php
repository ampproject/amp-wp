--- conflicted
+++ resolved
@@ -66,13 +66,14 @@
 	 * Adds the filters.
 	 */
 	public function register() {
-<<<<<<< HEAD
 
 		if ( is_admin() ) {
 			add_filter( 'site_status_tests', [ $this, 'add_tests' ] );
 			add_filter( 'debug_information', [ $this, 'add_debug_information' ] );
 			add_filter( 'site_status_test_result', [ $this, 'modify_test_result' ] );
 			add_filter( 'site_status_test_php_modules', [ $this, 'add_extensions' ] );
+
+			add_action( 'admin_print_styles-tools_page_health-check', [ $this, 'add_styles' ] );
 			add_action( 'admin_print_styles-site-health.php', [ $this, 'add_styles' ] );
 		}
 
@@ -83,15 +84,6 @@
 		if ( ! wp_doing_ajax() ) {
 			$this->maybe_send_random_number();
 		}
-=======
-		add_filter( 'site_status_tests', [ $this, 'add_tests' ] );
-		add_filter( 'debug_information', [ $this, 'add_debug_information' ] );
-		add_filter( 'site_status_test_result', [ $this, 'modify_test_result' ] );
-		add_filter( 'site_status_test_php_modules', [ $this, 'add_extensions' ] );
-
-		add_action( 'admin_print_styles-tools_page_health-check', [ $this, 'add_styles' ] );
-		add_action( 'admin_print_styles-site-health.php', [ $this, 'add_styles' ] );
->>>>>>> deba08ab
 	}
 
 	/**

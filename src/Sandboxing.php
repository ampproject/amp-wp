<?php
/**
 * Class Sandboxing.
 *
 * @package AmpProject\AmpWP
 */

namespace AmpProject\AmpWP;

use AMP_Comments_Sanitizer;
use AMP_Form_Sanitizer;
use AMP_Options_Manager;
use AMP_Script_Sanitizer;
use AMP_Style_Sanitizer;
use AmpProject\AmpWP\Infrastructure\Registerable;
use AmpProject\AmpWP\Infrastructure\Service;
use AmpProject\AmpWP\Option;
use AmpProject\Dom\Document;
use AmpProject\Dom\Element;
use AmpProject\Html\Attribute;
use AmpProject\Html\Tag;
use DOMAttr;

/**
 * Experimental service to facilitate flexible AMP.
 *
 * @package AmpProject\AmpWP
 * @since 2.2
 * @internal
 */
final class Sandboxing implements Service, Registerable {

	/**
	 * Option key for enabling sandboxing.
	 *
	 * @deprecated Use Options interface for option keys.
	 *
	 * @var string
	 */
	const OPTION_ENABLED = 'sandboxing_enabled';

	/**
	 * Option key for sandboxing level.
	 *
	 * @deprecated Use Options interface for option keys.
	 *
	 * @var string
	 */
	const OPTION_LEVEL = 'sandboxing_level';

	/**
	 * Sandboxing levels.
	 *
	 * @var int[]
	 */
	const LEVELS = [ 1, 2, 3 ];

	/**
	 * Default sandboxing options schema.
	 *
	 * @var array
	 */
	const DEFAULT_OPTIONS_SCHEMA = [
		Option::SANDBOXING_ENABLED => [
			'type'    => 'bool',
			'default' => false,
		],
		Option::SANDBOXING_LEVEL   => [
			'type'    => 'int',
			'enum'    => self::LEVELS,
			'default' => 1,
		],
	];

	/**
	 * Register.
	 */
	public function register() {
		add_filter( 'amp_rest_options_schema', [ $this, 'filter_rest_options_schema' ] );
		add_filter( 'amp_default_options', [ $this, 'filter_default_options' ], 10, 2 );
		add_filter( 'amp_options_updating', [ $this, 'sanitize_options' ], 10, 2 );

		add_action( 'init', [ $this, 'add_hooks' ] );
	}

	/**
	 * Filter the REST options schema to add items.
	 *
	 * @param array $schema Schema.
	 * @return array Schema.
	 */
	public function filter_rest_options_schema( $schema ) {
		return array_merge(
			$schema,
			self::DEFAULT_OPTIONS_SCHEMA
		);
	}

	/**
	 * Add default options.
	 *
	 * @param array $defaults Default options.
	 * @return array Defaults.
	 */
	public function filter_default_options( $defaults ) {
		foreach ( self::DEFAULT_OPTIONS_SCHEMA as $option_name => $option_schema ) {
			$defaults[ $option_name ] = $option_schema['default'];
		}
		return $defaults;
	}

	/**
	 * Sanitize options.
	 *
	 * @param array $options     Existing options with already-sanitized values for updating.
	 * @param array $new_options Unsanitized options being submitted for updating.
	 * @return array Sanitized options.
	 */
	public function sanitize_options( $options, $new_options ) {
		if ( isset( $new_options[ Option::SANDBOXING_ENABLED ] ) ) {
			$options[ Option::SANDBOXING_ENABLED ] = (bool) $new_options[ Option::SANDBOXING_ENABLED ];
		}
		if (
			isset( $new_options[ Option::SANDBOXING_LEVEL ] )
			&&
			in_array( $new_options[ Option::SANDBOXING_LEVEL ], self::LEVELS, true )
		) {
			$options[ Option::SANDBOXING_LEVEL ] = $new_options[ Option::SANDBOXING_LEVEL ];
		}
		return $options;
	}

	/**
	 * Determine sandboxing level if enabled.
	 *
	 * @return int Sandboxing level.
	 */
	public static function get_sandboxing_level() {
		if ( ! AMP_Options_Manager::get_option( self::OPTION_ENABLED ) ) {
			return 0;
		}
		return AMP_Options_Manager::get_option( self::OPTION_LEVEL );
	}

	/**
	 * Add hooks.
	 */
	public function add_hooks() {
		$sandboxing_level = self::get_sandboxing_level();

<<<<<<< HEAD
		if ( 0 === $sandboxing_level ) {
			return;
		}

=======
		if ( ! AMP_Options_Manager::get_option( Option::SANDBOXING_ENABLED ) ) {
			return;
		}

		$sandboxing_level = AMP_Options_Manager::get_option( Option::SANDBOXING_LEVEL );

>>>>>>> 1a79d49e
		// Opt-in to the new script sanitization logic in the script sanitizer.
		add_filter(
			'amp_content_sanitizers',
			static function ( $sanitizers ) use ( $sandboxing_level ) {
				$sanitizers[ AMP_Script_Sanitizer::class ]['sanitize_js_scripts'] = true;

				if ( $sandboxing_level < 3 ) { // <3 === ❤️
					$sanitizers[ AMP_Script_Sanitizer::class ]['comment_reply_allowed']      = 'conditionally';
					$sanitizers[ AMP_Form_Sanitizer::class ]['native_post_forms_allowed']    = 'conditionally';
					$sanitizers[ AMP_Comments_Sanitizer::class ]['ampify_comment_threading'] = 'conditionally';
					$sanitizers[ AMP_Style_Sanitizer::class ]['allow_excessive_css']         = true;
				}
				return $sanitizers;
			}
		);

		if ( 1 === $sandboxing_level ) {
			// Keep all invalid AMP markup by default.
			add_filter( 'amp_validation_error_default_sanitized', '__return_false' );
		}

		// To facilitate testing, vary the errors by the sandboxing level.
		add_filter(
			'amp_validation_error',
			static function ( $error ) use ( $sandboxing_level ) {
				$error['sandboxing_level'] = $sandboxing_level;

				return $error;
			}
		);

		add_action( 'amp_finalize_dom', [ $this, 'finalize_document' ], 10, 2 );
	}

	/**
	 * Get the effective sandboxing level.
	 *
	 * Even though a site may be configured with a given sandboxing level (e.g. level 1) to allow custom scripts, if no such
	 * markup is on the page to necessitate the loose level, then the effective level will be actually higher.
	 *
	 * @param Document $dom Document.
	 * @return int Effective sandboxing level.
	 */
	public static function get_effective_level( Document $dom ) {
		if ( ValidationExemption::is_document_with_amp_unvalidated_nodes( $dom ) ) {
			return 1;
		} elseif ( ValidationExemption::is_document_with_px_verified_nodes( $dom ) ) {
			return 2;
		} else {
			return 3;
		}
	}

	/**
	 * Remove required AMP markup if not used.
	 *
	 * @param Document $dom                        Document.
	 * @param int      $effective_sandboxing_level Effective sandboxing level.
	 */
	private function remove_required_amp_markup_if_not_used( Document $dom, $effective_sandboxing_level ) {
		if ( 3 === $effective_sandboxing_level ) {
			// When valid AMP is the target, don't remove the scripts since it won't be valid AMP.
			return;
		}

		$amp_scripts = $dom->xpath->query( '//script[ @custom-element or @custom-template ]' );
		if ( $amp_scripts->length > 0 ) {
			return;
		}

		// Remove runtime script(s).
		$runtime_scripts = $dom->xpath->query( '//script[ @async and @src and starts-with( @src, "https://cdn.ampproject.org/" ) and contains( @src, "v0" ) ]' );
		foreach ( $runtime_scripts as $runtime_script ) {
			if ( $runtime_script instanceof Element ) {
				$runtime_script->parentNode->removeChild( $runtime_script );
			}
		}

		// Remove runtime style.
		$runtime_style = $dom->xpath->query( './style[ @amp-runtime ]', $dom->head )->item( 0 );
		if ( $runtime_style instanceof Element ) {
			$dom->head->removeChild( $runtime_style );
		}

		// Remove preconnect link.
		$preconnect_link = $dom->xpath->query( './link[ @href = "https://cdn.ampproject.org" ]', $dom->head )->item( 0 );
		if ( $preconnect_link instanceof Element ) {
			$dom->head->removeChild( $preconnect_link );
		}
	}

	/**
	 * Finalize document.
	 *
	 * @param Document $dom                        Document.
	 * @param int      $effective_sandboxing_level Effective sandboxing level.
	 */
	public function finalize_document( Document $dom, $effective_sandboxing_level ) {
		$actual_sandboxing_level = AMP_Options_Manager::get_option( Option::SANDBOXING_LEVEL );

		$meta_generator = $dom->xpath->query( '/html/head/meta[ @name = "generator" and starts-with( @content, "AMP Plugin" ) ]/@content' )->item( 0 );
		if ( $meta_generator instanceof DOMAttr ) {
			$meta_generator->nodeValue .= "; sandboxing-level={$actual_sandboxing_level}:{$effective_sandboxing_level}";
		}

		$this->remove_required_amp_markup_if_not_used( $dom, $effective_sandboxing_level );

		$amp_admin_bar_menu_item = $dom->xpath->query( '//div[ @id = "wpadminbar" ]//li[ @id = "wp-admin-bar-amp" ]' )->item( 0 );
		if ( $amp_admin_bar_menu_item instanceof Element ) {

			switch ( $effective_sandboxing_level ) {
				case 1:
					$text  = '1️⃣';
					$title = __( 'Sandboxing level: Loose (1)', 'amp' );
					break;
				case 2:
					$text  = '2️⃣';
					$title = __( 'Sandboxing level: Moderate (2)', 'amp' );
					break;
				default:
					$text  = '3️⃣';
					$title = __( 'Sandboxing level: Strict (3)', 'amp' );
					break;
			}

			$amp_link = $dom->xpath->query( './a', $amp_admin_bar_menu_item )->item( 0 );
			if ( $amp_link instanceof Element ) {
				$span = $dom->createElement( Tag::SPAN );
				$span->setAttribute( Attribute::TITLE, $title );
				$span->textContent = $text;

				$amp_link->appendChild( $dom->createTextNode( ' ' ) );
				$amp_link->appendChild( $span );
			}

			$amp_submenu_ul = $dom->xpath->query( './div/ul[ @id = "wp-admin-bar-amp-default" ]', $amp_admin_bar_menu_item )->item( 0 );
			if ( $amp_submenu_ul instanceof Element ) {
				$level_li = $dom->createElement( Tag::LI );
				$level_li->setAttribute( Attribute::ID, 'wp-admin-bar-amp-sandboxing-level' );

				$link = $dom->createElement( Tag::A );
				$link->setAttribute( Attribute::CLASS_, 'ab-item' );
				$link->textContent = $title;
				if ( current_user_can( 'manage_options' ) ) {
					$link->setAttribute(
						Attribute::HREF,
						add_query_arg( 'page', AMP_Options_Manager::OPTION_NAME, admin_url( 'admin.php' ) ) . '#sandboxing'
					);
				}

				$level_li->appendChild( $link );
				$amp_submenu_ul->appendChild( $level_li );
			}
		}
	}
}<|MERGE_RESOLUTION|>--- conflicted
+++ resolved
@@ -148,19 +148,10 @@
 	public function add_hooks() {
 		$sandboxing_level = self::get_sandboxing_level();
 
-<<<<<<< HEAD
 		if ( 0 === $sandboxing_level ) {
 			return;
 		}
 
-=======
-		if ( ! AMP_Options_Manager::get_option( Option::SANDBOXING_ENABLED ) ) {
-			return;
-		}
-
-		$sandboxing_level = AMP_Options_Manager::get_option( Option::SANDBOXING_LEVEL );
-
->>>>>>> 1a79d49e
 		// Opt-in to the new script sanitization logic in the script sanitizer.
 		add_filter(
 			'amp_content_sanitizers',

--- conflicted
+++ resolved
@@ -50,14 +50,7 @@
     "@wordpress/jest-puppeteer-axe": "1.10.0",
     "@wordpress/plugins": "2.23.0",
     "@wordpress/scripts": "12.5.0",
-<<<<<<< HEAD
-    "autoprefixer": "10.0.4",
-=======
     "autoprefixer": "10.1.0",
-    "babel-eslint": "10.1.0",
-    "babel-jest": "26.6.3",
-    "babel-loader": "8.2.2",
->>>>>>> 8a95f4b8
     "babel-plugin-inline-react-svg": "1.1.2",
     "babel-plugin-transform-react-remove-prop-types": "0.4.24",
     "copy-webpack-plugin": "6.4.0",
@@ -81,12 +74,7 @@
     "moment": "2.29.1",
     "npm-run-all": "4.1.5",
     "optimize-css-assets-webpack-plugin": "5.0.4",
-<<<<<<< HEAD
-    "postcss": "8.1.14",
-=======
     "postcss": "8.2.0",
-    "postcss-color-function": "4.1.0",
->>>>>>> 8a95f4b8
     "postcss-import": "13.0.0",
     "postcss-loader": "4.1.0",
     "postcss-nested": "5.0.1",
@@ -95,12 +83,6 @@
     "rtlcss": "2.6.2",
     "rtlcss-webpack-plugin": "4.0.4",
     "terser-webpack-plugin": "4.2.3",
-<<<<<<< HEAD
-=======
-    "travis-size-report": "1.1.0",
-    "uuid": "8.3.2",
-    "webpack": "4.44.2",
->>>>>>> 8a95f4b8
     "webpackbar": "4.0.0"
   },
   "scripts": {

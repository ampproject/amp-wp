{
    "_readme": [
        "This file locks the dependencies of your project to a known state",
        "Read more about it at https://getcomposer.org/doc/01-basic-usage.md#installing-dependencies",
        "This file is @generated automatically"
    ],
<<<<<<< HEAD
    "content-hash": "52e3cb54c5fb1b400f0770828bc27db8",
=======
    "content-hash": "9f48e9e973598a741cd17589f5b38565",
>>>>>>> a55b5880
    "packages": [
        {
            "name": "ampproject/amp-toolbox",
            "version": "0.10.0",
            "source": {
                "type": "git",
                "url": "https://github.com/ampproject/amp-toolbox-php.git",
                "reference": "be395b7ecee168318a6f5048e875a4c0d1eb52bf"
            },
            "dist": {
                "type": "zip",
                "url": "https://api.github.com/repos/ampproject/amp-toolbox-php/zipball/be395b7ecee168318a6f5048e875a4c0d1eb52bf",
                "reference": "be395b7ecee168318a6f5048e875a4c0d1eb52bf",
                "shasum": ""
            },
            "require": {
                "ext-dom": "*",
                "ext-filter": "*",
                "ext-iconv": "*",
                "ext-json": "*",
                "ext-libxml": "*",
                "php": "^5.6 || ^7.0 || ^8.0"
            },
            "require-dev": {
                "civicrm/composer-downloads-plugin": "^2.1 || ^3.0",
                "dealerdirect/phpcodesniffer-composer-installer": "0.7.1",
                "ext-zip": "*",
                "mikey179/vfsstream": "^1.6",
                "php-parallel-lint/php-parallel-lint": "^1.2",
                "phpcompatibility/php-compatibility": "^9",
                "phpunit/phpunit": "^5 || ^6 || ^7 || ^8 || ^9",
                "roave/security-advisories": "dev-master",
                "sirbrillig/phpcs-variable-analysis": "2.11.2",
                "squizlabs/php_codesniffer": "^3",
                "wp-coding-standards/wpcs": "^2.3",
                "yoast/phpunit-polyfills": "^0.2.0 || ^1.0.0"
            },
            "suggest": {
                "ext-json": "Provides native implementation of json_encode()/json_decode().",
                "ext-mbstring": "Used by Dom\\Document to convert encoding to UTF-8 if needed.",
                "mck89/peast": "Needed to minify the AMP script.",
                "nette/php-generator": "Needed to generate the validator spec PHP classes and interfaces."
            },
            "bin": [
                "bin/amp"
            ],
            "type": "library",
            "extra": {
                "downloads": {
                    "phpstan": {
                        "url": "https://github.com/phpstan/phpstan/releases/latest/download/phpstan.phar",
                        "path": "vendor/bin/phpstan",
                        "type": "phar"
                    }
                }
            },
            "autoload": {
                "files": [
                    "include/compatibility-fixes.php"
                ],
                "psr-4": {
                    "AmpProject\\": "src/"
                }
            },
            "notification-url": "https://packagist.org/downloads/",
            "license": [
                "Apache-2.0"
            ],
            "description": "A collection of AMP tools making it easier to publish and host AMP pages with PHP.",
            "support": {
                "issues": "https://github.com/ampproject/amp-toolbox-php/issues",
                "source": "https://github.com/ampproject/amp-toolbox-php/tree/0.10.0"
            },
            "time": "2022-01-07T17:03:36+00:00"
        },
        {
            "name": "cweagans/composer-patches",
            "version": "1.7.2",
            "source": {
                "type": "git",
                "url": "https://github.com/cweagans/composer-patches.git",
                "reference": "e9969cfc0796e6dea9b4e52f77f18e1065212871"
            },
            "dist": {
                "type": "zip",
                "url": "https://api.github.com/repos/cweagans/composer-patches/zipball/e9969cfc0796e6dea9b4e52f77f18e1065212871",
                "reference": "e9969cfc0796e6dea9b4e52f77f18e1065212871",
                "shasum": ""
            },
            "require": {
                "composer-plugin-api": "^1.0 || ^2.0",
                "php": ">=5.3.0"
            },
            "require-dev": {
                "composer/composer": "~1.0 || ~2.0",
                "phpunit/phpunit": "~4.6"
            },
            "type": "composer-plugin",
            "extra": {
                "class": "cweagans\\Composer\\Patches"
            },
            "autoload": {
                "psr-4": {
                    "cweagans\\Composer\\": "src"
                }
            },
            "notification-url": "https://packagist.org/downloads/",
            "license": [
                "BSD-3-Clause"
            ],
            "authors": [
                {
                    "name": "Cameron Eagans",
                    "email": "me@cweagans.net"
                }
            ],
            "description": "Provides a way to patch Composer packages.",
            "support": {
                "issues": "https://github.com/cweagans/composer-patches/issues",
                "source": "https://github.com/cweagans/composer-patches/tree/1.7.2"
            },
            "time": "2022-01-25T19:21:20+00:00"
        },
        {
            "name": "fasterimage/fasterimage",
            "version": "v1.5.0",
            "source": {
                "type": "git",
                "url": "https://github.com/willwashburn/fasterimage.git",
                "reference": "42d125a15dc124520aff2157bbed9a4b2d4f310a"
            },
            "dist": {
                "type": "zip",
                "url": "https://api.github.com/repos/willwashburn/fasterimage/zipball/42d125a15dc124520aff2157bbed9a4b2d4f310a",
                "reference": "42d125a15dc124520aff2157bbed9a4b2d4f310a",
                "shasum": ""
            },
            "require": {
                "php": ">=5.4.0",
                "willwashburn/stream": ">=1.0"
            },
            "require-dev": {
                "php-coveralls/php-coveralls": "^2.1",
                "php-mock/php-mock-phpunit": "^2.3",
                "phpunit/phpunit": "~6.0"
            },
            "type": "library",
            "autoload": {
                "classmap": [
                    "src"
                ]
            },
            "notification-url": "https://packagist.org/downloads/",
            "license": [
                "MIT"
            ],
            "authors": [
                {
                    "name": "Will Washburn",
                    "email": "will@tailwindapp.com"
                },
                {
                    "name": "Weston Ruter"
                }
            ],
            "description": "FasterImage finds the size or type of a set of images given their uris by fetching as little as needed, in parallel. Originally ported by Tom Moor.",
            "homepage": "https://github.com/willwashburn/fasterimage",
            "keywords": [
                "fast image",
                "faster image",
                "fasterimage",
                "fastimage",
                "getimagesize",
                "image size",
                "parallel"
            ],
            "support": {
                "issues": "https://github.com/willwashburn/fasterimage/issues",
                "source": "https://github.com/willwashburn/fasterimage/tree/master"
            },
            "time": "2019-05-25T14:33:33+00:00"
        },
        {
            "name": "sabberworm/php-css-parser",
            "version": "8.4.0",
            "source": {
                "type": "git",
                "url": "https://github.com/sabberworm/PHP-CSS-Parser.git",
                "reference": "e41d2140031d533348b2192a83f02d8dd8a71d30"
            },
            "dist": {
                "type": "zip",
                "url": "https://api.github.com/repos/sabberworm/PHP-CSS-Parser/zipball/e41d2140031d533348b2192a83f02d8dd8a71d30",
                "reference": "e41d2140031d533348b2192a83f02d8dd8a71d30",
                "shasum": ""
            },
            "require": {
                "ext-iconv": "*",
                "php": ">=5.6.20"
            },
            "require-dev": {
                "codacy/coverage": "^1.4",
                "phpunit/phpunit": "^4.8.36"
            },
            "suggest": {
                "ext-mbstring": "for parsing UTF-8 CSS"
            },
            "type": "library",
            "autoload": {
                "psr-4": {
                    "Sabberworm\\CSS\\": "src/"
                }
            },
            "notification-url": "https://packagist.org/downloads/",
            "license": [
                "MIT"
            ],
            "authors": [
                {
                    "name": "Raphael Schweikert"
                }
            ],
            "description": "Parser for CSS Files written in PHP",
            "homepage": "https://www.sabberworm.com/blog/2010/6/10/php-css-parser",
            "keywords": [
                "css",
                "parser",
                "stylesheet"
            ],
            "support": {
                "issues": "https://github.com/sabberworm/PHP-CSS-Parser/issues",
                "source": "https://github.com/sabberworm/PHP-CSS-Parser/tree/8.4.0"
            },
<<<<<<< HEAD
            "time": "2021-09-16T09:37:05+00:00"
=======
            "time": "2021-12-11T13:40:54+00:00"
>>>>>>> a55b5880
        },
        {
            "name": "willwashburn/stream",
            "version": "v1.0.0",
            "source": {
                "type": "git",
                "url": "https://github.com/willwashburn/stream.git",
                "reference": "345b3062493e3899d987dbdd1fec1c13ee28c903"
            },
            "dist": {
                "type": "zip",
                "url": "https://api.github.com/repos/willwashburn/stream/zipball/345b3062493e3899d987dbdd1fec1c13ee28c903",
                "reference": "345b3062493e3899d987dbdd1fec1c13ee28c903",
                "shasum": ""
            },
            "require": {
                "php": ">=5.4.0"
            },
            "require-dev": {
                "mockery/mockery": "~0.9",
                "phpunit/phpunit": "~4.0"
            },
            "type": "library",
            "autoload": {
                "psr-4": {
                    "WillWashburn\\": "src/"
                }
            },
            "notification-url": "https://packagist.org/downloads/",
            "license": [
                "MIT"
            ],
            "authors": [
                {
                    "name": "Will Washburn",
                    "email": "will.washburn@gmail.com"
                }
            ],
            "description": "model a sequence of data elements made available over time ",
            "homepage": "https://github.com/willwashburn/stream",
            "keywords": [
                "peek",
                "read",
                "stream",
                "streamable"
            ],
            "support": {
                "issues": "https://github.com/willwashburn/stream/issues",
                "source": "https://github.com/willwashburn/stream/tree/master"
            },
            "time": "2016-03-15T10:54:35+00:00"
        }
    ],
    "packages-dev": [
        {
<<<<<<< HEAD
            "name": "ampproject/php-css-parser-install-plugin",
            "version": "dev-bump-gha-stable-php-version",
            "dist": {
                "type": "path",
                "url": "./php-css-parser-install-composer-plugin",
                "reference": "ed89dbc5de10f6ed5339ed00a03fad952515bb64"
            },
            "require": {
                "composer-plugin-api": "^2.0"
            },
            "require-dev": {
                "composer/composer": "^2.0"
            },
            "type": "composer-plugin",
            "extra": {
                "class": "AmpProject\\AmpWP\\PhpCssParserInstall\\Plugin"
            },
            "autoload": {
                "psr-4": {
                    "AmpProject\\AmpWP\\PhpCssParserInstall\\": "./src"
                }
            },
            "license": [
                "GPL-2.0-or-later"
            ],
            "transport-options": {
                "relative": true
            }
        },
        {
=======
>>>>>>> a55b5880
            "name": "antecedent/patchwork",
            "version": "2.1.15",
            "source": {
                "type": "git",
                "url": "https://github.com/antecedent/patchwork.git",
                "reference": "0430ceaac7f447f1778c199ec19d7e4362a6f961"
            },
            "dist": {
                "type": "zip",
                "url": "https://api.github.com/repos/antecedent/patchwork/zipball/0430ceaac7f447f1778c199ec19d7e4362a6f961",
                "reference": "0430ceaac7f447f1778c199ec19d7e4362a6f961",
                "shasum": ""
            },
            "require": {
                "php": ">=5.4.0"
            },
            "require-dev": {
                "phpunit/phpunit": ">=4"
            },
            "type": "library",
            "notification-url": "https://packagist.org/downloads/",
            "license": [
                "MIT"
            ],
            "authors": [
                {
                    "name": "Ignas Rudaitis",
                    "email": "ignas.rudaitis@gmail.com"
                }
            ],
            "description": "Method redefinition (monkey-patching) functionality for PHP.",
            "homepage": "http://patchwork2.org/",
            "keywords": [
                "aop",
                "aspect",
                "interception",
                "monkeypatching",
                "redefinition",
                "runkit",
                "testing"
            ],
            "support": {
                "issues": "https://github.com/antecedent/patchwork/issues",
                "source": "https://github.com/antecedent/patchwork/tree/2.1.15"
            },
            "time": "2021-08-22T08:00:13+00:00"
        },
        {
            "name": "automattic/vipwpcs",
            "version": "2.3.3",
            "source": {
                "type": "git",
                "url": "https://github.com/Automattic/VIP-Coding-Standards.git",
                "reference": "6cd0a6a82bc0ac988dbf9d6a7c2e293dc8ac640b"
            },
            "dist": {
                "type": "zip",
                "url": "https://api.github.com/repos/Automattic/VIP-Coding-Standards/zipball/6cd0a6a82bc0ac988dbf9d6a7c2e293dc8ac640b",
                "reference": "6cd0a6a82bc0ac988dbf9d6a7c2e293dc8ac640b",
                "shasum": ""
            },
            "require": {
                "dealerdirect/phpcodesniffer-composer-installer": "^0.4.1 || ^0.5 || ^0.6.2 || ^0.7",
                "php": ">=5.4",
                "sirbrillig/phpcs-variable-analysis": "^2.11.1",
                "squizlabs/php_codesniffer": "^3.5.5",
                "wp-coding-standards/wpcs": "^2.3"
            },
            "require-dev": {
                "php-parallel-lint/php-console-highlighter": "^0.5",
                "php-parallel-lint/php-parallel-lint": "^1.0",
                "phpcompatibility/php-compatibility": "^9",
                "phpcsstandards/phpcsdevtools": "^1.0",
                "phpunit/phpunit": "^4 || ^5 || ^6 || ^7"
            },
            "type": "phpcodesniffer-standard",
            "notification-url": "https://packagist.org/downloads/",
            "license": [
                "MIT"
            ],
            "authors": [
                {
                    "name": "Contributors",
                    "homepage": "https://github.com/Automattic/VIP-Coding-Standards/graphs/contributors"
                }
            ],
            "description": "PHP_CodeSniffer rules (sniffs) to enforce WordPress VIP minimum coding conventions",
            "keywords": [
                "phpcs",
                "standards",
                "wordpress"
            ],
            "support": {
                "issues": "https://github.com/Automattic/VIP-Coding-Standards/issues",
                "source": "https://github.com/Automattic/VIP-Coding-Standards",
                "wiki": "https://github.com/Automattic/VIP-Coding-Standards/wiki"
            },
            "time": "2021-09-29T16:20:23+00:00"
        },
        {
            "name": "behat/behat",
            "version": "v3.7.0",
            "source": {
                "type": "git",
                "url": "https://github.com/Behat/Behat.git",
                "reference": "08052f739619a9e9f62f457a67302f0715e6dd13"
            },
            "dist": {
                "type": "zip",
                "url": "https://api.github.com/repos/Behat/Behat/zipball/08052f739619a9e9f62f457a67302f0715e6dd13",
                "reference": "08052f739619a9e9f62f457a67302f0715e6dd13",
                "shasum": ""
            },
            "require": {
                "behat/gherkin": "^4.6.0",
                "behat/transliterator": "^1.2",
                "ext-mbstring": "*",
                "php": ">=5.3.3",
                "psr/container": "^1.0",
                "symfony/config": "^2.7.51 || ^3.0 || ^4.0 || ^5.0",
                "symfony/console": "^2.7.51 || ^2.8.33 || ^3.3.15 || ^3.4.3 || ^4.0.3 || ^5.0",
                "symfony/dependency-injection": "^2.7.51 || ^3.0 || ^4.0 || ^5.0",
                "symfony/event-dispatcher": "^2.7.51 || ^3.0 || ^4.0 || ^5.0",
                "symfony/translation": "^2.7.51 || ^3.0 || ^4.0 || ^5.0",
                "symfony/yaml": "^2.7.51 || ^3.0 || ^4.0 || ^5.0"
            },
            "require-dev": {
                "container-interop/container-interop": "^1.2",
                "herrera-io/box": "~1.6.1",
                "phpunit/phpunit": "^4.8.36 || ^6.5.14 || ^7.5.20",
                "symfony/process": "~2.5 || ^3.0 || ^4.0 || ^5.0"
            },
            "suggest": {
                "ext-dom": "Needed to output test results in JUnit format."
            },
            "bin": [
                "bin/behat"
            ],
            "type": "library",
            "extra": {
                "branch-alias": {
                    "dev-master": "3.6.x-dev"
                }
            },
            "autoload": {
                "psr-4": {
                    "Behat\\Behat\\": "src/Behat/Behat/",
                    "Behat\\Testwork\\": "src/Behat/Testwork/"
                }
            },
            "notification-url": "https://packagist.org/downloads/",
            "license": [
                "MIT"
            ],
            "authors": [
                {
                    "name": "Konstantin Kudryashov",
                    "email": "ever.zet@gmail.com",
                    "homepage": "http://everzet.com"
                }
            ],
            "description": "Scenario-oriented BDD framework for PHP 5.3",
            "homepage": "http://behat.org/",
            "keywords": [
                "Agile",
                "BDD",
                "ScenarioBDD",
                "Scrum",
                "StoryBDD",
                "User story",
                "business",
                "development",
                "documentation",
                "examples",
                "symfony",
                "testing"
            ],
            "support": {
                "issues": "https://github.com/Behat/Behat/issues",
                "source": "https://github.com/Behat/Behat/tree/v3.7.0"
            },
            "time": "2020-06-03T13:08:44+00:00"
        },
        {
            "name": "behat/gherkin",
            "version": "v4.7.3",
            "source": {
                "type": "git",
                "url": "https://github.com/Behat/Gherkin.git",
                "reference": "d5ae4616aeaa91daadbfb8446d9d17aae8d43cf7"
            },
            "dist": {
                "type": "zip",
                "url": "https://api.github.com/repos/Behat/Gherkin/zipball/d5ae4616aeaa91daadbfb8446d9d17aae8d43cf7",
                "reference": "d5ae4616aeaa91daadbfb8446d9d17aae8d43cf7",
                "shasum": ""
            },
            "require": {
                "php": ">=5.6"
            },
            "require-dev": {
                "cucumber/cucumber": "dev-gherkin-16.0.0",
                "phpunit/phpunit": "^5.7.1|~6|~7",
                "symfony/phpunit-bridge": "~2.7|~3|~4",
                "symfony/yaml": "~2.3|~3|~4"
            },
            "suggest": {
                "symfony/yaml": "If you want to parse features, represented in YAML files"
            },
            "type": "library",
            "extra": {
                "branch-alias": {
                    "dev-master": "4.4-dev"
                }
            },
            "autoload": {
                "psr-0": {
                    "Behat\\Gherkin": "src/"
                }
            },
            "notification-url": "https://packagist.org/downloads/",
            "license": [
                "MIT"
            ],
            "authors": [
                {
                    "name": "Konstantin Kudryashov",
                    "email": "ever.zet@gmail.com",
                    "homepage": "http://everzet.com"
                }
            ],
            "description": "Gherkin DSL parser for PHP",
            "homepage": "http://behat.org/",
            "keywords": [
                "BDD",
                "Behat",
                "Cucumber",
                "DSL",
                "gherkin",
                "parser"
            ],
            "support": {
                "issues": "https://github.com/Behat/Gherkin/issues",
                "source": "https://github.com/Behat/Gherkin/tree/v4.7.3"
            },
            "time": "2021-02-04T12:26:47+00:00"
        },
        {
            "name": "behat/transliterator",
            "version": "v1.3.0",
            "source": {
                "type": "git",
                "url": "https://github.com/Behat/Transliterator.git",
                "reference": "3c4ec1d77c3d05caa1f0bf8fb3aae4845005c7fc"
            },
            "dist": {
                "type": "zip",
                "url": "https://api.github.com/repos/Behat/Transliterator/zipball/3c4ec1d77c3d05caa1f0bf8fb3aae4845005c7fc",
                "reference": "3c4ec1d77c3d05caa1f0bf8fb3aae4845005c7fc",
                "shasum": ""
            },
            "require": {
                "php": ">=5.3.3"
            },
            "require-dev": {
                "chuyskywalker/rolling-curl": "^3.1",
                "php-yaoi/php-yaoi": "^1.0",
                "phpunit/phpunit": "^4.8.36|^6.3"
            },
            "type": "library",
            "extra": {
                "branch-alias": {
                    "dev-master": "1.2-dev"
                }
            },
            "autoload": {
                "psr-4": {
                    "Behat\\Transliterator\\": "src/Behat/Transliterator"
                }
            },
            "notification-url": "https://packagist.org/downloads/",
            "license": [
                "Artistic-1.0"
            ],
            "description": "String transliterator",
            "keywords": [
                "i18n",
                "slug",
                "transliterator"
            ],
            "support": {
                "issues": "https://github.com/Behat/Transliterator/issues",
                "source": "https://github.com/Behat/Transliterator/tree/v1.3.0"
            },
            "time": "2020-01-14T16:39:13+00:00"
        },
        {
            "name": "brain/monkey",
            "version": "2.6.0",
            "source": {
                "type": "git",
                "url": "https://github.com/Brain-WP/BrainMonkey.git",
                "reference": "7042140000b4b18034c0c0010d86274a00f25442"
            },
            "dist": {
                "type": "zip",
                "url": "https://api.github.com/repos/Brain-WP/BrainMonkey/zipball/7042140000b4b18034c0c0010d86274a00f25442",
                "reference": "7042140000b4b18034c0c0010d86274a00f25442",
                "shasum": ""
            },
            "require": {
                "antecedent/patchwork": "^2.0",
                "mockery/mockery": ">=0.9 <2",
                "php": ">=5.6.0"
            },
            "require-dev": {
                "dealerdirect/phpcodesniffer-composer-installer": "^0.6 || ^0.7",
                "phpcompatibility/php-compatibility": "^9.3.0",
                "phpunit/phpunit": "^5.7.9 || ^6.0 || ^7.0 || ^8.0 || ^9.0"
            },
            "type": "library",
            "extra": {
                "branch-alias": {
                    "dev-version/1": "1.x-dev",
                    "dev-master": "2.0.x-dev"
                }
            },
            "autoload": {
                "files": [
                    "inc/api.php"
                ],
                "psr-4": {
                    "Brain\\Monkey\\": "src/"
                }
            },
            "notification-url": "https://packagist.org/downloads/",
            "license": [
                "MIT"
            ],
            "authors": [
                {
                    "name": "Giuseppe Mazzapica",
                    "email": "giuseppe.mazzapica@gmail.com",
                    "homepage": "https://gmazzap.me",
                    "role": "Developer"
                }
            ],
            "description": "Mocking utility for PHP functions and WordPress plugin API",
            "keywords": [
                "Monkey Patching",
                "interception",
                "mock",
                "mock functions",
                "mockery",
                "patchwork",
                "redefinition",
                "runkit",
                "test",
                "testing"
            ],
            "support": {
                "issues": "https://github.com/Brain-WP/BrainMonkey/issues",
                "source": "https://github.com/Brain-WP/BrainMonkey"
            },
            "time": "2020-10-13T17:56:14+00:00"
        },
        {
            "name": "civicrm/composer-downloads-plugin",
            "version": "v3.0.1",
            "source": {
                "type": "git",
                "url": "https://github.com/civicrm/composer-downloads-plugin.git",
                "reference": "3aabb6d259a86158d01829fc2c62a2afb9618877"
            },
            "dist": {
                "type": "zip",
                "url": "https://api.github.com/repos/civicrm/composer-downloads-plugin/zipball/3aabb6d259a86158d01829fc2c62a2afb9618877",
                "reference": "3aabb6d259a86158d01829fc2c62a2afb9618877",
                "shasum": ""
            },
            "require": {
                "composer-plugin-api": "^1.1 || ^2.0",
                "php": ">=5.6",
                "togos/gitignore": "~1.1.1"
            },
            "require-dev": {
                "composer/composer": "~1.0 || ~2.0",
                "friendsofphp/php-cs-fixer": "^2.3",
                "phpunit/phpunit": "^5.7",
                "totten/process-helper": "^1.0.1"
            },
            "type": "composer-plugin",
            "extra": {
                "class": "LastCall\\DownloadsPlugin\\Plugin"
            },
            "autoload": {
                "psr-4": {
                    "LastCall\\DownloadsPlugin\\": "src/"
                }
            },
            "notification-url": "https://packagist.org/downloads/",
            "license": [
                "MIT"
            ],
            "authors": [
                {
                    "name": "Rob Bayliss",
                    "email": "rob@lastcallmedia.com"
                },
                {
                    "name": "Tim Otten",
                    "email": "totten@civicrm.org"
                }
            ],
            "description": "Composer plugin for downloading additional files within any composer package.",
            "support": {
                "source": "https://github.com/civicrm/composer-downloads-plugin/tree/v3.0.1"
            },
            "time": "2020-11-02T05:26:23+00:00"
        },
        {
            "name": "composer/semver",
            "version": "3.2.7",
            "source": {
                "type": "git",
                "url": "https://github.com/composer/semver.git",
                "reference": "deac27056b57e46faf136fae7b449eeaa71661ee"
            },
            "dist": {
                "type": "zip",
                "url": "https://api.github.com/repos/composer/semver/zipball/deac27056b57e46faf136fae7b449eeaa71661ee",
                "reference": "deac27056b57e46faf136fae7b449eeaa71661ee",
                "shasum": ""
            },
            "require": {
                "php": "^5.3.2 || ^7.0 || ^8.0"
            },
            "require-dev": {
                "phpstan/phpstan": "^0.12.54",
                "symfony/phpunit-bridge": "^4.2 || ^5"
            },
            "type": "library",
            "extra": {
                "branch-alias": {
                    "dev-main": "3.x-dev"
                }
            },
            "autoload": {
                "psr-4": {
                    "Composer\\Semver\\": "src"
                }
            },
            "notification-url": "https://packagist.org/downloads/",
            "license": [
                "MIT"
            ],
            "authors": [
                {
                    "name": "Nils Adermann",
                    "email": "naderman@naderman.de",
                    "homepage": "http://www.naderman.de"
                },
                {
                    "name": "Jordi Boggiano",
                    "email": "j.boggiano@seld.be",
                    "homepage": "http://seld.be"
                },
                {
                    "name": "Rob Bast",
                    "email": "rob.bast@gmail.com",
                    "homepage": "http://robbast.nl"
                }
            ],
            "description": "Semver library that offers utilities, version constraint parsing and validation.",
            "keywords": [
                "semantic",
                "semver",
                "validation",
                "versioning"
            ],
            "support": {
                "irc": "irc://irc.freenode.org/composer",
                "issues": "https://github.com/composer/semver/issues",
                "source": "https://github.com/composer/semver/tree/3.2.7"
            },
            "funding": [
                {
                    "url": "https://packagist.com",
                    "type": "custom"
                },
                {
                    "url": "https://github.com/composer",
                    "type": "github"
                },
                {
                    "url": "https://tidelift.com/funding/github/packagist/composer/composer",
                    "type": "tidelift"
                }
            ],
            "time": "2022-01-04T09:57:54+00:00"
        },
        {
            "name": "dealerdirect/phpcodesniffer-composer-installer",
            "version": "v0.7.2",
            "source": {
                "type": "git",
                "url": "https://github.com/Dealerdirect/phpcodesniffer-composer-installer.git",
                "reference": "1c968e542d8843d7cd71de3c5c9c3ff3ad71a1db"
            },
            "dist": {
                "type": "zip",
                "url": "https://api.github.com/repos/Dealerdirect/phpcodesniffer-composer-installer/zipball/1c968e542d8843d7cd71de3c5c9c3ff3ad71a1db",
                "reference": "1c968e542d8843d7cd71de3c5c9c3ff3ad71a1db",
                "shasum": ""
            },
            "require": {
                "composer-plugin-api": "^1.0 || ^2.0",
                "php": ">=5.3",
                "squizlabs/php_codesniffer": "^2.0 || ^3.1.0 || ^4.0"
            },
            "require-dev": {
                "composer/composer": "*",
                "php-parallel-lint/php-parallel-lint": "^1.3.1",
                "phpcompatibility/php-compatibility": "^9.0"
            },
            "type": "composer-plugin",
            "extra": {
                "class": "Dealerdirect\\Composer\\Plugin\\Installers\\PHPCodeSniffer\\Plugin"
            },
            "autoload": {
                "psr-4": {
                    "Dealerdirect\\Composer\\Plugin\\Installers\\PHPCodeSniffer\\": "src/"
                }
            },
            "notification-url": "https://packagist.org/downloads/",
            "license": [
                "MIT"
            ],
            "authors": [
                {
                    "name": "Franck Nijhof",
                    "email": "franck.nijhof@dealerdirect.com",
                    "homepage": "http://www.frenck.nl",
                    "role": "Developer / IT Manager"
                },
                {
                    "name": "Contributors",
                    "homepage": "https://github.com/Dealerdirect/phpcodesniffer-composer-installer/graphs/contributors"
                }
            ],
            "description": "PHP_CodeSniffer Standards Composer Installer Plugin",
            "homepage": "http://www.dealerdirect.com",
            "keywords": [
                "PHPCodeSniffer",
                "PHP_CodeSniffer",
                "code quality",
                "codesniffer",
                "composer",
                "installer",
                "phpcbf",
                "phpcs",
                "plugin",
                "qa",
                "quality",
                "standard",
                "standards",
                "style guide",
                "stylecheck",
                "tests"
            ],
            "support": {
                "issues": "https://github.com/dealerdirect/phpcodesniffer-composer-installer/issues",
                "source": "https://github.com/dealerdirect/phpcodesniffer-composer-installer"
            },
            "time": "2022-02-04T12:51:07+00:00"
        },
        {
            "name": "doctrine/instantiator",
            "version": "1.0.5",
            "source": {
                "type": "git",
                "url": "https://github.com/doctrine/instantiator.git",
                "reference": "8e884e78f9f0eb1329e445619e04456e64d8051d"
            },
            "dist": {
                "type": "zip",
                "url": "https://api.github.com/repos/doctrine/instantiator/zipball/8e884e78f9f0eb1329e445619e04456e64d8051d",
                "reference": "8e884e78f9f0eb1329e445619e04456e64d8051d",
                "shasum": ""
            },
            "require": {
                "php": ">=5.3,<8.0-DEV"
            },
            "require-dev": {
                "athletic/athletic": "~0.1.8",
                "ext-pdo": "*",
                "ext-phar": "*",
                "phpunit/phpunit": "~4.0",
                "squizlabs/php_codesniffer": "~2.0"
            },
            "type": "library",
            "extra": {
                "branch-alias": {
                    "dev-master": "1.0.x-dev"
                }
            },
            "autoload": {
                "psr-4": {
                    "Doctrine\\Instantiator\\": "src/Doctrine/Instantiator/"
                }
            },
            "notification-url": "https://packagist.org/downloads/",
            "license": [
                "MIT"
            ],
            "authors": [
                {
                    "name": "Marco Pivetta",
                    "email": "ocramius@gmail.com",
                    "homepage": "http://ocramius.github.com/"
                }
            ],
            "description": "A small, lightweight utility to instantiate objects in PHP without invoking their constructors",
            "homepage": "https://github.com/doctrine/instantiator",
            "keywords": [
                "constructor",
                "instantiate"
            ],
            "support": {
                "issues": "https://github.com/doctrine/instantiator/issues",
                "source": "https://github.com/doctrine/instantiator/tree/master"
            },
            "time": "2015-06-14T21:17:01+00:00"
        },
        {
            "name": "firebase/php-jwt",
            "version": "v5.5.1",
            "source": {
                "type": "git",
                "url": "https://github.com/firebase/php-jwt.git",
                "reference": "83b609028194aa042ea33b5af2d41a7427de80e6"
            },
            "dist": {
                "type": "zip",
                "url": "https://api.github.com/repos/firebase/php-jwt/zipball/83b609028194aa042ea33b5af2d41a7427de80e6",
                "reference": "83b609028194aa042ea33b5af2d41a7427de80e6",
                "shasum": ""
            },
            "require": {
                "php": ">=5.3.0"
            },
            "require-dev": {
                "phpunit/phpunit": ">=4.8 <=9"
            },
            "suggest": {
                "paragonie/sodium_compat": "Support EdDSA (Ed25519) signatures when libsodium is not present"
            },
            "type": "library",
            "autoload": {
                "psr-4": {
                    "Firebase\\JWT\\": "src"
                }
            },
            "notification-url": "https://packagist.org/downloads/",
            "license": [
                "BSD-3-Clause"
            ],
            "authors": [
                {
                    "name": "Neuman Vong",
                    "email": "neuman+pear@twilio.com",
                    "role": "Developer"
                },
                {
                    "name": "Anant Narayanan",
                    "email": "anant@php.net",
                    "role": "Developer"
                }
            ],
            "description": "A simple library to encode and decode JSON Web Tokens (JWT) in PHP. Should conform to the current spec.",
            "homepage": "https://github.com/firebase/php-jwt",
            "keywords": [
                "jwt",
                "php"
            ],
            "support": {
                "issues": "https://github.com/firebase/php-jwt/issues",
                "source": "https://github.com/firebase/php-jwt/tree/v5.5.1"
            },
            "time": "2021-11-08T20:18:51+00:00"
        },
        {
            "name": "google/auth",
            "version": "v1.18.0",
            "source": {
                "type": "git",
                "url": "https://github.com/googleapis/google-auth-library-php.git",
                "reference": "21dd478e77b0634ed9e3a68613f74ed250ca9347"
            },
            "dist": {
                "type": "zip",
                "url": "https://api.github.com/repos/googleapis/google-auth-library-php/zipball/21dd478e77b0634ed9e3a68613f74ed250ca9347",
                "reference": "21dd478e77b0634ed9e3a68613f74ed250ca9347",
                "shasum": ""
            },
            "require": {
                "firebase/php-jwt": "~2.0|~3.0|~4.0|~5.0",
                "guzzlehttp/guzzle": "^5.3.1|^6.2.1|^7.0",
                "guzzlehttp/psr7": "^1.7|^2.0",
                "php": ">=5.4",
                "psr/cache": "^1.0|^2.0",
                "psr/http-message": "^1.0"
            },
            "require-dev": {
                "guzzlehttp/promises": "0.1.1|^1.3",
                "kelvinmo/simplejwt": "^0.2.5|^0.5.1",
                "phpseclib/phpseclib": "^2.0.31",
                "phpunit/phpunit": "^4.8.36|^5.7",
                "sebastian/comparator": ">=1.2.3"
            },
            "suggest": {
                "phpseclib/phpseclib": "May be used in place of OpenSSL for signing strings or for token management. Please require version ^2."
            },
            "type": "library",
            "autoload": {
                "psr-4": {
                    "Google\\Auth\\": "src"
                }
            },
            "notification-url": "https://packagist.org/downloads/",
            "license": [
                "Apache-2.0"
            ],
            "description": "Google Auth Library for PHP",
            "homepage": "http://github.com/google/google-auth-library-php",
            "keywords": [
                "Authentication",
                "google",
                "oauth2"
            ],
            "support": {
                "docs": "https://googleapis.github.io/google-auth-library-php/master/",
                "issues": "https://github.com/googleapis/google-auth-library-php/issues",
                "source": "https://github.com/googleapis/google-auth-library-php/tree/v1.18.0"
            },
            "time": "2021-08-24T18:03:18+00:00"
        },
        {
            "name": "google/cloud-core",
<<<<<<< HEAD
            "version": "v1.43.0",
            "source": {
                "type": "git",
                "url": "https://github.com/googleapis/google-cloud-php-core.git",
                "reference": "2cbd6d2d975611cd420df428344049fe3a20dbde"
            },
            "dist": {
                "type": "zip",
                "url": "https://api.github.com/repos/googleapis/google-cloud-php-core/zipball/2cbd6d2d975611cd420df428344049fe3a20dbde",
                "reference": "2cbd6d2d975611cd420df428344049fe3a20dbde",
=======
            "version": "v1.44.0",
            "source": {
                "type": "git",
                "url": "https://github.com/googleapis/google-cloud-php-core.git",
                "reference": "72706f7d1824777f42294a3c9ccdaddaad670017"
            },
            "dist": {
                "type": "zip",
                "url": "https://api.github.com/repos/googleapis/google-cloud-php-core/zipball/72706f7d1824777f42294a3c9ccdaddaad670017",
                "reference": "72706f7d1824777f42294a3c9ccdaddaad670017",
>>>>>>> a55b5880
                "shasum": ""
            },
            "require": {
                "google/auth": "^1.18",
                "guzzlehttp/guzzle": "^5.3|^6.0|^7.0",
                "guzzlehttp/promises": "^1.3",
                "guzzlehttp/psr7": "^1.7|^2.0",
                "monolog/monolog": "^1.1|^2.0",
                "php": ">=5.5",
                "psr/http-message": "1.0.*",
                "rize/uri-template": "~0.3"
            },
            "require-dev": {
                "erusev/parsedown": "^1.6",
<<<<<<< HEAD
                "google/common-protos": "^1.0",
=======
                "google/common-protos": "^1.0||^2.0",
>>>>>>> a55b5880
                "google/gax": "^1.9",
                "opis/closure": "^3",
                "phpdocumentor/reflection": "^3.0",
                "phpunit/phpunit": "^4.8|^5.0",
                "squizlabs/php_codesniffer": "2.*"
            },
            "suggest": {
                "opis/closure": "May be used to serialize closures to process jobs in the batch daemon. Please require version ^3.",
                "symfony/lock": "Required for the Spanner cached based session pool. Please require the following commit: 3.3.x-dev#1ba6ac9"
            },
            "bin": [
                "bin/google-cloud-batch"
            ],
            "type": "library",
            "extra": {
                "component": {
                    "id": "cloud-core",
                    "target": "googleapis/google-cloud-php-core.git",
                    "path": "Core",
                    "entry": "src/ServiceBuilder.php"
                }
            },
            "autoload": {
                "psr-4": {
                    "Google\\Cloud\\Core\\": "src"
                }
            },
            "notification-url": "https://packagist.org/downloads/",
            "license": [
                "Apache-2.0"
            ],
            "description": "Google Cloud PHP shared dependency, providing functionality useful to all components.",
            "support": {
<<<<<<< HEAD
                "source": "https://github.com/googleapis/google-cloud-php-core/tree/v1.43.0"
            },
            "time": "2021-09-15T00:52:58+00:00"
        },
        {
            "name": "google/cloud-storage",
            "version": "v1.25.0",
            "source": {
                "type": "git",
                "url": "https://github.com/googleapis/google-cloud-php-storage.git",
                "reference": "22dd587e5136248e31c8ce047c331acbe74ffbb7"
            },
            "dist": {
                "type": "zip",
                "url": "https://api.github.com/repos/googleapis/google-cloud-php-storage/zipball/22dd587e5136248e31c8ce047c331acbe74ffbb7",
                "reference": "22dd587e5136248e31c8ce047c331acbe74ffbb7",
=======
                "source": "https://github.com/googleapis/google-cloud-php-core/tree/v1.44.0"
            },
            "time": "2022-01-31T21:39:13+00:00"
        },
        {
            "name": "google/cloud-storage",
            "version": "v1.26.1",
            "source": {
                "type": "git",
                "url": "https://github.com/googleapis/google-cloud-php-storage.git",
                "reference": "1382afef595c2ced1c5e39ead91d903e8ebc8e22"
            },
            "dist": {
                "type": "zip",
                "url": "https://api.github.com/repos/googleapis/google-cloud-php-storage/zipball/1382afef595c2ced1c5e39ead91d903e8ebc8e22",
                "reference": "1382afef595c2ced1c5e39ead91d903e8ebc8e22",
>>>>>>> a55b5880
                "shasum": ""
            },
            "require": {
                "google/cloud-core": "^1.43",
                "google/crc32": "^0.1.0"
            },
            "require-dev": {
                "erusev/parsedown": "^1.6",
                "google/cloud-pubsub": "^1.0",
                "phpdocumentor/reflection": "^3.0",
                "phpseclib/phpseclib": "^2",
                "phpunit/phpunit": "^4.8|^5.0",
                "squizlabs/php_codesniffer": "2.*"
            },
            "suggest": {
                "google/cloud-pubsub": "May be used to register a topic to receive bucket notifications.",
                "phpseclib/phpseclib": "May be used in place of OpenSSL for creating signed Cloud Storage URLs. Please require version ^2."
            },
            "type": "library",
            "extra": {
                "component": {
                    "id": "cloud-storage",
                    "target": "googleapis/google-cloud-php-storage.git",
                    "path": "Storage",
                    "entry": "src/StorageClient.php"
                }
            },
            "autoload": {
                "psr-4": {
                    "Google\\Cloud\\Storage\\": "src"
                }
            },
            "notification-url": "https://packagist.org/downloads/",
            "license": [
                "Apache-2.0"
            ],
            "description": "Cloud Storage Client for PHP",
            "support": {
<<<<<<< HEAD
                "source": "https://github.com/googleapis/google-cloud-php-storage/tree/v1.25.0"
            },
            "time": "2021-09-15T00:52:58+00:00"
=======
                "source": "https://github.com/googleapis/google-cloud-php-storage/tree/v1.26.1"
            },
            "time": "2022-01-31T21:39:13+00:00"
>>>>>>> a55b5880
        },
        {
            "name": "google/crc32",
            "version": "v0.1.0",
            "source": {
                "type": "git",
                "url": "https://github.com/google/php-crc32.git",
                "reference": "a8525f0dea6fca1893e1bae2f6e804c5f7d007fb"
            },
            "dist": {
                "type": "zip",
                "url": "https://api.github.com/repos/google/php-crc32/zipball/a8525f0dea6fca1893e1bae2f6e804c5f7d007fb",
                "reference": "a8525f0dea6fca1893e1bae2f6e804c5f7d007fb",
                "shasum": ""
            },
            "require": {
                "php": ">=5.4"
            },
            "require-dev": {
                "friendsofphp/php-cs-fixer": "^1.13 || v2.14.2",
                "paragonie/random_compat": ">=2",
                "phpunit/phpunit": "^4"
            },
            "type": "library",
            "autoload": {
                "psr-4": {
                    "Google\\CRC32\\": "src"
                }
            },
            "notification-url": "https://packagist.org/downloads/",
            "license": [
                "Apache-2.0"
            ],
            "authors": [
                {
                    "name": "Andrew Brampton",
                    "email": "bramp@google.com"
                }
            ],
            "description": "Various CRC32 implementations",
            "homepage": "https://github.com/google/php-crc32",
            "support": {
                "issues": "https://github.com/google/php-crc32/issues",
                "source": "https://github.com/google/php-crc32/tree/v0.1.0"
            },
            "time": "2019-05-09T06:24:58+00:00"
        },
        {
            "name": "guzzlehttp/guzzle",
            "version": "6.5.5",
            "source": {
                "type": "git",
                "url": "https://github.com/guzzle/guzzle.git",
                "reference": "9d4290de1cfd701f38099ef7e183b64b4b7b0c5e"
            },
            "dist": {
                "type": "zip",
                "url": "https://api.github.com/repos/guzzle/guzzle/zipball/9d4290de1cfd701f38099ef7e183b64b4b7b0c5e",
                "reference": "9d4290de1cfd701f38099ef7e183b64b4b7b0c5e",
                "shasum": ""
            },
            "require": {
                "ext-json": "*",
                "guzzlehttp/promises": "^1.0",
                "guzzlehttp/psr7": "^1.6.1",
                "php": ">=5.5",
                "symfony/polyfill-intl-idn": "^1.17.0"
            },
            "require-dev": {
                "ext-curl": "*",
                "phpunit/phpunit": "^4.8.35 || ^5.7 || ^6.4 || ^7.0",
                "psr/log": "^1.1"
            },
            "suggest": {
                "psr/log": "Required for using the Log middleware"
            },
            "type": "library",
            "extra": {
                "branch-alias": {
                    "dev-master": "6.5-dev"
                }
            },
            "autoload": {
                "files": [
                    "src/functions_include.php"
                ],
                "psr-4": {
                    "GuzzleHttp\\": "src/"
                }
            },
            "notification-url": "https://packagist.org/downloads/",
            "license": [
                "MIT"
            ],
            "authors": [
                {
                    "name": "Michael Dowling",
                    "email": "mtdowling@gmail.com",
                    "homepage": "https://github.com/mtdowling"
                }
            ],
            "description": "Guzzle is a PHP HTTP client library",
            "homepage": "http://guzzlephp.org/",
            "keywords": [
                "client",
                "curl",
                "framework",
                "http",
                "http client",
                "rest",
                "web service"
            ],
            "support": {
                "issues": "https://github.com/guzzle/guzzle/issues",
                "source": "https://github.com/guzzle/guzzle/tree/6.5"
            },
            "time": "2020-06-16T21:01:06+00:00"
        },
        {
            "name": "guzzlehttp/promises",
            "version": "1.5.1",
            "source": {
                "type": "git",
                "url": "https://github.com/guzzle/promises.git",
                "reference": "fe752aedc9fd8fcca3fe7ad05d419d32998a06da"
            },
            "dist": {
                "type": "zip",
                "url": "https://api.github.com/repos/guzzle/promises/zipball/fe752aedc9fd8fcca3fe7ad05d419d32998a06da",
                "reference": "fe752aedc9fd8fcca3fe7ad05d419d32998a06da",
                "shasum": ""
            },
            "require": {
                "php": ">=5.5"
            },
            "require-dev": {
                "symfony/phpunit-bridge": "^4.4 || ^5.1"
            },
            "type": "library",
            "extra": {
                "branch-alias": {
                    "dev-master": "1.5-dev"
                }
            },
            "autoload": {
                "files": [
                    "src/functions_include.php"
                ],
                "psr-4": {
                    "GuzzleHttp\\Promise\\": "src/"
                }
            },
            "notification-url": "https://packagist.org/downloads/",
            "license": [
                "MIT"
            ],
            "authors": [
                {
                    "name": "Graham Campbell",
                    "email": "hello@gjcampbell.co.uk",
                    "homepage": "https://github.com/GrahamCampbell"
                },
                {
                    "name": "Michael Dowling",
                    "email": "mtdowling@gmail.com",
                    "homepage": "https://github.com/mtdowling"
                },
                {
                    "name": "Tobias Nyholm",
                    "email": "tobias.nyholm@gmail.com",
                    "homepage": "https://github.com/Nyholm"
                },
                {
                    "name": "Tobias Schultze",
                    "email": "webmaster@tubo-world.de",
                    "homepage": "https://github.com/Tobion"
                }
            ],
            "description": "Guzzle promises library",
            "keywords": [
                "promise"
            ],
            "support": {
                "issues": "https://github.com/guzzle/promises/issues",
                "source": "https://github.com/guzzle/promises/tree/1.5.1"
            },
            "funding": [
                {
                    "url": "https://github.com/GrahamCampbell",
                    "type": "github"
                },
                {
                    "url": "https://github.com/Nyholm",
                    "type": "github"
                },
                {
                    "url": "https://tidelift.com/funding/github/packagist/guzzlehttp/promises",
                    "type": "tidelift"
                }
            ],
            "time": "2021-10-22T20:56:57+00:00"
        },
        {
            "name": "guzzlehttp/psr7",
            "version": "1.8.3",
            "source": {
                "type": "git",
                "url": "https://github.com/guzzle/psr7.git",
                "reference": "1afdd860a2566ed3c2b0b4a3de6e23434a79ec85"
            },
            "dist": {
                "type": "zip",
                "url": "https://api.github.com/repos/guzzle/psr7/zipball/1afdd860a2566ed3c2b0b4a3de6e23434a79ec85",
                "reference": "1afdd860a2566ed3c2b0b4a3de6e23434a79ec85",
                "shasum": ""
            },
            "require": {
                "php": ">=5.4.0",
                "psr/http-message": "~1.0",
                "ralouphie/getallheaders": "^2.0.5 || ^3.0.0"
            },
            "provide": {
                "psr/http-message-implementation": "1.0"
            },
            "require-dev": {
                "ext-zlib": "*",
                "phpunit/phpunit": "~4.8.36 || ^5.7.27 || ^6.5.14 || ^7.5.20 || ^8.5.8 || ^9.3.10"
            },
            "suggest": {
                "laminas/laminas-httphandlerrunner": "Emit PSR-7 responses"
            },
            "type": "library",
            "extra": {
                "branch-alias": {
                    "dev-master": "1.7-dev"
                }
            },
            "autoload": {
                "files": [
                    "src/functions_include.php"
                ],
                "psr-4": {
                    "GuzzleHttp\\Psr7\\": "src/"
                }
            },
            "notification-url": "https://packagist.org/downloads/",
            "license": [
                "MIT"
            ],
            "authors": [
                {
                    "name": "Graham Campbell",
                    "email": "hello@gjcampbell.co.uk",
                    "homepage": "https://github.com/GrahamCampbell"
                },
                {
                    "name": "Michael Dowling",
                    "email": "mtdowling@gmail.com",
                    "homepage": "https://github.com/mtdowling"
                },
                {
                    "name": "George Mponos",
                    "email": "gmponos@gmail.com",
                    "homepage": "https://github.com/gmponos"
                },
                {
                    "name": "Tobias Nyholm",
                    "email": "tobias.nyholm@gmail.com",
                    "homepage": "https://github.com/Nyholm"
                },
                {
                    "name": "Márk Sági-Kazár",
                    "email": "mark.sagikazar@gmail.com",
                    "homepage": "https://github.com/sagikazarmark"
                },
                {
                    "name": "Tobias Schultze",
                    "email": "webmaster@tubo-world.de",
                    "homepage": "https://github.com/Tobion"
                }
            ],
            "description": "PSR-7 message implementation that also provides common utility methods",
            "keywords": [
                "http",
                "message",
                "psr-7",
                "request",
                "response",
                "stream",
                "uri",
                "url"
            ],
            "support": {
                "issues": "https://github.com/guzzle/psr7/issues",
                "source": "https://github.com/guzzle/psr7/tree/1.8.3"
            },
            "funding": [
                {
                    "url": "https://github.com/GrahamCampbell",
                    "type": "github"
                },
                {
                    "url": "https://github.com/Nyholm",
                    "type": "github"
                },
                {
                    "url": "https://tidelift.com/funding/github/packagist/guzzlehttp/psr7",
                    "type": "tidelift"
                }
            ],
            "time": "2021-10-05T13:56:00+00:00"
        },
        {
            "name": "hamcrest/hamcrest-php",
            "version": "v2.0.1",
            "source": {
                "type": "git",
                "url": "https://github.com/hamcrest/hamcrest-php.git",
                "reference": "8c3d0a3f6af734494ad8f6fbbee0ba92422859f3"
            },
            "dist": {
                "type": "zip",
                "url": "https://api.github.com/repos/hamcrest/hamcrest-php/zipball/8c3d0a3f6af734494ad8f6fbbee0ba92422859f3",
                "reference": "8c3d0a3f6af734494ad8f6fbbee0ba92422859f3",
                "shasum": ""
            },
            "require": {
                "php": "^5.3|^7.0|^8.0"
            },
            "replace": {
                "cordoval/hamcrest-php": "*",
                "davedevelopment/hamcrest-php": "*",
                "kodova/hamcrest-php": "*"
            },
            "require-dev": {
                "phpunit/php-file-iterator": "^1.4 || ^2.0",
                "phpunit/phpunit": "^4.8.36 || ^5.7 || ^6.5 || ^7.0"
            },
            "type": "library",
            "extra": {
                "branch-alias": {
                    "dev-master": "2.1-dev"
                }
            },
            "autoload": {
                "classmap": [
                    "hamcrest"
                ]
            },
            "notification-url": "https://packagist.org/downloads/",
            "license": [
                "BSD-3-Clause"
            ],
            "description": "This is the PHP port of Hamcrest Matchers",
            "keywords": [
                "test"
            ],
            "support": {
                "issues": "https://github.com/hamcrest/hamcrest-php/issues",
                "source": "https://github.com/hamcrest/hamcrest-php/tree/v2.0.1"
            },
            "time": "2020-07-09T08:09:16+00:00"
        },
        {
            "name": "mikey179/vfsstream",
            "version": "v1.6.10",
            "source": {
                "type": "git",
                "url": "https://github.com/bovigo/vfsStream.git",
                "reference": "250c0825537d501e327df879fb3d4cd751933b85"
            },
            "dist": {
                "type": "zip",
                "url": "https://api.github.com/repos/bovigo/vfsStream/zipball/250c0825537d501e327df879fb3d4cd751933b85",
                "reference": "250c0825537d501e327df879fb3d4cd751933b85",
                "shasum": ""
            },
            "require": {
                "php": ">=5.3.0"
            },
            "require-dev": {
                "phpunit/phpunit": "^4.5|^5.0"
            },
            "type": "library",
            "extra": {
                "branch-alias": {
                    "dev-master": "1.6.x-dev"
                }
            },
            "autoload": {
                "psr-0": {
                    "org\\bovigo\\vfs\\": "src/main/php"
                }
            },
            "notification-url": "https://packagist.org/downloads/",
            "license": [
                "BSD-3-Clause"
            ],
            "authors": [
                {
                    "name": "Frank Kleine",
                    "homepage": "http://frankkleine.de/",
                    "role": "Developer"
                }
            ],
            "description": "Virtual file system to mock the real file system in unit tests.",
            "homepage": "http://vfs.bovigo.org/",
            "support": {
                "issues": "https://github.com/bovigo/vfsStream/issues",
                "source": "https://github.com/bovigo/vfsStream/tree/master",
                "wiki": "https://github.com/bovigo/vfsStream/wiki"
            },
            "time": "2021-09-25T08:05:01+00:00"
        },
        {
            "name": "mockery/mockery",
            "version": "1.3.5",
            "source": {
                "type": "git",
                "url": "https://github.com/mockery/mockery.git",
                "reference": "472fa8ca4e55483d55ee1e73c963718c4393791d"
            },
            "dist": {
                "type": "zip",
                "url": "https://api.github.com/repos/mockery/mockery/zipball/472fa8ca4e55483d55ee1e73c963718c4393791d",
                "reference": "472fa8ca4e55483d55ee1e73c963718c4393791d",
                "shasum": ""
            },
            "require": {
                "hamcrest/hamcrest-php": "^2.0.1",
                "lib-pcre": ">=7.0",
                "php": ">=5.6.0"
            },
            "require-dev": {
                "phpunit/phpunit": "^5.7.10|^6.5|^7.5|^8.5|^9.3"
            },
            "type": "library",
            "extra": {
                "branch-alias": {
                    "dev-master": "1.3.x-dev"
                }
            },
            "autoload": {
                "psr-0": {
                    "Mockery": "library/"
                }
            },
            "notification-url": "https://packagist.org/downloads/",
            "license": [
                "BSD-3-Clause"
            ],
            "authors": [
                {
                    "name": "Pádraic Brady",
                    "email": "padraic.brady@gmail.com",
                    "homepage": "http://blog.astrumfutura.com"
                },
                {
                    "name": "Dave Marshall",
                    "email": "dave.marshall@atstsolutions.co.uk",
                    "homepage": "http://davedevelopment.co.uk"
                }
            ],
            "description": "Mockery is a simple yet flexible PHP mock object framework",
            "homepage": "https://github.com/mockery/mockery",
            "keywords": [
                "BDD",
                "TDD",
                "library",
                "mock",
                "mock objects",
                "mockery",
                "stub",
                "test",
                "test double",
                "testing"
            ],
            "support": {
                "issues": "https://github.com/mockery/mockery/issues",
                "source": "https://github.com/mockery/mockery/tree/1.3.5"
            },
            "time": "2021-09-13T15:33:03+00:00"
        },
        {
            "name": "monolog/monolog",
            "version": "1.26.1",
            "source": {
                "type": "git",
                "url": "https://github.com/Seldaek/monolog.git",
                "reference": "c6b00f05152ae2c9b04a448f99c7590beb6042f5"
            },
            "dist": {
                "type": "zip",
                "url": "https://api.github.com/repos/Seldaek/monolog/zipball/c6b00f05152ae2c9b04a448f99c7590beb6042f5",
                "reference": "c6b00f05152ae2c9b04a448f99c7590beb6042f5",
                "shasum": ""
            },
            "require": {
                "php": ">=5.3.0",
                "psr/log": "~1.0"
            },
            "provide": {
                "psr/log-implementation": "1.0.0"
            },
            "require-dev": {
                "aws/aws-sdk-php": "^2.4.9 || ^3.0",
                "doctrine/couchdb": "~1.0@dev",
                "graylog2/gelf-php": "~1.0",
                "php-amqplib/php-amqplib": "~2.4",
                "php-console/php-console": "^3.1.3",
                "phpstan/phpstan": "^0.12.59",
                "phpunit/phpunit": "~4.5",
                "ruflin/elastica": ">=0.90 <3.0",
                "sentry/sentry": "^0.13",
                "swiftmailer/swiftmailer": "^5.3|^6.0"
            },
            "suggest": {
                "aws/aws-sdk-php": "Allow sending log messages to AWS services like DynamoDB",
                "doctrine/couchdb": "Allow sending log messages to a CouchDB server",
                "ext-amqp": "Allow sending log messages to an AMQP server (1.0+ required)",
                "ext-mongo": "Allow sending log messages to a MongoDB server",
                "graylog2/gelf-php": "Allow sending log messages to a GrayLog2 server",
                "mongodb/mongodb": "Allow sending log messages to a MongoDB server via PHP Driver",
                "php-amqplib/php-amqplib": "Allow sending log messages to an AMQP server using php-amqplib",
                "php-console/php-console": "Allow sending log messages to Google Chrome",
                "rollbar/rollbar": "Allow sending log messages to Rollbar",
                "ruflin/elastica": "Allow sending log messages to an Elastic Search server",
                "sentry/sentry": "Allow sending log messages to a Sentry server"
            },
            "type": "library",
            "autoload": {
                "psr-4": {
                    "Monolog\\": "src/Monolog"
                }
            },
            "notification-url": "https://packagist.org/downloads/",
            "license": [
                "MIT"
            ],
            "authors": [
                {
                    "name": "Jordi Boggiano",
                    "email": "j.boggiano@seld.be",
                    "homepage": "http://seld.be"
                }
            ],
            "description": "Sends your logs to files, sockets, inboxes, databases and various web services",
            "homepage": "http://github.com/Seldaek/monolog",
            "keywords": [
                "log",
                "logging",
                "psr-3"
            ],
            "support": {
                "issues": "https://github.com/Seldaek/monolog/issues",
                "source": "https://github.com/Seldaek/monolog/tree/1.26.1"
            },
            "funding": [
                {
                    "url": "https://github.com/Seldaek",
                    "type": "github"
                },
                {
                    "url": "https://tidelift.com/funding/github/packagist/monolog/monolog",
                    "type": "tidelift"
                }
            ],
            "time": "2021-05-28T08:32:12+00:00"
        },
        {
            "name": "mustache/mustache",
            "version": "v2.14.1",
            "source": {
                "type": "git",
                "url": "https://github.com/bobthecow/mustache.php.git",
                "reference": "579ffa5c96e1d292c060b3dd62811ff01ad8c24e"
            },
            "dist": {
                "type": "zip",
                "url": "https://api.github.com/repos/bobthecow/mustache.php/zipball/579ffa5c96e1d292c060b3dd62811ff01ad8c24e",
                "reference": "579ffa5c96e1d292c060b3dd62811ff01ad8c24e",
                "shasum": ""
            },
            "require": {
                "php": ">=5.2.4"
            },
            "require-dev": {
                "friendsofphp/php-cs-fixer": "~1.11",
                "phpunit/phpunit": "~3.7|~4.0|~5.0"
            },
            "type": "library",
            "autoload": {
                "psr-0": {
                    "Mustache": "src/"
                }
            },
            "notification-url": "https://packagist.org/downloads/",
            "license": [
                "MIT"
            ],
            "authors": [
                {
                    "name": "Justin Hileman",
                    "email": "justin@justinhileman.info",
                    "homepage": "http://justinhileman.com"
                }
            ],
            "description": "A Mustache implementation in PHP.",
            "homepage": "https://github.com/bobthecow/mustache.php",
            "keywords": [
                "mustache",
                "templating"
            ],
            "support": {
                "issues": "https://github.com/bobthecow/mustache.php/issues",
                "source": "https://github.com/bobthecow/mustache.php/tree/v2.14.1"
            },
            "time": "2022-01-21T06:08:36+00:00"
        },
        {
            "name": "myclabs/deep-copy",
            "version": "1.7.0",
            "source": {
                "type": "git",
                "url": "https://github.com/myclabs/DeepCopy.git",
                "reference": "3b8a3a99ba1f6a3952ac2747d989303cbd6b7a3e"
            },
            "dist": {
                "type": "zip",
                "url": "https://api.github.com/repos/myclabs/DeepCopy/zipball/3b8a3a99ba1f6a3952ac2747d989303cbd6b7a3e",
                "reference": "3b8a3a99ba1f6a3952ac2747d989303cbd6b7a3e",
                "shasum": ""
            },
            "require": {
                "php": "^5.6 || ^7.0"
            },
            "require-dev": {
                "doctrine/collections": "^1.0",
                "doctrine/common": "^2.6",
                "phpunit/phpunit": "^4.1"
            },
            "type": "library",
            "autoload": {
                "files": [
                    "src/DeepCopy/deep_copy.php"
                ],
                "psr-4": {
                    "DeepCopy\\": "src/DeepCopy/"
                }
            },
            "notification-url": "https://packagist.org/downloads/",
            "license": [
                "MIT"
            ],
            "description": "Create deep copies (clones) of your objects",
            "keywords": [
                "clone",
                "copy",
                "duplicate",
                "object",
                "object graph"
            ],
            "support": {
                "issues": "https://github.com/myclabs/DeepCopy/issues",
                "source": "https://github.com/myclabs/DeepCopy/tree/1.x"
            },
            "time": "2017-10-19T19:58:43+00:00"
        },
        {
            "name": "nb/oxymel",
            "version": "v0.1.0",
            "source": {
                "type": "git",
                "url": "https://github.com/nb/oxymel.git",
                "reference": "cbe626ef55d5c4cc9b5e6e3904b395861ea76e3c"
            },
            "dist": {
                "type": "zip",
                "url": "https://api.github.com/repos/nb/oxymel/zipball/cbe626ef55d5c4cc9b5e6e3904b395861ea76e3c",
                "reference": "cbe626ef55d5c4cc9b5e6e3904b395861ea76e3c",
                "shasum": ""
            },
            "require": {
                "php": ">=5.2.4"
            },
            "type": "library",
            "autoload": {
                "psr-0": {
                    "Oxymel": ""
                }
            },
            "notification-url": "https://packagist.org/downloads/",
            "license": [
                "MIT"
            ],
            "authors": [
                {
                    "name": "Nikolay Bachiyski",
                    "email": "nb@nikolay.bg",
                    "homepage": "http://extrapolate.me/"
                }
            ],
            "description": "A sweet XML builder",
            "homepage": "https://github.com/nb/oxymel",
            "keywords": [
                "xml"
            ],
            "support": {
                "issues": "https://github.com/nb/oxymel/issues",
                "source": "https://github.com/nb/oxymel/tree/master"
            },
            "time": "2013-02-24T15:01:54+00:00"
        },
        {
            "name": "nikic/php-parser",
            "version": "v1.4.1",
            "source": {
                "type": "git",
                "url": "https://github.com/nikic/PHP-Parser.git",
                "reference": "f78af2c9c86107aa1a34cd1dbb5bbe9eeb0d9f51"
            },
            "dist": {
                "type": "zip",
                "url": "https://api.github.com/repos/nikic/PHP-Parser/zipball/f78af2c9c86107aa1a34cd1dbb5bbe9eeb0d9f51",
                "reference": "f78af2c9c86107aa1a34cd1dbb5bbe9eeb0d9f51",
                "shasum": ""
            },
            "require": {
                "ext-tokenizer": "*",
                "php": ">=5.3"
            },
            "type": "library",
            "extra": {
                "branch-alias": {
                    "dev-master": "1.4-dev"
                }
            },
            "autoload": {
                "files": [
                    "lib/bootstrap.php"
                ]
            },
            "notification-url": "https://packagist.org/downloads/",
            "license": [
                "BSD-3-Clause"
            ],
            "authors": [
                {
                    "name": "Nikita Popov"
                }
            ],
            "description": "A PHP parser written in PHP",
            "keywords": [
                "parser",
                "php"
            ],
            "support": {
                "issues": "https://github.com/nikic/PHP-Parser/issues",
                "source": "https://github.com/nikic/PHP-Parser/tree/1.x"
            },
            "time": "2015-09-19T14:15:08+00:00"
        },
        {
            "name": "paragonie/random_compat",
            "version": "v2.0.20",
            "source": {
                "type": "git",
                "url": "https://github.com/paragonie/random_compat.git",
                "reference": "0f1f60250fccffeaf5dda91eea1c018aed1adc2a"
            },
            "dist": {
                "type": "zip",
                "url": "https://api.github.com/repos/paragonie/random_compat/zipball/0f1f60250fccffeaf5dda91eea1c018aed1adc2a",
                "reference": "0f1f60250fccffeaf5dda91eea1c018aed1adc2a",
                "shasum": ""
            },
            "require": {
                "php": ">=5.2.0"
            },
            "require-dev": {
                "phpunit/phpunit": "4.*|5.*"
            },
            "suggest": {
                "ext-libsodium": "Provides a modern crypto API that can be used to generate random bytes."
            },
            "type": "library",
            "autoload": {
                "files": [
                    "lib/random.php"
                ]
            },
            "notification-url": "https://packagist.org/downloads/",
            "license": [
                "MIT"
            ],
            "authors": [
                {
                    "name": "Paragon Initiative Enterprises",
                    "email": "security@paragonie.com",
                    "homepage": "https://paragonie.com"
                }
            ],
            "description": "PHP 5.x polyfill for random_bytes() and random_int() from PHP 7",
            "keywords": [
                "csprng",
                "polyfill",
                "pseudorandom",
                "random"
            ],
            "support": {
                "email": "info@paragonie.com",
                "issues": "https://github.com/paragonie/random_compat/issues",
                "source": "https://github.com/paragonie/random_compat"
            },
            "time": "2021-04-17T09:33:01+00:00"
        },
        {
            "name": "php-parallel-lint/php-console-color",
            "version": "v0.3",
            "source": {
                "type": "git",
                "url": "https://github.com/php-parallel-lint/PHP-Console-Color.git",
                "reference": "b6af326b2088f1ad3b264696c9fd590ec395b49e"
            },
            "dist": {
                "type": "zip",
                "url": "https://api.github.com/repos/php-parallel-lint/PHP-Console-Color/zipball/b6af326b2088f1ad3b264696c9fd590ec395b49e",
                "reference": "b6af326b2088f1ad3b264696c9fd590ec395b49e",
                "shasum": ""
            },
            "require": {
                "php": ">=5.4.0"
            },
            "replace": {
                "jakub-onderka/php-console-color": "*"
            },
            "require-dev": {
                "php-parallel-lint/php-code-style": "1.0",
                "php-parallel-lint/php-parallel-lint": "1.0",
                "php-parallel-lint/php-var-dump-check": "0.*",
                "phpunit/phpunit": "~4.3",
                "squizlabs/php_codesniffer": "1.*"
            },
            "type": "library",
            "autoload": {
                "psr-4": {
                    "JakubOnderka\\PhpConsoleColor\\": "src/"
                }
            },
            "notification-url": "https://packagist.org/downloads/",
            "license": [
                "BSD-2-Clause"
            ],
            "authors": [
                {
                    "name": "Jakub Onderka",
                    "email": "jakub.onderka@gmail.com"
                }
            ],
            "support": {
                "issues": "https://github.com/php-parallel-lint/PHP-Console-Color/issues",
                "source": "https://github.com/php-parallel-lint/PHP-Console-Color/tree/master"
            },
            "time": "2020-05-14T05:47:14+00:00"
        },
        {
            "name": "php-parallel-lint/php-console-highlighter",
            "version": "v0.5",
            "source": {
                "type": "git",
                "url": "https://github.com/php-parallel-lint/PHP-Console-Highlighter.git",
                "reference": "21bf002f077b177f056d8cb455c5ed573adfdbb8"
            },
            "dist": {
                "type": "zip",
                "url": "https://api.github.com/repos/php-parallel-lint/PHP-Console-Highlighter/zipball/21bf002f077b177f056d8cb455c5ed573adfdbb8",
                "reference": "21bf002f077b177f056d8cb455c5ed573adfdbb8",
                "shasum": ""
            },
            "require": {
                "ext-tokenizer": "*",
                "php": ">=5.4.0",
                "php-parallel-lint/php-console-color": "~0.2"
            },
            "replace": {
                "jakub-onderka/php-console-highlighter": "*"
            },
            "require-dev": {
                "php-parallel-lint/php-code-style": "~1.0",
                "php-parallel-lint/php-parallel-lint": "~1.0",
                "php-parallel-lint/php-var-dump-check": "~0.1",
                "phpunit/phpunit": "~4.0",
                "squizlabs/php_codesniffer": "~1.5"
            },
            "type": "library",
            "autoload": {
                "psr-4": {
                    "JakubOnderka\\PhpConsoleHighlighter\\": "src/"
                }
            },
            "notification-url": "https://packagist.org/downloads/",
            "license": [
                "MIT"
            ],
            "authors": [
                {
                    "name": "Jakub Onderka",
                    "email": "acci@acci.cz",
                    "homepage": "http://www.acci.cz/"
                }
            ],
            "description": "Highlight PHP code in terminal",
            "support": {
                "issues": "https://github.com/php-parallel-lint/PHP-Console-Highlighter/issues",
                "source": "https://github.com/php-parallel-lint/PHP-Console-Highlighter/tree/master"
            },
            "time": "2020-05-13T07:37:49+00:00"
        },
        {
            "name": "php-parallel-lint/php-parallel-lint",
            "version": "v1.3.1",
            "source": {
                "type": "git",
                "url": "https://github.com/php-parallel-lint/PHP-Parallel-Lint.git",
                "reference": "761f3806e30239b5fcd90a0a45d41dc2138de192"
            },
            "dist": {
                "type": "zip",
                "url": "https://api.github.com/repos/php-parallel-lint/PHP-Parallel-Lint/zipball/761f3806e30239b5fcd90a0a45d41dc2138de192",
                "reference": "761f3806e30239b5fcd90a0a45d41dc2138de192",
                "shasum": ""
            },
            "require": {
                "ext-json": "*",
                "php": ">=5.3.0"
            },
            "replace": {
                "grogy/php-parallel-lint": "*",
                "jakub-onderka/php-parallel-lint": "*"
            },
            "require-dev": {
                "nette/tester": "^1.3 || ^2.0",
                "php-parallel-lint/php-console-highlighter": "~0.3",
                "squizlabs/php_codesniffer": "^3.6"
            },
            "suggest": {
                "php-parallel-lint/php-console-highlighter": "Highlight syntax in code snippet"
            },
            "bin": [
                "parallel-lint"
            ],
            "type": "library",
            "autoload": {
                "classmap": [
                    "./"
                ]
            },
            "notification-url": "https://packagist.org/downloads/",
            "license": [
                "BSD-2-Clause"
            ],
            "authors": [
                {
                    "name": "Jakub Onderka",
                    "email": "ahoj@jakubonderka.cz"
                }
            ],
            "description": "This tool check syntax of PHP files about 20x faster than serial check.",
            "homepage": "https://github.com/php-parallel-lint/PHP-Parallel-Lint",
            "support": {
                "issues": "https://github.com/php-parallel-lint/PHP-Parallel-Lint/issues",
                "source": "https://github.com/php-parallel-lint/PHP-Parallel-Lint/tree/v1.3.1"
            },
            "time": "2021-08-13T05:35:13+00:00"
        },
        {
            "name": "php-stubs/wordpress-stubs",
            "version": "v5.9.1",
            "source": {
                "type": "git",
                "url": "https://github.com/php-stubs/wordpress-stubs.git",
                "reference": "29d7ca925b7ec49d7ee05932f9e753f130d794aa"
            },
            "dist": {
                "type": "zip",
                "url": "https://api.github.com/repos/php-stubs/wordpress-stubs/zipball/29d7ca925b7ec49d7ee05932f9e753f130d794aa",
                "reference": "29d7ca925b7ec49d7ee05932f9e753f130d794aa",
                "shasum": ""
            },
            "replace": {
                "giacocorsiglia/wordpress-stubs": "*"
            },
            "require-dev": {
                "nikic/php-parser": "< 4.12.0",
                "php": "~7.3 || ~8.0",
                "php-stubs/generator": "^0.8.0",
                "phpdocumentor/reflection-docblock": "^5.3",
                "phpstan/phpstan": "^1.2"
            },
            "suggest": {
                "paragonie/sodium_compat": "Pure PHP implementation of libsodium",
                "symfony/polyfill-php73": "Symfony polyfill backporting some PHP 7.3+ features to lower PHP versions",
                "szepeviktor/phpstan-wordpress": "WordPress extensions for PHPStan"
            },
            "type": "library",
            "notification-url": "https://packagist.org/downloads/",
            "license": [
                "MIT"
            ],
            "description": "WordPress function and class declaration stubs for static analysis.",
            "homepage": "https://github.com/php-stubs/wordpress-stubs",
            "keywords": [
                "PHPStan",
                "static analysis",
                "wordpress"
            ],
            "support": {
                "issues": "https://github.com/php-stubs/wordpress-stubs/issues",
                "source": "https://github.com/php-stubs/wordpress-stubs/tree/v5.9.1"
            },
            "time": "2022-02-23T08:39:50+00:00"
        },
        {
            "name": "phpcompatibility/php-compatibility",
            "version": "9.3.5",
            "source": {
                "type": "git",
                "url": "https://github.com/PHPCompatibility/PHPCompatibility.git",
                "reference": "9fb324479acf6f39452e0655d2429cc0d3914243"
            },
            "dist": {
                "type": "zip",
                "url": "https://api.github.com/repos/PHPCompatibility/PHPCompatibility/zipball/9fb324479acf6f39452e0655d2429cc0d3914243",
                "reference": "9fb324479acf6f39452e0655d2429cc0d3914243",
                "shasum": ""
            },
            "require": {
                "php": ">=5.3",
                "squizlabs/php_codesniffer": "^2.3 || ^3.0.2"
            },
            "conflict": {
                "squizlabs/php_codesniffer": "2.6.2"
            },
            "require-dev": {
                "phpunit/phpunit": "~4.5 || ^5.0 || ^6.0 || ^7.0"
            },
            "suggest": {
                "dealerdirect/phpcodesniffer-composer-installer": "^0.5 || This Composer plugin will sort out the PHPCS 'installed_paths' automatically.",
                "roave/security-advisories": "dev-master || Helps prevent installing dependencies with known security issues."
            },
            "type": "phpcodesniffer-standard",
            "notification-url": "https://packagist.org/downloads/",
            "license": [
                "LGPL-3.0-or-later"
            ],
            "authors": [
                {
                    "name": "Wim Godden",
                    "homepage": "https://github.com/wimg",
                    "role": "lead"
                },
                {
                    "name": "Juliette Reinders Folmer",
                    "homepage": "https://github.com/jrfnl",
                    "role": "lead"
                },
                {
                    "name": "Contributors",
                    "homepage": "https://github.com/PHPCompatibility/PHPCompatibility/graphs/contributors"
                }
            ],
            "description": "A set of sniffs for PHP_CodeSniffer that checks for PHP cross-version compatibility.",
            "homepage": "http://techblog.wimgodden.be/tag/codesniffer/",
            "keywords": [
                "compatibility",
                "phpcs",
                "standards"
            ],
            "support": {
                "issues": "https://github.com/PHPCompatibility/PHPCompatibility/issues",
                "source": "https://github.com/PHPCompatibility/PHPCompatibility"
            },
            "time": "2019-12-27T09:44:58+00:00"
        },
        {
            "name": "phpcompatibility/phpcompatibility-paragonie",
            "version": "1.3.1",
            "source": {
                "type": "git",
                "url": "https://github.com/PHPCompatibility/PHPCompatibilityParagonie.git",
                "reference": "ddabec839cc003651f2ce695c938686d1086cf43"
            },
            "dist": {
                "type": "zip",
                "url": "https://api.github.com/repos/PHPCompatibility/PHPCompatibilityParagonie/zipball/ddabec839cc003651f2ce695c938686d1086cf43",
                "reference": "ddabec839cc003651f2ce695c938686d1086cf43",
                "shasum": ""
            },
            "require": {
                "phpcompatibility/php-compatibility": "^9.0"
            },
            "require-dev": {
                "dealerdirect/phpcodesniffer-composer-installer": "^0.7",
                "paragonie/random_compat": "dev-master",
                "paragonie/sodium_compat": "dev-master"
            },
            "suggest": {
                "dealerdirect/phpcodesniffer-composer-installer": "^0.7 || This Composer plugin will sort out the PHP_CodeSniffer 'installed_paths' automatically.",
                "roave/security-advisories": "dev-master || Helps prevent installing dependencies with known security issues."
            },
            "type": "phpcodesniffer-standard",
            "notification-url": "https://packagist.org/downloads/",
            "license": [
                "LGPL-3.0-or-later"
            ],
            "authors": [
                {
                    "name": "Wim Godden",
                    "role": "lead"
                },
                {
                    "name": "Juliette Reinders Folmer",
                    "role": "lead"
                }
            ],
            "description": "A set of rulesets for PHP_CodeSniffer to check for PHP cross-version compatibility issues in projects, while accounting for polyfills provided by the Paragonie polyfill libraries.",
            "homepage": "http://phpcompatibility.com/",
            "keywords": [
                "compatibility",
                "paragonie",
                "phpcs",
                "polyfill",
                "standards"
            ],
            "support": {
                "issues": "https://github.com/PHPCompatibility/PHPCompatibilityParagonie/issues",
                "source": "https://github.com/PHPCompatibility/PHPCompatibilityParagonie"
            },
            "time": "2021-02-15T10:24:51+00:00"
        },
        {
            "name": "phpcompatibility/phpcompatibility-wp",
            "version": "2.1.3",
            "source": {
                "type": "git",
                "url": "https://github.com/PHPCompatibility/PHPCompatibilityWP.git",
                "reference": "d55de55f88697b9cdb94bccf04f14eb3b11cf308"
            },
            "dist": {
                "type": "zip",
                "url": "https://api.github.com/repos/PHPCompatibility/PHPCompatibilityWP/zipball/d55de55f88697b9cdb94bccf04f14eb3b11cf308",
                "reference": "d55de55f88697b9cdb94bccf04f14eb3b11cf308",
                "shasum": ""
            },
            "require": {
                "phpcompatibility/php-compatibility": "^9.0",
                "phpcompatibility/phpcompatibility-paragonie": "^1.0"
            },
            "require-dev": {
                "dealerdirect/phpcodesniffer-composer-installer": "^0.7"
            },
            "suggest": {
                "dealerdirect/phpcodesniffer-composer-installer": "^0.7 || This Composer plugin will sort out the PHP_CodeSniffer 'installed_paths' automatically.",
                "roave/security-advisories": "dev-master || Helps prevent installing dependencies with known security issues."
            },
            "type": "phpcodesniffer-standard",
            "notification-url": "https://packagist.org/downloads/",
            "license": [
                "LGPL-3.0-or-later"
            ],
            "authors": [
                {
                    "name": "Wim Godden",
                    "role": "lead"
                },
                {
                    "name": "Juliette Reinders Folmer",
                    "role": "lead"
                }
            ],
            "description": "A ruleset for PHP_CodeSniffer to check for PHP cross-version compatibility issues in projects, while accounting for polyfills provided by WordPress.",
            "homepage": "http://phpcompatibility.com/",
            "keywords": [
                "compatibility",
                "phpcs",
                "standards",
                "wordpress"
            ],
            "support": {
                "issues": "https://github.com/PHPCompatibility/PHPCompatibilityWP/issues",
                "source": "https://github.com/PHPCompatibility/PHPCompatibilityWP"
            },
            "time": "2021-12-30T16:37:40+00:00"
        },
        {
            "name": "phpdocumentor/reflection",
            "version": "3.0.1",
            "source": {
                "type": "git",
                "url": "https://github.com/phpDocumentor/Reflection.git",
                "reference": "793bfd92d9a0fc96ae9608fb3e947c3f59fb3a0d"
            },
            "dist": {
                "type": "zip",
                "url": "https://api.github.com/repos/phpDocumentor/Reflection/zipball/793bfd92d9a0fc96ae9608fb3e947c3f59fb3a0d",
                "reference": "793bfd92d9a0fc96ae9608fb3e947c3f59fb3a0d",
                "shasum": ""
            },
            "require": {
                "nikic/php-parser": "^1.0",
                "php": ">=5.3.3",
                "phpdocumentor/reflection-docblock": "~2.0",
                "psr/log": "~1.0"
            },
            "require-dev": {
                "behat/behat": "~2.4",
                "mockery/mockery": "~0.8",
                "phpunit/phpunit": "~4.0"
            },
            "type": "library",
            "extra": {
                "branch-alias": {
                    "dev-master": "1.0.x-dev"
                }
            },
            "autoload": {
                "psr-0": {
                    "phpDocumentor": [
                        "src/",
                        "tests/unit/",
                        "tests/mocks/"
                    ]
                }
            },
            "notification-url": "https://packagist.org/downloads/",
            "license": [
                "MIT"
            ],
            "description": "Reflection library to do Static Analysis for PHP Projects",
            "homepage": "http://www.phpdoc.org",
            "keywords": [
                "phpDocumentor",
                "phpdoc",
                "reflection",
                "static analysis"
            ],
            "support": {
                "issues": "https://github.com/phpDocumentor/Reflection/issues",
                "source": "https://github.com/phpDocumentor/Reflection/tree/master"
            },
            "time": "2016-05-21T08:42:32+00:00"
        },
        {
            "name": "phpdocumentor/reflection-docblock",
            "version": "2.0.5",
            "source": {
                "type": "git",
                "url": "https://github.com/phpDocumentor/ReflectionDocBlock.git",
                "reference": "e6a969a640b00d8daa3c66518b0405fb41ae0c4b"
            },
            "dist": {
                "type": "zip",
                "url": "https://api.github.com/repos/phpDocumentor/ReflectionDocBlock/zipball/e6a969a640b00d8daa3c66518b0405fb41ae0c4b",
                "reference": "e6a969a640b00d8daa3c66518b0405fb41ae0c4b",
                "shasum": ""
            },
            "require": {
                "php": ">=5.3.3"
            },
            "require-dev": {
                "phpunit/phpunit": "~4.0"
            },
            "suggest": {
                "dflydev/markdown": "~1.0",
                "erusev/parsedown": "~1.0"
            },
            "type": "library",
            "extra": {
                "branch-alias": {
                    "dev-master": "2.0.x-dev"
                }
            },
            "autoload": {
                "psr-0": {
                    "phpDocumentor": [
                        "src/"
                    ]
                }
            },
            "notification-url": "https://packagist.org/downloads/",
            "license": [
                "MIT"
            ],
            "authors": [
                {
                    "name": "Mike van Riel",
                    "email": "mike.vanriel@naenius.com"
                }
            ],
            "support": {
                "issues": "https://github.com/phpDocumentor/ReflectionDocBlock/issues",
                "source": "https://github.com/phpDocumentor/ReflectionDocBlock/tree/release/2.x"
            },
            "time": "2016-01-25T08:17:30+00:00"
        },
        {
            "name": "phpspec/prophecy",
            "version": "v1.10.3",
            "source": {
                "type": "git",
                "url": "https://github.com/phpspec/prophecy.git",
                "reference": "451c3cd1418cf640de218914901e51b064abb093"
            },
            "dist": {
                "type": "zip",
                "url": "https://api.github.com/repos/phpspec/prophecy/zipball/451c3cd1418cf640de218914901e51b064abb093",
                "reference": "451c3cd1418cf640de218914901e51b064abb093",
                "shasum": ""
            },
            "require": {
                "doctrine/instantiator": "^1.0.2",
                "php": "^5.3|^7.0",
                "phpdocumentor/reflection-docblock": "^2.0|^3.0.2|^4.0|^5.0",
                "sebastian/comparator": "^1.2.3|^2.0|^3.0|^4.0",
                "sebastian/recursion-context": "^1.0|^2.0|^3.0|^4.0"
            },
            "require-dev": {
                "phpspec/phpspec": "^2.5 || ^3.2",
                "phpunit/phpunit": "^4.8.35 || ^5.7 || ^6.5 || ^7.1"
            },
            "type": "library",
            "extra": {
                "branch-alias": {
                    "dev-master": "1.10.x-dev"
                }
            },
            "autoload": {
                "psr-4": {
                    "Prophecy\\": "src/Prophecy"
                }
            },
            "notification-url": "https://packagist.org/downloads/",
            "license": [
                "MIT"
            ],
            "authors": [
                {
                    "name": "Konstantin Kudryashov",
                    "email": "ever.zet@gmail.com",
                    "homepage": "http://everzet.com"
                },
                {
                    "name": "Marcello Duarte",
                    "email": "marcello.duarte@gmail.com"
                }
            ],
            "description": "Highly opinionated mocking framework for PHP 5.3+",
            "homepage": "https://github.com/phpspec/prophecy",
            "keywords": [
                "Double",
                "Dummy",
                "fake",
                "mock",
                "spy",
                "stub"
            ],
            "support": {
                "issues": "https://github.com/phpspec/prophecy/issues",
                "source": "https://github.com/phpspec/prophecy/tree/v1.10.3"
            },
            "time": "2020-03-05T15:02:03+00:00"
        },
        {
            "name": "phpunit/php-code-coverage",
            "version": "4.0.8",
            "source": {
                "type": "git",
                "url": "https://github.com/sebastianbergmann/php-code-coverage.git",
                "reference": "ef7b2f56815df854e66ceaee8ebe9393ae36a40d"
            },
            "dist": {
                "type": "zip",
                "url": "https://api.github.com/repos/sebastianbergmann/php-code-coverage/zipball/ef7b2f56815df854e66ceaee8ebe9393ae36a40d",
                "reference": "ef7b2f56815df854e66ceaee8ebe9393ae36a40d",
                "shasum": ""
            },
            "require": {
                "ext-dom": "*",
                "ext-xmlwriter": "*",
                "php": "^5.6 || ^7.0",
                "phpunit/php-file-iterator": "^1.3",
                "phpunit/php-text-template": "^1.2",
                "phpunit/php-token-stream": "^1.4.2 || ^2.0",
                "sebastian/code-unit-reverse-lookup": "^1.0",
                "sebastian/environment": "^1.3.2 || ^2.0",
                "sebastian/version": "^1.0 || ^2.0"
            },
            "require-dev": {
                "ext-xdebug": "^2.1.4",
                "phpunit/phpunit": "^5.7"
            },
            "suggest": {
                "ext-xdebug": "^2.5.1"
            },
            "type": "library",
            "extra": {
                "branch-alias": {
                    "dev-master": "4.0.x-dev"
                }
            },
            "autoload": {
                "classmap": [
                    "src/"
                ]
            },
            "notification-url": "https://packagist.org/downloads/",
            "license": [
                "BSD-3-Clause"
            ],
            "authors": [
                {
                    "name": "Sebastian Bergmann",
                    "email": "sb@sebastian-bergmann.de",
                    "role": "lead"
                }
            ],
            "description": "Library that provides collection, processing, and rendering functionality for PHP code coverage information.",
            "homepage": "https://github.com/sebastianbergmann/php-code-coverage",
            "keywords": [
                "coverage",
                "testing",
                "xunit"
            ],
            "support": {
                "irc": "irc://irc.freenode.net/phpunit",
                "issues": "https://github.com/sebastianbergmann/php-code-coverage/issues",
                "source": "https://github.com/sebastianbergmann/php-code-coverage/tree/4.0"
            },
            "time": "2017-04-02T07:44:40+00:00"
        },
        {
            "name": "phpunit/php-file-iterator",
            "version": "1.4.5",
            "source": {
                "type": "git",
                "url": "https://github.com/sebastianbergmann/php-file-iterator.git",
                "reference": "730b01bc3e867237eaac355e06a36b85dd93a8b4"
            },
            "dist": {
                "type": "zip",
                "url": "https://api.github.com/repos/sebastianbergmann/php-file-iterator/zipball/730b01bc3e867237eaac355e06a36b85dd93a8b4",
                "reference": "730b01bc3e867237eaac355e06a36b85dd93a8b4",
                "shasum": ""
            },
            "require": {
                "php": ">=5.3.3"
            },
            "type": "library",
            "extra": {
                "branch-alias": {
                    "dev-master": "1.4.x-dev"
                }
            },
            "autoload": {
                "classmap": [
                    "src/"
                ]
            },
            "notification-url": "https://packagist.org/downloads/",
            "license": [
                "BSD-3-Clause"
            ],
            "authors": [
                {
                    "name": "Sebastian Bergmann",
                    "email": "sb@sebastian-bergmann.de",
                    "role": "lead"
                }
            ],
            "description": "FilterIterator implementation that filters files based on a list of suffixes.",
            "homepage": "https://github.com/sebastianbergmann/php-file-iterator/",
            "keywords": [
                "filesystem",
                "iterator"
            ],
            "support": {
                "irc": "irc://irc.freenode.net/phpunit",
                "issues": "https://github.com/sebastianbergmann/php-file-iterator/issues",
                "source": "https://github.com/sebastianbergmann/php-file-iterator/tree/1.4.5"
            },
            "time": "2017-11-27T13:52:08+00:00"
        },
        {
            "name": "phpunit/php-text-template",
            "version": "1.2.1",
            "source": {
                "type": "git",
                "url": "https://github.com/sebastianbergmann/php-text-template.git",
                "reference": "31f8b717e51d9a2afca6c9f046f5d69fc27c8686"
            },
            "dist": {
                "type": "zip",
                "url": "https://api.github.com/repos/sebastianbergmann/php-text-template/zipball/31f8b717e51d9a2afca6c9f046f5d69fc27c8686",
                "reference": "31f8b717e51d9a2afca6c9f046f5d69fc27c8686",
                "shasum": ""
            },
            "require": {
                "php": ">=5.3.3"
            },
            "type": "library",
            "autoload": {
                "classmap": [
                    "src/"
                ]
            },
            "notification-url": "https://packagist.org/downloads/",
            "license": [
                "BSD-3-Clause"
            ],
            "authors": [
                {
                    "name": "Sebastian Bergmann",
                    "email": "sebastian@phpunit.de",
                    "role": "lead"
                }
            ],
            "description": "Simple template engine.",
            "homepage": "https://github.com/sebastianbergmann/php-text-template/",
            "keywords": [
                "template"
            ],
            "support": {
                "issues": "https://github.com/sebastianbergmann/php-text-template/issues",
                "source": "https://github.com/sebastianbergmann/php-text-template/tree/1.2.1"
            },
            "time": "2015-06-21T13:50:34+00:00"
        },
        {
            "name": "phpunit/php-timer",
            "version": "1.0.9",
            "source": {
                "type": "git",
                "url": "https://github.com/sebastianbergmann/php-timer.git",
                "reference": "3dcf38ca72b158baf0bc245e9184d3fdffa9c46f"
            },
            "dist": {
                "type": "zip",
                "url": "https://api.github.com/repos/sebastianbergmann/php-timer/zipball/3dcf38ca72b158baf0bc245e9184d3fdffa9c46f",
                "reference": "3dcf38ca72b158baf0bc245e9184d3fdffa9c46f",
                "shasum": ""
            },
            "require": {
                "php": "^5.3.3 || ^7.0"
            },
            "require-dev": {
                "phpunit/phpunit": "^4.8.35 || ^5.7 || ^6.0"
            },
            "type": "library",
            "extra": {
                "branch-alias": {
                    "dev-master": "1.0-dev"
                }
            },
            "autoload": {
                "classmap": [
                    "src/"
                ]
            },
            "notification-url": "https://packagist.org/downloads/",
            "license": [
                "BSD-3-Clause"
            ],
            "authors": [
                {
                    "name": "Sebastian Bergmann",
                    "email": "sb@sebastian-bergmann.de",
                    "role": "lead"
                }
            ],
            "description": "Utility class for timing",
            "homepage": "https://github.com/sebastianbergmann/php-timer/",
            "keywords": [
                "timer"
            ],
            "support": {
                "issues": "https://github.com/sebastianbergmann/php-timer/issues",
                "source": "https://github.com/sebastianbergmann/php-timer/tree/master"
            },
            "time": "2017-02-26T11:10:40+00:00"
        },
        {
            "name": "phpunit/php-token-stream",
            "version": "1.4.12",
            "source": {
                "type": "git",
                "url": "https://github.com/sebastianbergmann/php-token-stream.git",
                "reference": "1ce90ba27c42e4e44e6d8458241466380b51fa16"
            },
            "dist": {
                "type": "zip",
                "url": "https://api.github.com/repos/sebastianbergmann/php-token-stream/zipball/1ce90ba27c42e4e44e6d8458241466380b51fa16",
                "reference": "1ce90ba27c42e4e44e6d8458241466380b51fa16",
                "shasum": ""
            },
            "require": {
                "ext-tokenizer": "*",
                "php": ">=5.3.3"
            },
            "require-dev": {
                "phpunit/phpunit": "~4.2"
            },
            "type": "library",
            "extra": {
                "branch-alias": {
                    "dev-master": "1.4-dev"
                }
            },
            "autoload": {
                "classmap": [
                    "src/"
                ]
            },
            "notification-url": "https://packagist.org/downloads/",
            "license": [
                "BSD-3-Clause"
            ],
            "authors": [
                {
                    "name": "Sebastian Bergmann",
                    "email": "sebastian@phpunit.de"
                }
            ],
            "description": "Wrapper around PHP's tokenizer extension.",
            "homepage": "https://github.com/sebastianbergmann/php-token-stream/",
            "keywords": [
                "tokenizer"
            ],
            "support": {
                "issues": "https://github.com/sebastianbergmann/php-token-stream/issues",
                "source": "https://github.com/sebastianbergmann/php-token-stream/tree/1.4"
            },
            "abandoned": true,
            "time": "2017-12-04T08:55:13+00:00"
        },
        {
            "name": "phpunit/phpunit",
            "version": "5.7.27",
            "source": {
                "type": "git",
                "url": "https://github.com/sebastianbergmann/phpunit.git",
                "reference": "b7803aeca3ccb99ad0a506fa80b64cd6a56bbc0c"
            },
            "dist": {
                "type": "zip",
                "url": "https://api.github.com/repos/sebastianbergmann/phpunit/zipball/b7803aeca3ccb99ad0a506fa80b64cd6a56bbc0c",
                "reference": "b7803aeca3ccb99ad0a506fa80b64cd6a56bbc0c",
                "shasum": ""
            },
            "require": {
                "ext-dom": "*",
                "ext-json": "*",
                "ext-libxml": "*",
                "ext-mbstring": "*",
                "ext-xml": "*",
                "myclabs/deep-copy": "~1.3",
                "php": "^5.6 || ^7.0",
                "phpspec/prophecy": "^1.6.2",
                "phpunit/php-code-coverage": "^4.0.4",
                "phpunit/php-file-iterator": "~1.4",
                "phpunit/php-text-template": "~1.2",
                "phpunit/php-timer": "^1.0.6",
                "phpunit/phpunit-mock-objects": "^3.2",
                "sebastian/comparator": "^1.2.4",
                "sebastian/diff": "^1.4.3",
                "sebastian/environment": "^1.3.4 || ^2.0",
                "sebastian/exporter": "~2.0",
                "sebastian/global-state": "^1.1",
                "sebastian/object-enumerator": "~2.0",
                "sebastian/resource-operations": "~1.0",
                "sebastian/version": "^1.0.6|^2.0.1",
                "symfony/yaml": "~2.1|~3.0|~4.0"
            },
            "conflict": {
                "phpdocumentor/reflection-docblock": "3.0.2"
            },
            "require-dev": {
                "ext-pdo": "*"
            },
            "suggest": {
                "ext-xdebug": "*",
                "phpunit/php-invoker": "~1.1"
            },
            "bin": [
                "phpunit"
            ],
            "type": "library",
            "extra": {
                "branch-alias": {
                    "dev-master": "5.7.x-dev"
                }
            },
            "autoload": {
                "classmap": [
                    "src/"
                ]
            },
            "notification-url": "https://packagist.org/downloads/",
            "license": [
                "BSD-3-Clause"
            ],
            "authors": [
                {
                    "name": "Sebastian Bergmann",
                    "email": "sebastian@phpunit.de",
                    "role": "lead"
                }
            ],
            "description": "The PHP Unit Testing framework.",
            "homepage": "https://phpunit.de/",
            "keywords": [
                "phpunit",
                "testing",
                "xunit"
            ],
            "support": {
                "issues": "https://github.com/sebastianbergmann/phpunit/issues",
                "source": "https://github.com/sebastianbergmann/phpunit/tree/5.7.27"
            },
            "time": "2018-02-01T05:50:59+00:00"
        },
        {
            "name": "phpunit/phpunit-mock-objects",
            "version": "3.4.4",
            "source": {
                "type": "git",
                "url": "https://github.com/sebastianbergmann/phpunit-mock-objects.git",
                "reference": "a23b761686d50a560cc56233b9ecf49597cc9118"
            },
            "dist": {
                "type": "zip",
                "url": "https://api.github.com/repos/sebastianbergmann/phpunit-mock-objects/zipball/a23b761686d50a560cc56233b9ecf49597cc9118",
                "reference": "a23b761686d50a560cc56233b9ecf49597cc9118",
                "shasum": ""
            },
            "require": {
                "doctrine/instantiator": "^1.0.2",
                "php": "^5.6 || ^7.0",
                "phpunit/php-text-template": "^1.2",
                "sebastian/exporter": "^1.2 || ^2.0"
            },
            "conflict": {
                "phpunit/phpunit": "<5.4.0"
            },
            "require-dev": {
                "phpunit/phpunit": "^5.4"
            },
            "suggest": {
                "ext-soap": "*"
            },
            "type": "library",
            "extra": {
                "branch-alias": {
                    "dev-master": "3.2.x-dev"
                }
            },
            "autoload": {
                "classmap": [
                    "src/"
                ]
            },
            "notification-url": "https://packagist.org/downloads/",
            "license": [
                "BSD-3-Clause"
            ],
            "authors": [
                {
                    "name": "Sebastian Bergmann",
                    "email": "sb@sebastian-bergmann.de",
                    "role": "lead"
                }
            ],
            "description": "Mock Object library for PHPUnit",
            "homepage": "https://github.com/sebastianbergmann/phpunit-mock-objects/",
            "keywords": [
                "mock",
                "xunit"
            ],
            "support": {
                "irc": "irc://irc.freenode.net/phpunit",
                "issues": "https://github.com/sebastianbergmann/phpunit-mock-objects/issues",
                "source": "https://github.com/sebastianbergmann/phpunit-mock-objects/tree/3.4"
            },
            "abandoned": true,
            "time": "2017-06-30T09:13:00+00:00"
        },
        {
            "name": "psr/cache",
            "version": "1.0.1",
            "source": {
                "type": "git",
                "url": "https://github.com/php-fig/cache.git",
                "reference": "d11b50ad223250cf17b86e38383413f5a6764bf8"
            },
            "dist": {
                "type": "zip",
                "url": "https://api.github.com/repos/php-fig/cache/zipball/d11b50ad223250cf17b86e38383413f5a6764bf8",
                "reference": "d11b50ad223250cf17b86e38383413f5a6764bf8",
                "shasum": ""
            },
            "require": {
                "php": ">=5.3.0"
            },
            "type": "library",
            "extra": {
                "branch-alias": {
                    "dev-master": "1.0.x-dev"
                }
            },
            "autoload": {
                "psr-4": {
                    "Psr\\Cache\\": "src/"
                }
            },
            "notification-url": "https://packagist.org/downloads/",
            "license": [
                "MIT"
            ],
            "authors": [
                {
                    "name": "PHP-FIG",
                    "homepage": "http://www.php-fig.org/"
                }
            ],
            "description": "Common interface for caching libraries",
            "keywords": [
                "cache",
                "psr",
                "psr-6"
            ],
            "support": {
                "source": "https://github.com/php-fig/cache/tree/master"
            },
            "time": "2016-08-06T20:24:11+00:00"
        },
        {
            "name": "psr/container",
            "version": "1.0.0",
            "source": {
                "type": "git",
                "url": "https://github.com/php-fig/container.git",
                "reference": "b7ce3b176482dbbc1245ebf52b181af44c2cf55f"
            },
            "dist": {
                "type": "zip",
                "url": "https://api.github.com/repos/php-fig/container/zipball/b7ce3b176482dbbc1245ebf52b181af44c2cf55f",
                "reference": "b7ce3b176482dbbc1245ebf52b181af44c2cf55f",
                "shasum": ""
            },
            "require": {
                "php": ">=5.3.0"
            },
            "type": "library",
            "extra": {
                "branch-alias": {
                    "dev-master": "1.0.x-dev"
                }
            },
            "autoload": {
                "psr-4": {
                    "Psr\\Container\\": "src/"
                }
            },
            "notification-url": "https://packagist.org/downloads/",
            "license": [
                "MIT"
            ],
            "authors": [
                {
                    "name": "PHP-FIG",
                    "homepage": "http://www.php-fig.org/"
                }
            ],
            "description": "Common Container Interface (PHP FIG PSR-11)",
            "homepage": "https://github.com/php-fig/container",
            "keywords": [
                "PSR-11",
                "container",
                "container-interface",
                "container-interop",
                "psr"
            ],
            "support": {
                "issues": "https://github.com/php-fig/container/issues",
                "source": "https://github.com/php-fig/container/tree/master"
            },
            "time": "2017-02-14T16:28:37+00:00"
        },
        {
            "name": "psr/http-message",
            "version": "1.0.1",
            "source": {
                "type": "git",
                "url": "https://github.com/php-fig/http-message.git",
                "reference": "f6561bf28d520154e4b0ec72be95418abe6d9363"
            },
            "dist": {
                "type": "zip",
                "url": "https://api.github.com/repos/php-fig/http-message/zipball/f6561bf28d520154e4b0ec72be95418abe6d9363",
                "reference": "f6561bf28d520154e4b0ec72be95418abe6d9363",
                "shasum": ""
            },
            "require": {
                "php": ">=5.3.0"
            },
            "type": "library",
            "extra": {
                "branch-alias": {
                    "dev-master": "1.0.x-dev"
                }
            },
            "autoload": {
                "psr-4": {
                    "Psr\\Http\\Message\\": "src/"
                }
            },
            "notification-url": "https://packagist.org/downloads/",
            "license": [
                "MIT"
            ],
            "authors": [
                {
                    "name": "PHP-FIG",
                    "homepage": "http://www.php-fig.org/"
                }
            ],
            "description": "Common interface for HTTP messages",
            "homepage": "https://github.com/php-fig/http-message",
            "keywords": [
                "http",
                "http-message",
                "psr",
                "psr-7",
                "request",
                "response"
            ],
            "support": {
                "source": "https://github.com/php-fig/http-message/tree/master"
            },
            "time": "2016-08-06T14:39:51+00:00"
        },
        {
            "name": "psr/log",
            "version": "1.1.4",
            "source": {
                "type": "git",
                "url": "https://github.com/php-fig/log.git",
                "reference": "d49695b909c3b7628b6289db5479a1c204601f11"
            },
            "dist": {
                "type": "zip",
                "url": "https://api.github.com/repos/php-fig/log/zipball/d49695b909c3b7628b6289db5479a1c204601f11",
                "reference": "d49695b909c3b7628b6289db5479a1c204601f11",
                "shasum": ""
            },
            "require": {
                "php": ">=5.3.0"
            },
            "type": "library",
            "extra": {
                "branch-alias": {
                    "dev-master": "1.1.x-dev"
                }
            },
            "autoload": {
                "psr-4": {
                    "Psr\\Log\\": "Psr/Log/"
                }
            },
            "notification-url": "https://packagist.org/downloads/",
            "license": [
                "MIT"
            ],
            "authors": [
                {
                    "name": "PHP-FIG",
                    "homepage": "https://www.php-fig.org/"
                }
            ],
            "description": "Common interface for logging libraries",
            "homepage": "https://github.com/php-fig/log",
            "keywords": [
                "log",
                "psr",
                "psr-3"
            ],
            "support": {
                "source": "https://github.com/php-fig/log/tree/1.1.4"
            },
            "time": "2021-05-03T11:20:27+00:00"
        },
        {
            "name": "ralouphie/getallheaders",
            "version": "3.0.3",
            "source": {
                "type": "git",
                "url": "https://github.com/ralouphie/getallheaders.git",
                "reference": "120b605dfeb996808c31b6477290a714d356e822"
            },
            "dist": {
                "type": "zip",
                "url": "https://api.github.com/repos/ralouphie/getallheaders/zipball/120b605dfeb996808c31b6477290a714d356e822",
                "reference": "120b605dfeb996808c31b6477290a714d356e822",
                "shasum": ""
            },
            "require": {
                "php": ">=5.6"
            },
            "require-dev": {
                "php-coveralls/php-coveralls": "^2.1",
                "phpunit/phpunit": "^5 || ^6.5"
            },
            "type": "library",
            "autoload": {
                "files": [
                    "src/getallheaders.php"
                ]
            },
            "notification-url": "https://packagist.org/downloads/",
            "license": [
                "MIT"
            ],
            "authors": [
                {
                    "name": "Ralph Khattar",
                    "email": "ralph.khattar@gmail.com"
                }
            ],
            "description": "A polyfill for getallheaders.",
            "support": {
                "issues": "https://github.com/ralouphie/getallheaders/issues",
                "source": "https://github.com/ralouphie/getallheaders/tree/develop"
            },
            "time": "2019-03-08T08:55:37+00:00"
        },
        {
            "name": "rize/uri-template",
            "version": "0.3.4",
            "source": {
                "type": "git",
                "url": "https://github.com/rize/UriTemplate.git",
                "reference": "2a874863c48d643b9e2e254ab288ec203060a0b8"
            },
            "dist": {
                "type": "zip",
                "url": "https://api.github.com/repos/rize/UriTemplate/zipball/2a874863c48d643b9e2e254ab288ec203060a0b8",
                "reference": "2a874863c48d643b9e2e254ab288ec203060a0b8",
                "shasum": ""
            },
            "require": {
                "php": ">=5.3.0"
            },
            "require-dev": {
                "phpunit/phpunit": "~4.8.36"
            },
            "type": "library",
            "autoload": {
                "psr-4": {
                    "Rize\\": "src/Rize"
                }
            },
            "notification-url": "https://packagist.org/downloads/",
            "license": [
                "MIT"
            ],
            "authors": [
                {
                    "name": "Marut K",
                    "homepage": "http://twitter.com/rezigned"
                }
            ],
            "description": "PHP URI Template (RFC 6570) supports both expansion & extraction",
            "keywords": [
                "RFC 6570",
                "template",
                "uri"
            ],
            "support": {
                "issues": "https://github.com/rize/UriTemplate/issues",
                "source": "https://github.com/rize/UriTemplate/tree/0.3.4"
            },
            "funding": [
                {
                    "url": "https://www.paypal.me/rezigned",
                    "type": "custom"
                },
                {
                    "url": "https://opencollective.com/rize-uri-template",
                    "type": "open_collective"
                }
            ],
            "time": "2021-10-09T06:30:16+00:00"
        },
        {
            "name": "rmccue/requests",
            "version": "v1.8.1",
            "source": {
                "type": "git",
                "url": "https://github.com/WordPress/Requests.git",
                "reference": "82e6936366eac3af4d836c18b9d8c31028fe4cd5"
            },
            "dist": {
                "type": "zip",
                "url": "https://api.github.com/repos/WordPress/Requests/zipball/82e6936366eac3af4d836c18b9d8c31028fe4cd5",
                "reference": "82e6936366eac3af4d836c18b9d8c31028fe4cd5",
                "shasum": ""
            },
            "require": {
                "php": ">=5.2"
            },
            "require-dev": {
                "dealerdirect/phpcodesniffer-composer-installer": "^0.7",
                "php-parallel-lint/php-console-highlighter": "^0.5.0",
                "php-parallel-lint/php-parallel-lint": "^1.3",
                "phpcompatibility/php-compatibility": "^9.0",
                "phpunit/phpunit": "^4.8 || ^5.7 || ^6.5 || ^7.5",
                "requests/test-server": "dev-master",
                "squizlabs/php_codesniffer": "^3.5",
                "wp-coding-standards/wpcs": "^2.0"
            },
            "type": "library",
            "autoload": {
                "psr-0": {
                    "Requests": "library/"
                }
            },
            "notification-url": "https://packagist.org/downloads/",
            "license": [
                "ISC"
            ],
            "authors": [
                {
                    "name": "Ryan McCue",
                    "homepage": "http://ryanmccue.info"
                }
            ],
            "description": "A HTTP library written in PHP, for human beings.",
            "homepage": "http://github.com/WordPress/Requests",
            "keywords": [
                "curl",
                "fsockopen",
                "http",
                "idna",
                "ipv6",
                "iri",
                "sockets"
            ],
            "support": {
                "issues": "https://github.com/WordPress/Requests/issues",
                "source": "https://github.com/WordPress/Requests/tree/v1.8.1"
            },
            "time": "2021-06-04T09:56:25+00:00"
        },
        {
            "name": "roave/security-advisories",
            "version": "dev-latest",
            "source": {
                "type": "git",
                "url": "https://github.com/Roave/SecurityAdvisories.git",
                "reference": "25ba9c9c3fe3c26cc041f93602bf146abba74db4"
            },
            "dist": {
                "type": "zip",
                "url": "https://api.github.com/repos/Roave/SecurityAdvisories/zipball/25ba9c9c3fe3c26cc041f93602bf146abba74db4",
                "reference": "25ba9c9c3fe3c26cc041f93602bf146abba74db4",
                "shasum": ""
            },
            "conflict": {
                "3f/pygmentize": "<1.2",
<<<<<<< HEAD
                "adodb/adodb-php": "<5.20.12",
=======
                "adodb/adodb-php": "<=5.20.20|>=5.21,<=5.21.3",
>>>>>>> a55b5880
                "akaunting/akaunting": "<2.1.13",
                "alterphp/easyadmin-extension-bundle": ">=1.2,<1.2.11|>=1.3,<1.3.1",
                "amazing/media2click": ">=1,<1.3.3",
                "amphp/artax": "<1.0.6|>=2,<2.0.6",
                "amphp/http": "<1.0.1",
                "amphp/http-client": ">=4,<4.4",
                "anchorcms/anchor-cms": "<=0.12.7",
                "api-platform/core": ">=2.2,<2.2.10|>=2.3,<2.3.6",
                "area17/twill": "<1.2.5|>=2,<2.5.3",
                "asymmetricrypt/asymmetricrypt": ">=0,<9.9.99",
                "aws/aws-sdk-php": ">=3,<3.2.1",
                "bagisto/bagisto": "<0.1.5",
                "barrelstrength/sprout-base-email": "<1.2.7",
                "barrelstrength/sprout-forms": "<3.9",
<<<<<<< HEAD
                "baserproject/basercms": "<=4.5",
=======
                "baserproject/basercms": "<4.5.4",
>>>>>>> a55b5880
                "billz/raspap-webgui": "<=2.6.6",
                "bk2k/bootstrap-package": ">=7.1,<7.1.2|>=8,<8.0.8|>=9,<9.0.4|>=9.1,<9.1.3|>=10,<10.0.10|>=11,<11.0.3",
                "bolt/bolt": "<3.7.2",
                "bolt/core": "<4.1.13",
                "bottelet/flarepoint": "<2.2.1",
                "brightlocal/phpwhois": "<=4.2.5",
                "buddypress/buddypress": "<7.2.1",
                "bugsnag/bugsnag-laravel": ">=2,<2.0.2",
<<<<<<< HEAD
                "cachethq/cachet": "<2.5.1",
                "cakephp/cakephp": ">=1.3,<1.3.18|>=2,<2.4.99|>=2.5,<2.5.99|>=2.6,<2.6.12|>=2.7,<2.7.6|>=3,<3.5.18|>=3.6,<3.6.15|>=3.7,<3.7.7",
=======
                "bytefury/crater": "<6.0.2",
                "cachethq/cachet": "<2.5.1",
                "cakephp/cakephp": "<4.0.6",
                "cardgate/magento2": "<2.0.33",
>>>>>>> a55b5880
                "cart2quote/module-quotation": ">=4.1.6,<=4.4.5|>=5,<5.4.4",
                "cartalyst/sentry": "<=2.1.6",
                "catfan/medoo": "<1.7.5",
                "centreon/centreon": "<20.10.7",
                "cesnet/simplesamlphp-module-proxystatistics": "<3.1",
                "codeception/codeception": "<3.1.3|>=4,<4.1.22",
                "codeigniter/framework": "<=3.0.6",
<<<<<<< HEAD
                "codiad/codiad": "<=2.8.4",
                "composer/composer": "<1.10.22|>=2-alpha.1,<2.0.13",
=======
                "codeigniter4/framework": "<4.1.8",
                "codiad/codiad": "<=2.8.4",
                "composer/composer": "<1.10.23|>=2-alpha.1,<2.1.9",
                "concrete5/concrete5": "<9",
                "concrete5/core": "<8.5.7",
>>>>>>> a55b5880
                "contao-components/mediaelement": ">=2.14.2,<2.21.1",
                "contao/core": ">=2,<3.5.39",
                "contao/core-bundle": "<4.9.18|>=4.10,<4.11.7|= 4.10.0",
                "contao/listing-bundle": ">=4,<4.4.8",
                "craftcms/cms": "<3.7.14",
                "croogo/croogo": "<3.0.7",
                "datadog/dd-trace": ">=0.30,<0.30.2",
                "david-garcia/phpwhois": "<=4.3.1",
                "derhansen/sf_event_mgt": "<4.3.1|>=5,<5.1.1",
                "directmailteam/direct-mail": "<5.2.4",
                "doctrine/annotations": ">=1,<1.2.7",
                "doctrine/cache": ">=1,<1.3.2|>=1.4,<1.4.2",
                "doctrine/common": ">=2,<2.4.3|>=2.5,<2.5.1",
                "doctrine/dbal": ">=2,<2.0.8|>=2.1,<2.1.2|>=3,<3.1.4",
                "doctrine/doctrine-bundle": "<1.5.2",
                "doctrine/doctrine-module": "<=0.7.1",
                "doctrine/mongodb-odm": ">=1,<1.0.2",
                "doctrine/mongodb-odm-bundle": ">=2,<3.0.1",
                "doctrine/orm": ">=2,<2.4.8|>=2.5,<2.5.1|>=2.8.3,<2.8.4",
<<<<<<< HEAD
                "dolibarr/dolibarr": "<14|>= 3.3.beta1, < 13.0.2",
=======
                "dolibarr/dolibarr": "<=14.0.5|>= 3.3.beta1, < 13.0.2",
>>>>>>> a55b5880
                "dompdf/dompdf": ">=0.6,<0.6.2",
                "drupal/core": ">=7,<7.80|>=8,<8.9.16|>=9,<9.1.12|>=9.2,<9.2.4",
                "drupal/drupal": ">=7,<7.80|>=8,<8.9.16|>=9,<9.1.12|>=9.2,<9.2.4",
                "dweeves/magmi": "<=0.7.24",
                "ecodev/newsletter": "<=4",
<<<<<<< HEAD
=======
                "elgg/elgg": "<3.3.24|>=4,<4.0.5",
>>>>>>> a55b5880
                "endroid/qr-code-bundle": "<3.4.2",
                "enshrined/svg-sanitize": "<0.15",
                "erusev/parsedown": "<1.7.2",
                "ether/logs": "<3.0.4",
                "ezsystems/demobundle": ">=5.4,<5.4.6.1",
                "ezsystems/ez-support-tools": ">=2.2,<2.2.3",
                "ezsystems/ezdemo-ls-extension": ">=5.4,<5.4.2.1",
                "ezsystems/ezfind-ls": ">=5.3,<5.3.6.1|>=5.4,<5.4.11.1|>=2017.12,<2017.12.0.1",
                "ezsystems/ezplatform": "<=1.13.6|>=2,<=2.5.24",
<<<<<<< HEAD
                "ezsystems/ezplatform-admin-ui": ">=1.3,<1.3.5|>=1.4,<1.4.6",
                "ezsystems/ezplatform-admin-ui-assets": ">=4,<4.2.1|>=5,<5.0.1|>=5.1,<5.1.1",
                "ezsystems/ezplatform-kernel": "<=1.2.5|>=1.3,<=1.3.1",
                "ezsystems/ezplatform-rest": ">=1.2,<=1.2.2|>=1.3,<1.3.8",
                "ezsystems/ezplatform-user": ">=1,<1.0.1",
                "ezsystems/ezpublish-kernel": "<=6.13.8.1|>=7,<=7.5.15.1",
=======
                "ezsystems/ezplatform-admin-ui": ">=1.3,<1.3.5|>=1.4,<1.4.6|>=1.5,<=1.5.25",
                "ezsystems/ezplatform-admin-ui-assets": ">=4,<4.2.1|>=5,<5.0.1|>=5.1,<5.1.1",
                "ezsystems/ezplatform-kernel": "<=1.2.5|>=1.3,<=1.3.1",
                "ezsystems/ezplatform-rest": ">=1.2,<=1.2.2|>=1.3,<1.3.8",
                "ezsystems/ezplatform-richtext": ">=2.3,<=2.3.7",
                "ezsystems/ezplatform-user": ">=1,<1.0.1",
                "ezsystems/ezpublish-kernel": "<=6.13.8.1|>=7,<7.5.26",
>>>>>>> a55b5880
                "ezsystems/ezpublish-legacy": "<=2017.12.7.3|>=2018.6,<=2019.3.5.1",
                "ezsystems/platform-ui-assets-bundle": ">=4.2,<4.2.3",
                "ezsystems/repository-forms": ">=2.3,<2.3.2.1",
                "ezyang/htmlpurifier": "<4.1.1",
                "facade/ignition": "<1.16.15|>=2,<2.4.2|>=2.5,<2.5.2",
                "feehi/cms": "<=2.1.1",
                "feehi/feehicms": "<=0.1.3",
                "firebase/php-jwt": "<2",
                "flarum/core": ">=1,<=1.0.1",
                "flarum/sticky": ">=0.1-beta.14,<=0.1-beta.15",
                "flarum/tags": "<=0.1-beta.13",
                "fluidtypo3/vhs": "<5.1.1",
                "fooman/tcpdf": "<6.2.22",
                "forkcms/forkcms": "<=5.9.2",
                "fossar/tcpdf-parser": "<6.2.22",
                "francoisjacquet/rosariosis": "<8.1.1",
                "friendsofsymfony/oauth2-php": "<1.3",
                "friendsofsymfony/rest-bundle": ">=1.2,<1.2.2",
                "friendsofsymfony/user-bundle": ">=1.2,<1.3.5",
                "friendsoftypo3/mediace": ">=7.6.2,<7.6.5",
                "froala/wysiwyg-editor": "<3.2.7",
                "fuel/core": "<1.8.1",
<<<<<<< HEAD
                "getgrav/grav": "<1.7.21",
                "getkirby/cms": "<=3.5.6",
=======
                "gaoming13/wechat-php-sdk": "<=1.10.2",
                "getgrav/grav": "<1.7.28",
                "getkirby/cms": "<3.5.8",
>>>>>>> a55b5880
                "getkirby/panel": "<2.5.14",
                "gilacms/gila": "<=1.11.4",
                "globalpayments/php-sdk": "<2",
                "google/protobuf": "<3.15",
                "gos/web-socket-bundle": "<1.10.4|>=2,<2.6.1|>=3,<3.3",
                "gree/jose": "<=2.2",
                "gregwar/rst": "<1.0.3",
<<<<<<< HEAD
                "grumpydictator/firefly-iii": "<5.6.1",
                "guzzlehttp/guzzle": ">=4-rc.2,<4.2.4|>=5,<5.3.1|>=6,<6.2.1",
                "helloxz/imgurl": "<=2.31",
                "ibexa/post-install": "<=1.0.4",
                "icecoder/icecoder": "<=8",
=======
                "grumpydictator/firefly-iii": "<5.6.5",
                "guzzlehttp/guzzle": ">=4-rc.2,<4.2.4|>=5,<5.3.1|>=6,<6.2.1",
                "helloxz/imgurl": "<=2.31",
                "hillelcoren/invoice-ninja": "<5.3.35",
                "hjue/justwriting": "<=1",
                "hov/jobfair": "<1.0.13|>=2,<2.0.2",
                "ibexa/post-install": "<=1.0.4",
                "icecoder/icecoder": "<=8.1",
>>>>>>> a55b5880
                "illuminate/auth": ">=4,<4.0.99|>=4.1,<=4.1.31|>=4.2,<=4.2.22|>=5,<=5.0.35|>=5.1,<=5.1.46|>=5.2,<=5.2.45|>=5.3,<=5.3.31|>=5.4,<=5.4.36|>=5.5,<5.5.10",
                "illuminate/cookie": ">=4,<=4.0.11|>=4.1,<=4.1.99999|>=4.2,<=4.2.99999|>=5,<=5.0.99999|>=5.1,<=5.1.99999|>=5.2,<=5.2.99999|>=5.3,<=5.3.99999|>=5.4,<=5.4.99999|>=5.5,<=5.5.49|>=5.6,<=5.6.99999|>=5.7,<=5.7.99999|>=5.8,<=5.8.99999|>=6,<6.18.31|>=7,<7.22.4",
                "illuminate/database": "<6.20.26|>=7,<7.30.5|>=8,<8.40",
                "illuminate/encryption": ">=4,<=4.0.11|>=4.1,<=4.1.31|>=4.2,<=4.2.22|>=5,<=5.0.35|>=5.1,<=5.1.46|>=5.2,<=5.2.45|>=5.3,<=5.3.31|>=5.4,<=5.4.36|>=5.5,<5.5.40|>=5.6,<5.6.15",
                "illuminate/view": "<6.20.42|>=7,<7.30.6|>=8,<8.75",
                "impresscms/impresscms": "<=1.4.2",
                "in2code/femanager": "<5.5.1|>=6,<6.3.1",
                "intelliants/subrion": "<=4.2.1",
                "ivankristianto/phpwhois": "<=4.3",
                "jackalope/jackalope-doctrine-dbal": "<1.7.4",
                "james-heinrich/getid3": "<1.9.21",
                "joomla/archive": "<1.1.10",
                "joomla/session": "<1.3.1",
                "jsdecena/laracom": "<2.0.9",
                "jsmitty12/phpwhois": "<5.1",
                "kazist/phpwhois": "<=4.2.6",
                "kevinpapst/kimai2": "<1.16.7",
                "kitodo/presentation": "<3.1.2",
                "klaviyo/magento2-extension": ">=1,<3",
                "kreait/firebase-php": ">=3.2,<3.8.1",
                "la-haute-societe/tcpdf": "<6.2.22",
                "laminas/laminas-form": "<2.17.1|>=3,<3.0.2|>=3.1,<3.1.1",
                "laminas/laminas-http": "<2.14.2",
                "laravel/framework": "<6.20.42|>=7,<7.30.6|>=8,<8.75",
                "laravel/socialite": ">=1,<1.0.99|>=2,<2.0.10",
                "latte/latte": "<2.10.8",
                "lavalite/cms": "<=5.8",
                "lcobucci/jwt": ">=3.4,<3.4.6|>=4,<4.0.4|>=4.1,<4.1.5",
                "league/commonmark": "<0.18.3",
                "league/flysystem": "<1.1.4|>=2,<2.1.1",
                "lexik/jwt-authentication-bundle": "<2.10.7|>=2.11,<2.11.3",
                "librenms/librenms": "<22.2",
                "limesurvey/limesurvey": "<3.27.19",
                "livehelperchat/livehelperchat": "<=3.91",
                "livewire/livewire": ">2.2.4,<2.2.6",
                "lms/routes": "<2.1.1",
                "localizationteam/l10nmgr": "<7.4|>=8,<8.7|>=9,<9.2",
                "magento/community-edition": ">=2,<2.2.10|>=2.3,<2.3.3",
                "magento/magento1ce": "<1.9.4.3",
                "magento/magento1ee": ">=1,<1.14.4.3",
                "magento/product-community-edition": ">=2,<2.2.10|>=2.3,<2.3.2-p.2",
                "marcwillmann/turn": "<0.3.3",
                "mautic/core": "<4|= 2.13.1",
                "mediawiki/core": ">=1.27,<1.27.6|>=1.29,<1.29.3|>=1.30,<1.30.2|>=1.31,<1.31.9|>=1.32,<1.32.6|>=1.32.99,<1.33.3|>=1.33.99,<1.34.3|>=1.34.99,<1.35",
<<<<<<< HEAD
=======
                "microweber/microweber": "<1.2.11",
>>>>>>> a55b5880
                "miniorange/miniorange-saml": "<1.4.3",
                "mittwald/typo3_forum": "<1.2.1",
                "modx/revolution": "<2.8",
                "monolog/monolog": ">=1.8,<1.12",
                "moodle/moodle": "<3.9.11|>=3.10-beta,<3.10.8|>=3.11,<3.11.5",
                "mustache/mustache": ">=2,<2.14.1",
                "namshi/jose": "<2.2",
                "neoan3-apps/template": "<1.1.1",
                "neos/flow": ">=1,<1.0.4|>=1.1,<1.1.1|>=2,<2.0.1|>=2.3,<2.3.16|>=3,<3.0.12|>=3.1,<3.1.10|>=3.2,<3.2.13|>=3.3,<3.3.13|>=4,<4.0.6",
                "neos/form": ">=1.2,<4.3.3|>=5,<5.0.9|>=5.1,<5.1.3",
                "neos/neos": ">=1.1,<1.1.3|>=1.2,<1.2.13|>=2,<2.0.4|>=2.3,<2.9.99|>=3,<3.0.20|>=3.1,<3.1.18|>=3.2,<3.2.14|>=3.3,<3.3.23|>=4,<4.0.17|>=4.1,<4.1.16|>=4.2,<4.2.12|>=4.3,<4.3.3",
                "neos/swiftmailer": ">=4.1,<4.1.99|>=5.4,<5.4.5",
                "netgen/tagsbundle": ">=3.4,<3.4.11|>=4,<4.0.15",
                "nette/application": ">=2,<2.0.19|>=2.1,<2.1.13|>=2.2,<2.2.10|>=2.3,<2.3.14|>=2.4,<2.4.16|>=3,<3.0.6",
                "nette/nette": ">=2,<2.0.19|>=2.1,<2.1.13",
                "nilsteampassnet/teampass": "<=2.1.27.36",
                "nukeviet/nukeviet": "<4.3.4",
                "nystudio107/craft-seomatic": "<3.3",
                "nzo/url-encryptor-bundle": ">=4,<4.3.2|>=5,<5.0.1",
                "october/backend": "<1.1.2",
                "october/cms": "= 1.1.1|= 1.0.471|= 1.0.469|>=1.0.319,<1.0.469",
                "october/october": ">=1.0.319,<1.0.466|>=2.1,<2.1.12",
                "october/rain": "<1.0.472|>=1.1,<1.1.2",
<<<<<<< HEAD
                "october/system": "<1.0.472|>=1.1.1,<1.1.5",
=======
                "october/system": "<1.0.473|>=1.1,<1.1.6|>=2.1,<2.1.12",
>>>>>>> a55b5880
                "onelogin/php-saml": "<2.10.4",
                "oneup/uploader-bundle": "<1.9.3|>=2,<2.1.5",
                "opencart/opencart": "<=3.0.3.2",
                "openid/php-openid": "<2.3",
                "openmage/magento-lts": "<19.4.15|>=20,<20.0.13",
                "orchid/platform": ">=9,<9.4.4",
                "oro/crm": ">=1.7,<1.7.4|>=3.1,<4.1.17|>=4.2,<4.2.7",
                "oro/platform": ">=1.7,<1.7.4|>=3.1,<3.1.29|>=4.1,<4.1.17|>=4.2,<4.2.8",
                "padraic/humbug_get_contents": "<1.1.2",
                "pagarme/pagarme-php": ">=0,<3",
                "pagekit/pagekit": "<=1.0.18",
                "paragonie/random_compat": "<2",
                "passbolt/passbolt_api": "<2.11",
                "paypal/merchant-sdk-php": "<3.12",
                "pear/archive_tar": "<1.4.14",
                "pegasus/google-for-jobs": "<1.5.1|>=2,<2.1.1",
                "personnummer/personnummer": "<3.0.2",
                "phanan/koel": "<5.1.4",
                "phpfastcache/phpfastcache": "<6.1.5|>=7,<7.1.2|>=8,<8.0.7",
                "phpmailer/phpmailer": "<6.5",
                "phpmussel/phpmussel": ">=1,<1.6",
                "phpmyadmin/phpmyadmin": "<4.9.8|>=5,<5.0.3|>=5.1,<5.1.2",
                "phpoffice/phpexcel": "<1.8.2",
                "phpoffice/phpspreadsheet": "<1.16",
                "phpseclib/phpseclib": "<2.0.31|>=3,<3.0.7",
                "phpservermon/phpservermon": "<=3.5.2",
                "phpunit/phpunit": ">=4.8.19,<4.8.28|>=5.0.10,<5.6.3",
                "phpwhois/phpwhois": "<=4.2.5",
                "phpxmlrpc/extras": "<0.6.1",
<<<<<<< HEAD
                "pimcore/pimcore": "<10.1.3",
                "pocketmine/pocketmine-mp": "<3.15.4",
=======
                "pimcore/pimcore": "<10.3.1",
                "pocketmine/pocketmine-mp": "<4.0.7",
>>>>>>> a55b5880
                "pressbooks/pressbooks": "<5.18",
                "prestashop/autoupgrade": ">=4,<4.10.1",
                "prestashop/contactform": ">1.0.1,<4.3",
                "prestashop/gamification": "<2.3.2",
                "prestashop/prestashop": ">=1.7,<=1.7.8.2",
                "prestashop/productcomments": ">=4,<4.2.1",
                "prestashop/ps_emailsubscription": "<2.6.1",
                "prestashop/ps_facetedsearch": "<3.4.1",
                "prestashop/ps_linklist": "<3.1",
                "privatebin/privatebin": "<1.2.2|>=1.3,<1.3.2",
                "propel/propel": ">=2-alpha.1,<=2-alpha.7",
                "propel/propel1": ">=1,<=1.7.1",
                "pterodactyl/panel": "<1.7",
                "ptrofimov/beanstalk_console": "<1.7.14",
                "pusher/pusher-php-server": "<2.2.1",
                "pwweb/laravel-core": "<=0.3.6-beta",
                "rainlab/debugbar-plugin": "<3.1",
                "remdex/livehelperchat": "<3.93",
                "rmccue/requests": ">=1.6,<1.8",
                "robrichards/xmlseclibs": "<3.0.4",
                "rudloff/alltube": "<3.0.1",
                "sabberworm/php-css-parser": ">=1,<1.0.1|>=2,<2.0.1|>=3,<3.0.1|>=4,<4.0.1|>=5,<5.0.9|>=5.1,<5.1.3|>=5.2,<5.2.1|>=6,<6.0.2|>=7,<7.0.4|>=8,<8.0.1|>=8.1,<8.1.1|>=8.2,<8.2.1|>=8.3,<8.3.1",
                "sabre/dav": ">=1.6,<1.6.99|>=1.7,<1.7.11|>=1.8,<1.8.9",
                "scheb/two-factor-bundle": ">=0,<3.26|>=4,<4.11",
                "sensiolabs/connect": "<4.2.3",
                "serluck/phpwhois": "<=4.2.6",
<<<<<<< HEAD
                "shopware/core": "<=6.4.3",
                "shopware/platform": "<=6.4.3",
                "shopware/production": "<=6.3.5.2",
                "shopware/shopware": "<5.6.10",
                "showdoc/showdoc": "<=2.9.8",
                "silverstripe/admin": ">=1.0.3,<1.0.4|>=1.1,<1.1.1",
=======
                "shopware/core": "<=6.4.6",
                "shopware/platform": "<=6.4.6",
                "shopware/production": "<=6.3.5.2",
                "shopware/shopware": "<5.7.7",
                "showdoc/showdoc": "<=2.10.2",
                "silverstripe/admin": ">=1,<1.8.1",
>>>>>>> a55b5880
                "silverstripe/assets": ">=1,<1.4.7|>=1.5,<1.5.2",
                "silverstripe/cms": "<4.3.6|>=4.4,<4.4.4",
                "silverstripe/comments": ">=1.3,<1.9.99|>=2,<2.9.99|>=3,<3.1.1",
                "silverstripe/forum": "<=0.6.1|>=0.7,<=0.7.3",
                "silverstripe/framework": "<4.10.1",
                "silverstripe/graphql": "<3.5.2|>=4-alpha.1,<4-alpha.2",
                "silverstripe/registry": ">=2.1,<2.1.2|>=2.2,<2.2.1",
                "silverstripe/restfulserver": ">=1,<1.0.9|>=2,<2.0.4",
                "silverstripe/subsites": ">=2,<2.1.1",
                "silverstripe/taxonomy": ">=1.3,<1.3.1|>=2,<2.0.1",
                "silverstripe/userforms": "<3",
                "simple-updates/phpwhois": "<=1",
                "simplesamlphp/saml2": "<1.10.6|>=2,<2.3.8|>=3,<3.1.4",
                "simplesamlphp/simplesamlphp": "<1.18.6",
                "simplesamlphp/simplesamlphp-module-infocard": "<1.0.1",
                "simplito/elliptic-php": "<1.0.6",
                "slim/slim": "<2.6",
                "smarty/smarty": "<3.1.43|>=4,<4.0.3",
                "snipe/snipe-it": "<5.3.10",
                "socalnick/scn-social-auth": "<1.15.2",
                "socialiteproviders/steam": "<1.1",
                "spipu/html2pdf": "<5.2.4",
                "spoonity/tcpdf": "<6.2.22",
                "squizlabs/php_codesniffer": ">=1,<2.8.1|>=3,<3.0.1",
                "ssddanbrown/bookstack": "<21.12.1",
                "stormpath/sdk": ">=0,<9.9.99",
                "studio-42/elfinder": "<2.1.59",
                "subrion/cms": "<=4.2.1",
<<<<<<< HEAD
                "sulu/sulu": "<1.6.41|>=2,<2.0.10|>=2.1,<2.1.1",
=======
                "sulu/sulu": "= 2.4.0-RC1|<1.6.44|>=2,<2.2.18|>=2.3,<2.3.8",
>>>>>>> a55b5880
                "swiftmailer/swiftmailer": ">=4,<5.4.5",
                "sylius/admin-bundle": ">=1,<1.0.17|>=1.1,<1.1.9|>=1.2,<1.2.2",
                "sylius/grid": ">=1,<1.1.19|>=1.2,<1.2.18|>=1.3,<1.3.13|>=1.4,<1.4.5|>=1.5,<1.5.1",
                "sylius/grid-bundle": ">=1,<1.1.19|>=1.2,<1.2.18|>=1.3,<1.3.13|>=1.4,<1.4.5|>=1.5,<1.5.1",
                "sylius/paypal-plugin": ">=1,<1.2.4|>=1.3,<1.3.1",
                "sylius/resource-bundle": "<1.3.14|>=1.4,<1.4.7|>=1.5,<1.5.2|>=1.6,<1.6.4",
                "sylius/sylius": "<1.6.9|>=1.7,<1.7.9|>=1.8,<1.8.3|>=1.9,<1.9.5",
                "symbiote/silverstripe-multivaluefield": ">=3,<3.0.99",
                "symbiote/silverstripe-queuedjobs": ">=3,<3.0.2|>=3.1,<3.1.4|>=4,<4.0.7|>=4.1,<4.1.2|>=4.2,<4.2.4|>=4.3,<4.3.3|>=4.4,<4.4.3|>=4.5,<4.5.1|>=4.6,<4.6.4",
                "symbiote/silverstripe-versionedfiles": "<=2.0.3",
                "symfont/process": ">=0,<4",
                "symfony/cache": ">=3.1,<3.4.35|>=4,<4.2.12|>=4.3,<4.3.8",
                "symfony/dependency-injection": ">=2,<2.0.17|>=2.7,<2.7.51|>=2.8,<2.8.50|>=3,<3.4.26|>=4,<4.1.12|>=4.2,<4.2.7",
                "symfony/error-handler": ">=4.4,<4.4.4|>=5,<5.0.4",
                "symfony/form": ">=2.3,<2.3.35|>=2.4,<2.6.12|>=2.7,<2.7.50|>=2.8,<2.8.49|>=3,<3.4.20|>=4,<4.0.15|>=4.1,<4.1.9|>=4.2,<4.2.1",
                "symfony/framework-bundle": ">=2,<2.3.18|>=2.4,<2.4.8|>=2.5,<2.5.2|>=2.7,<2.7.51|>=2.8,<2.8.50|>=3,<3.4.26|>=4,<4.1.12|>=4.2,<4.2.7|>=5.3.14,<=5.3.14|>=5.4.3,<=5.4.3|>=6.0.3,<=6.0.3|= 6.0.3|= 5.4.3|= 5.3.14",
                "symfony/http-foundation": ">=2,<2.8.52|>=3,<3.4.35|>=4,<4.2.12|>=4.3,<4.3.8|>=4.4,<4.4.7|>=5,<5.0.7",
                "symfony/http-kernel": ">=2,<2.8.52|>=3,<3.4.35|>=4,<4.2.12|>=4.3,<4.4.13|>=5,<5.1.5|>=5.2,<5.3.12",
                "symfony/intl": ">=2.7,<2.7.38|>=2.8,<2.8.31|>=3,<3.2.14|>=3.3,<3.3.13",
                "symfony/maker-bundle": ">=1.27,<1.29.2|>=1.30,<1.31.1",
                "symfony/mime": ">=4.3,<4.3.8",
                "symfony/phpunit-bridge": ">=2.8,<2.8.50|>=3,<3.4.26|>=4,<4.1.12|>=4.2,<4.2.7",
                "symfony/polyfill": ">=1,<1.10",
                "symfony/polyfill-php55": ">=1,<1.10",
                "symfony/proxy-manager-bridge": ">=2.7,<2.7.51|>=2.8,<2.8.50|>=3,<3.4.26|>=4,<4.1.12|>=4.2,<4.2.7",
                "symfony/routing": ">=2,<2.0.19",
                "symfony/security": ">=2,<2.7.51|>=2.8,<3.4.49|>=4,<4.4.24|>=5,<5.2.8",
                "symfony/security-bundle": ">=2,<2.7.48|>=2.8,<2.8.41|>=3,<3.3.17|>=3.4,<3.4.11|>=4,<4.0.11|>=5.3,<5.3.12",
                "symfony/security-core": ">=2.4,<2.6.13|>=2.7,<2.7.9|>=2.7.30,<2.7.32|>=2.8,<3.4.49|>=4,<4.4.24|>=5,<5.2.9",
                "symfony/security-csrf": ">=2.4,<2.7.48|>=2.8,<2.8.41|>=3,<3.3.17|>=3.4,<3.4.11|>=4,<4.0.11",
                "symfony/security-guard": ">=2.8,<3.4.48|>=4,<4.4.23|>=5,<5.2.8",
                "symfony/security-http": ">=2.3,<2.3.41|>=2.4,<2.7.51|>=2.8,<3.4.48|>=4,<4.4.23|>=5,<5.2.8|>=5.3,<5.3.2",
                "symfony/serializer": ">=2,<2.0.11|>=4.1,<4.4.35|>=5,<5.3.12",
                "symfony/symfony": ">=2,<3.4.49|>=4,<4.4.35|>=5,<5.3.12|>=5.3.14,<=5.3.14|>=5.4.3,<=5.4.3|>=6.0.3,<=6.0.3",
                "symfony/translation": ">=2,<2.0.17",
                "symfony/validator": ">=2,<2.0.24|>=2.1,<2.1.12|>=2.2,<2.2.5|>=2.3,<2.3.3",
                "symfony/var-exporter": ">=4.2,<4.2.12|>=4.3,<4.3.8",
                "symfony/web-profiler-bundle": ">=2,<2.3.19|>=2.4,<2.4.9|>=2.5,<2.5.4",
                "symfony/yaml": ">=2,<2.0.22|>=2.1,<2.1.7",
                "t3/dce": ">=2.2,<2.6.2",
                "t3g/svg-sanitizer": "<1.0.3",
                "tecnickcom/tcpdf": "<6.2.22",
                "terminal42/contao-tablelookupwizard": "<3.3.5",
                "thelia/backoffice-default-template": ">=2.1,<2.1.2",
                "thelia/thelia": ">=2.1-beta.1,<2.1.3",
                "theonedemon/phpwhois": "<=4.2.5",
                "tinymce/tinymce": "<5.10",
                "titon/framework": ">=0,<9.9.99",
                "topthink/framework": "<6.0.9",
                "topthink/think": "<=6.0.9",
                "topthink/thinkphp": "<=3.2.3",
                "tribalsystems/zenario": "<8.8.53370",
                "truckersmp/phpwhois": "<=4.3.1",
                "twig/twig": "<1.38|>=2,<2.14.11|>=3,<3.3.8",
                "typo3/cms": ">=6.2,<6.2.30|>=7,<7.6.32|>=8,<8.7.38|>=9,<9.5.29|>=10,<10.4.19|>=11,<11.5",
                "typo3/cms-backend": ">=7,<=7.6.50|>=8,<=8.7.39|>=9,<=9.5.24|>=10,<=10.4.13|>=11,<=11.1",
                "typo3/cms-core": ">=6.2,<=6.2.56|>=7,<=7.6.52|>=8,<=8.7.41|>=9,<9.5.29|>=10,<10.4.19|>=11,<11.5",
                "typo3/cms-form": ">=8,<=8.7.39|>=9,<=9.5.24|>=10,<=10.4.13|>=11,<=11.1",
                "typo3/flow": ">=1,<1.0.4|>=1.1,<1.1.1|>=2,<2.0.1|>=2.3,<2.3.16|>=3,<3.0.12|>=3.1,<3.1.10|>=3.2,<3.2.13|>=3.3,<3.3.13|>=4,<4.0.6",
                "typo3/neos": ">=1.1,<1.1.3|>=1.2,<1.2.13|>=2,<2.0.4|>=2.3,<2.3.99|>=3,<3.0.20|>=3.1,<3.1.18|>=3.2,<3.2.14|>=3.3,<3.3.23|>=4,<4.0.17|>=4.1,<4.1.16|>=4.2,<4.2.12|>=4.3,<4.3.3",
                "typo3/phar-stream-wrapper": ">=1,<2.1.1|>=3,<3.1.1",
                "typo3/swiftmailer": ">=4.1,<4.1.99|>=5.4,<5.4.5",
                "typo3fluid/fluid": ">=2,<2.0.8|>=2.1,<2.1.7|>=2.2,<2.2.4|>=2.3,<2.3.7|>=2.4,<2.4.4|>=2.5,<2.5.11|>=2.6,<2.6.10",
                "ua-parser/uap-php": "<3.8",
                "unisharp/laravel-filemanager": "<=2.3",
                "userfrosting/userfrosting": ">=0.3.1,<4.6.3",
                "usmanhalalit/pixie": "<1.0.3|>=2,<2.0.2",
                "vanilla/safecurl": "<0.9.2",
                "verot/class.upload.php": "<=1.0.3|>=2,<=2.0.4",
                "vrana/adminer": "<4.7.9",
                "wallabag/tcpdf": "<6.2.22",
<<<<<<< HEAD
=======
                "wanglelecc/laracms": "<=1.0.3",
>>>>>>> a55b5880
                "web-auth/webauthn-framework": ">=3.3,<3.3.4",
                "webcoast/deferred-image-processing": "<1.0.2",
                "wikimedia/parsoid": "<0.12.2",
                "willdurand/js-translation-bundle": "<2.1.1",
                "wp-cli/wp-cli": "<2.5",
                "yetiforce/yetiforce-crm": "<=6.3",
                "yidashi/yii2cmf": "<=2",
                "yii2mod/yii2-cms": "<1.9.2",
                "yiisoft/yii": ">=1.1.14,<1.1.15",
                "yiisoft/yii2": "<2.0.38",
                "yiisoft/yii2-bootstrap": "<2.0.4",
                "yiisoft/yii2-dev": "<2.0.43",
                "yiisoft/yii2-elasticsearch": "<2.0.5",
                "yiisoft/yii2-gii": "<2.0.4",
                "yiisoft/yii2-jui": "<2.0.4",
                "yiisoft/yii2-redis": "<2.0.8",
                "yoast-seo-for-typo3/yoast_seo": "<7.2.3",
                "yourls/yourls": "<=1.8.2",
                "zendesk/zendesk_api_client_php": "<2.2.11",
                "zendframework/zend-cache": ">=2.4,<2.4.8|>=2.5,<2.5.3",
                "zendframework/zend-captcha": ">=2,<2.4.9|>=2.5,<2.5.2",
                "zendframework/zend-crypt": ">=2,<2.4.9|>=2.5,<2.5.2",
                "zendframework/zend-db": ">=2,<2.0.99|>=2.1,<2.1.99|>=2.2,<2.2.10|>=2.3,<2.3.5",
                "zendframework/zend-developer-tools": ">=1.2.2,<1.2.3",
                "zendframework/zend-diactoros": ">=1,<1.8.4",
                "zendframework/zend-feed": ">=1,<2.10.3",
                "zendframework/zend-form": ">=2,<2.2.7|>=2.3,<2.3.1",
                "zendframework/zend-http": ">=1,<2.8.1",
                "zendframework/zend-json": ">=2.1,<2.1.6|>=2.2,<2.2.6",
                "zendframework/zend-ldap": ">=2,<2.0.99|>=2.1,<2.1.99|>=2.2,<2.2.8|>=2.3,<2.3.3",
                "zendframework/zend-mail": ">=2,<2.4.11|>=2.5,<2.7.2",
                "zendframework/zend-navigation": ">=2,<2.2.7|>=2.3,<2.3.1",
                "zendframework/zend-session": ">=2,<2.0.99|>=2.1,<2.1.99|>=2.2,<2.2.9|>=2.3,<2.3.4",
                "zendframework/zend-validator": ">=2.3,<2.3.6",
                "zendframework/zend-view": ">=2,<2.2.7|>=2.3,<2.3.1",
                "zendframework/zend-xmlrpc": ">=2.1,<2.1.6|>=2.2,<2.2.6",
                "zendframework/zendframework": "<=3",
                "zendframework/zendframework1": "<1.12.20",
                "zendframework/zendopenid": ">=2,<2.0.2",
                "zendframework/zendxml": ">=1,<1.0.1",
                "zetacomponents/mail": "<1.8.2",
                "zf-commons/zfc-user": "<1.2.2",
                "zfcampus/zf-apigility-doctrine": ">=1,<1.0.3",
                "zfr/zfr-oauth2-server-module": "<0.1.2",
                "zoujingli/thinkadmin": "<6.0.22"
            },
            "default-branch": true,
            "type": "metapackage",
            "notification-url": "https://packagist.org/downloads/",
            "license": [
                "MIT"
            ],
            "authors": [
                {
                    "name": "Marco Pivetta",
                    "email": "ocramius@gmail.com",
                    "role": "maintainer"
                },
                {
                    "name": "Ilya Tribusean",
                    "email": "slash3b@gmail.com",
                    "role": "maintainer"
                }
            ],
            "description": "Prevents installation of composer packages with known security vulnerabilities: no API, simply require it",
            "support": {
                "issues": "https://github.com/Roave/SecurityAdvisories/issues",
                "source": "https://github.com/Roave/SecurityAdvisories/tree/latest"
            },
            "funding": [
                {
                    "url": "https://github.com/Ocramius",
                    "type": "github"
                },
                {
                    "url": "https://tidelift.com/funding/github/packagist/roave/security-advisories",
                    "type": "tidelift"
                }
            ],
            "time": "2021-09-29T18:03:48+00:00"
        },
        {
            "name": "sebastian/code-unit-reverse-lookup",
            "version": "1.0.2",
            "source": {
                "type": "git",
                "url": "https://github.com/sebastianbergmann/code-unit-reverse-lookup.git",
                "reference": "1de8cd5c010cb153fcd68b8d0f64606f523f7619"
            },
            "dist": {
                "type": "zip",
                "url": "https://api.github.com/repos/sebastianbergmann/code-unit-reverse-lookup/zipball/1de8cd5c010cb153fcd68b8d0f64606f523f7619",
                "reference": "1de8cd5c010cb153fcd68b8d0f64606f523f7619",
                "shasum": ""
            },
            "require": {
                "php": ">=5.6"
            },
            "require-dev": {
                "phpunit/phpunit": "^8.5"
            },
            "type": "library",
            "extra": {
                "branch-alias": {
                    "dev-master": "1.0.x-dev"
                }
            },
            "autoload": {
                "classmap": [
                    "src/"
                ]
            },
            "notification-url": "https://packagist.org/downloads/",
            "license": [
                "BSD-3-Clause"
            ],
            "authors": [
                {
                    "name": "Sebastian Bergmann",
                    "email": "sebastian@phpunit.de"
                }
            ],
            "description": "Looks up which function or method a line of code belongs to",
            "homepage": "https://github.com/sebastianbergmann/code-unit-reverse-lookup/",
            "support": {
                "issues": "https://github.com/sebastianbergmann/code-unit-reverse-lookup/issues",
                "source": "https://github.com/sebastianbergmann/code-unit-reverse-lookup/tree/1.0.2"
            },
            "funding": [
                {
                    "url": "https://github.com/sebastianbergmann",
                    "type": "github"
                }
            ],
            "time": "2020-11-30T08:15:22+00:00"
        },
        {
            "name": "sebastian/comparator",
            "version": "1.2.4",
            "source": {
                "type": "git",
                "url": "https://github.com/sebastianbergmann/comparator.git",
                "reference": "2b7424b55f5047b47ac6e5ccb20b2aea4011d9be"
            },
            "dist": {
                "type": "zip",
                "url": "https://api.github.com/repos/sebastianbergmann/comparator/zipball/2b7424b55f5047b47ac6e5ccb20b2aea4011d9be",
                "reference": "2b7424b55f5047b47ac6e5ccb20b2aea4011d9be",
                "shasum": ""
            },
            "require": {
                "php": ">=5.3.3",
                "sebastian/diff": "~1.2",
                "sebastian/exporter": "~1.2 || ~2.0"
            },
            "require-dev": {
                "phpunit/phpunit": "~4.4"
            },
            "type": "library",
            "extra": {
                "branch-alias": {
                    "dev-master": "1.2.x-dev"
                }
            },
            "autoload": {
                "classmap": [
                    "src/"
                ]
            },
            "notification-url": "https://packagist.org/downloads/",
            "license": [
                "BSD-3-Clause"
            ],
            "authors": [
                {
                    "name": "Jeff Welch",
                    "email": "whatthejeff@gmail.com"
                },
                {
                    "name": "Volker Dusch",
                    "email": "github@wallbash.com"
                },
                {
                    "name": "Bernhard Schussek",
                    "email": "bschussek@2bepublished.at"
                },
                {
                    "name": "Sebastian Bergmann",
                    "email": "sebastian@phpunit.de"
                }
            ],
            "description": "Provides the functionality to compare PHP values for equality",
            "homepage": "http://www.github.com/sebastianbergmann/comparator",
            "keywords": [
                "comparator",
                "compare",
                "equality"
            ],
            "support": {
                "issues": "https://github.com/sebastianbergmann/comparator/issues",
                "source": "https://github.com/sebastianbergmann/comparator/tree/1.2"
            },
            "time": "2017-01-29T09:50:25+00:00"
        },
        {
            "name": "sebastian/diff",
            "version": "1.4.3",
            "source": {
                "type": "git",
                "url": "https://github.com/sebastianbergmann/diff.git",
                "reference": "7f066a26a962dbe58ddea9f72a4e82874a3975a4"
            },
            "dist": {
                "type": "zip",
                "url": "https://api.github.com/repos/sebastianbergmann/diff/zipball/7f066a26a962dbe58ddea9f72a4e82874a3975a4",
                "reference": "7f066a26a962dbe58ddea9f72a4e82874a3975a4",
                "shasum": ""
            },
            "require": {
                "php": "^5.3.3 || ^7.0"
            },
            "require-dev": {
                "phpunit/phpunit": "^4.8.35 || ^5.7 || ^6.0"
            },
            "type": "library",
            "extra": {
                "branch-alias": {
                    "dev-master": "1.4-dev"
                }
            },
            "autoload": {
                "classmap": [
                    "src/"
                ]
            },
            "notification-url": "https://packagist.org/downloads/",
            "license": [
                "BSD-3-Clause"
            ],
            "authors": [
                {
                    "name": "Kore Nordmann",
                    "email": "mail@kore-nordmann.de"
                },
                {
                    "name": "Sebastian Bergmann",
                    "email": "sebastian@phpunit.de"
                }
            ],
            "description": "Diff implementation",
            "homepage": "https://github.com/sebastianbergmann/diff",
            "keywords": [
                "diff"
            ],
            "support": {
                "issues": "https://github.com/sebastianbergmann/diff/issues",
                "source": "https://github.com/sebastianbergmann/diff/tree/1.4"
            },
            "time": "2017-05-22T07:24:03+00:00"
        },
        {
            "name": "sebastian/environment",
            "version": "2.0.0",
            "source": {
                "type": "git",
                "url": "https://github.com/sebastianbergmann/environment.git",
                "reference": "5795ffe5dc5b02460c3e34222fee8cbe245d8fac"
            },
            "dist": {
                "type": "zip",
                "url": "https://api.github.com/repos/sebastianbergmann/environment/zipball/5795ffe5dc5b02460c3e34222fee8cbe245d8fac",
                "reference": "5795ffe5dc5b02460c3e34222fee8cbe245d8fac",
                "shasum": ""
            },
            "require": {
                "php": "^5.6 || ^7.0"
            },
            "require-dev": {
                "phpunit/phpunit": "^5.0"
            },
            "type": "library",
            "extra": {
                "branch-alias": {
                    "dev-master": "2.0.x-dev"
                }
            },
            "autoload": {
                "classmap": [
                    "src/"
                ]
            },
            "notification-url": "https://packagist.org/downloads/",
            "license": [
                "BSD-3-Clause"
            ],
            "authors": [
                {
                    "name": "Sebastian Bergmann",
                    "email": "sebastian@phpunit.de"
                }
            ],
            "description": "Provides functionality to handle HHVM/PHP environments",
            "homepage": "http://www.github.com/sebastianbergmann/environment",
            "keywords": [
                "Xdebug",
                "environment",
                "hhvm"
            ],
            "support": {
                "issues": "https://github.com/sebastianbergmann/environment/issues",
                "source": "https://github.com/sebastianbergmann/environment/tree/master"
            },
            "time": "2016-11-26T07:53:53+00:00"
        },
        {
            "name": "sebastian/exporter",
            "version": "2.0.0",
            "source": {
                "type": "git",
                "url": "https://github.com/sebastianbergmann/exporter.git",
                "reference": "ce474bdd1a34744d7ac5d6aad3a46d48d9bac4c4"
            },
            "dist": {
                "type": "zip",
                "url": "https://api.github.com/repos/sebastianbergmann/exporter/zipball/ce474bdd1a34744d7ac5d6aad3a46d48d9bac4c4",
                "reference": "ce474bdd1a34744d7ac5d6aad3a46d48d9bac4c4",
                "shasum": ""
            },
            "require": {
                "php": ">=5.3.3",
                "sebastian/recursion-context": "~2.0"
            },
            "require-dev": {
                "ext-mbstring": "*",
                "phpunit/phpunit": "~4.4"
            },
            "type": "library",
            "extra": {
                "branch-alias": {
                    "dev-master": "2.0.x-dev"
                }
            },
            "autoload": {
                "classmap": [
                    "src/"
                ]
            },
            "notification-url": "https://packagist.org/downloads/",
            "license": [
                "BSD-3-Clause"
            ],
            "authors": [
                {
                    "name": "Jeff Welch",
                    "email": "whatthejeff@gmail.com"
                },
                {
                    "name": "Volker Dusch",
                    "email": "github@wallbash.com"
                },
                {
                    "name": "Bernhard Schussek",
                    "email": "bschussek@2bepublished.at"
                },
                {
                    "name": "Sebastian Bergmann",
                    "email": "sebastian@phpunit.de"
                },
                {
                    "name": "Adam Harvey",
                    "email": "aharvey@php.net"
                }
            ],
            "description": "Provides the functionality to export PHP variables for visualization",
            "homepage": "http://www.github.com/sebastianbergmann/exporter",
            "keywords": [
                "export",
                "exporter"
            ],
            "support": {
                "issues": "https://github.com/sebastianbergmann/exporter/issues",
                "source": "https://github.com/sebastianbergmann/exporter/tree/master"
            },
            "time": "2016-11-19T08:54:04+00:00"
        },
        {
            "name": "sebastian/global-state",
            "version": "1.1.1",
            "source": {
                "type": "git",
                "url": "https://github.com/sebastianbergmann/global-state.git",
                "reference": "bc37d50fea7d017d3d340f230811c9f1d7280af4"
            },
            "dist": {
                "type": "zip",
                "url": "https://api.github.com/repos/sebastianbergmann/global-state/zipball/bc37d50fea7d017d3d340f230811c9f1d7280af4",
                "reference": "bc37d50fea7d017d3d340f230811c9f1d7280af4",
                "shasum": ""
            },
            "require": {
                "php": ">=5.3.3"
            },
            "require-dev": {
                "phpunit/phpunit": "~4.2"
            },
            "suggest": {
                "ext-uopz": "*"
            },
            "type": "library",
            "extra": {
                "branch-alias": {
                    "dev-master": "1.0-dev"
                }
            },
            "autoload": {
                "classmap": [
                    "src/"
                ]
            },
            "notification-url": "https://packagist.org/downloads/",
            "license": [
                "BSD-3-Clause"
            ],
            "authors": [
                {
                    "name": "Sebastian Bergmann",
                    "email": "sebastian@phpunit.de"
                }
            ],
            "description": "Snapshotting of global state",
            "homepage": "http://www.github.com/sebastianbergmann/global-state",
            "keywords": [
                "global state"
            ],
            "support": {
                "issues": "https://github.com/sebastianbergmann/global-state/issues",
                "source": "https://github.com/sebastianbergmann/global-state/tree/1.1.1"
            },
            "time": "2015-10-12T03:26:01+00:00"
        },
        {
            "name": "sebastian/object-enumerator",
            "version": "2.0.1",
            "source": {
                "type": "git",
                "url": "https://github.com/sebastianbergmann/object-enumerator.git",
                "reference": "1311872ac850040a79c3c058bea3e22d0f09cbb7"
            },
            "dist": {
                "type": "zip",
                "url": "https://api.github.com/repos/sebastianbergmann/object-enumerator/zipball/1311872ac850040a79c3c058bea3e22d0f09cbb7",
                "reference": "1311872ac850040a79c3c058bea3e22d0f09cbb7",
                "shasum": ""
            },
            "require": {
                "php": ">=5.6",
                "sebastian/recursion-context": "~2.0"
            },
            "require-dev": {
                "phpunit/phpunit": "~5"
            },
            "type": "library",
            "extra": {
                "branch-alias": {
                    "dev-master": "2.0.x-dev"
                }
            },
            "autoload": {
                "classmap": [
                    "src/"
                ]
            },
            "notification-url": "https://packagist.org/downloads/",
            "license": [
                "BSD-3-Clause"
            ],
            "authors": [
                {
                    "name": "Sebastian Bergmann",
                    "email": "sebastian@phpunit.de"
                }
            ],
            "description": "Traverses array structures and object graphs to enumerate all referenced objects",
            "homepage": "https://github.com/sebastianbergmann/object-enumerator/",
            "support": {
                "issues": "https://github.com/sebastianbergmann/object-enumerator/issues",
                "source": "https://github.com/sebastianbergmann/object-enumerator/tree/master"
            },
            "time": "2017-02-18T15:18:39+00:00"
        },
        {
            "name": "sebastian/recursion-context",
            "version": "2.0.0",
            "source": {
                "type": "git",
                "url": "https://github.com/sebastianbergmann/recursion-context.git",
                "reference": "2c3ba150cbec723aa057506e73a8d33bdb286c9a"
            },
            "dist": {
                "type": "zip",
                "url": "https://api.github.com/repos/sebastianbergmann/recursion-context/zipball/2c3ba150cbec723aa057506e73a8d33bdb286c9a",
                "reference": "2c3ba150cbec723aa057506e73a8d33bdb286c9a",
                "shasum": ""
            },
            "require": {
                "php": ">=5.3.3"
            },
            "require-dev": {
                "phpunit/phpunit": "~4.4"
            },
            "type": "library",
            "extra": {
                "branch-alias": {
                    "dev-master": "2.0.x-dev"
                }
            },
            "autoload": {
                "classmap": [
                    "src/"
                ]
            },
            "notification-url": "https://packagist.org/downloads/",
            "license": [
                "BSD-3-Clause"
            ],
            "authors": [
                {
                    "name": "Jeff Welch",
                    "email": "whatthejeff@gmail.com"
                },
                {
                    "name": "Sebastian Bergmann",
                    "email": "sebastian@phpunit.de"
                },
                {
                    "name": "Adam Harvey",
                    "email": "aharvey@php.net"
                }
            ],
            "description": "Provides functionality to recursively process PHP variables",
            "homepage": "http://www.github.com/sebastianbergmann/recursion-context",
            "support": {
                "issues": "https://github.com/sebastianbergmann/recursion-context/issues",
                "source": "https://github.com/sebastianbergmann/recursion-context/tree/master"
            },
            "time": "2016-11-19T07:33:16+00:00"
        },
        {
            "name": "sebastian/resource-operations",
            "version": "1.0.0",
            "source": {
                "type": "git",
                "url": "https://github.com/sebastianbergmann/resource-operations.git",
                "reference": "ce990bb21759f94aeafd30209e8cfcdfa8bc3f52"
            },
            "dist": {
                "type": "zip",
                "url": "https://api.github.com/repos/sebastianbergmann/resource-operations/zipball/ce990bb21759f94aeafd30209e8cfcdfa8bc3f52",
                "reference": "ce990bb21759f94aeafd30209e8cfcdfa8bc3f52",
                "shasum": ""
            },
            "require": {
                "php": ">=5.6.0"
            },
            "type": "library",
            "extra": {
                "branch-alias": {
                    "dev-master": "1.0.x-dev"
                }
            },
            "autoload": {
                "classmap": [
                    "src/"
                ]
            },
            "notification-url": "https://packagist.org/downloads/",
            "license": [
                "BSD-3-Clause"
            ],
            "authors": [
                {
                    "name": "Sebastian Bergmann",
                    "email": "sebastian@phpunit.de"
                }
            ],
            "description": "Provides a list of PHP built-in functions that operate on resources",
            "homepage": "https://www.github.com/sebastianbergmann/resource-operations",
            "support": {
                "issues": "https://github.com/sebastianbergmann/resource-operations/issues",
                "source": "https://github.com/sebastianbergmann/resource-operations/tree/master"
            },
            "time": "2015-07-28T20:34:47+00:00"
        },
        {
            "name": "sebastian/version",
            "version": "2.0.1",
            "source": {
                "type": "git",
                "url": "https://github.com/sebastianbergmann/version.git",
                "reference": "99732be0ddb3361e16ad77b68ba41efc8e979019"
            },
            "dist": {
                "type": "zip",
                "url": "https://api.github.com/repos/sebastianbergmann/version/zipball/99732be0ddb3361e16ad77b68ba41efc8e979019",
                "reference": "99732be0ddb3361e16ad77b68ba41efc8e979019",
                "shasum": ""
            },
            "require": {
                "php": ">=5.6"
            },
            "type": "library",
            "extra": {
                "branch-alias": {
                    "dev-master": "2.0.x-dev"
                }
            },
            "autoload": {
                "classmap": [
                    "src/"
                ]
            },
            "notification-url": "https://packagist.org/downloads/",
            "license": [
                "BSD-3-Clause"
            ],
            "authors": [
                {
                    "name": "Sebastian Bergmann",
                    "email": "sebastian@phpunit.de",
                    "role": "lead"
                }
            ],
            "description": "Library that helps with managing the version number of Git-hosted PHP projects",
            "homepage": "https://github.com/sebastianbergmann/version",
            "support": {
                "issues": "https://github.com/sebastianbergmann/version/issues",
                "source": "https://github.com/sebastianbergmann/version/tree/master"
            },
            "time": "2016-10-03T07:35:21+00:00"
        },
        {
            "name": "sirbrillig/phpcs-variable-analysis",
            "version": "v2.11.3",
            "source": {
                "type": "git",
                "url": "https://github.com/sirbrillig/phpcs-variable-analysis.git",
                "reference": "c921498b474212fe4552928bbeb68d70250ce5e8"
            },
            "dist": {
                "type": "zip",
                "url": "https://api.github.com/repos/sirbrillig/phpcs-variable-analysis/zipball/c921498b474212fe4552928bbeb68d70250ce5e8",
                "reference": "c921498b474212fe4552928bbeb68d70250ce5e8",
                "shasum": ""
            },
            "require": {
                "php": ">=5.4.0",
                "squizlabs/php_codesniffer": "^3.5"
            },
            "require-dev": {
                "dealerdirect/phpcodesniffer-composer-installer": "^0.7.0",
                "limedeck/phpunit-detailed-printer": "^3.1 || ^4.0 || ^5.0",
                "phpstan/phpstan": "^0.11.8",
                "phpunit/phpunit": "^5.0 || ^6.5 || ^7.0 || ^8.0",
                "sirbrillig/phpcs-import-detection": "^1.1"
            },
            "type": "phpcodesniffer-standard",
            "autoload": {
                "psr-4": {
                    "VariableAnalysis\\": "VariableAnalysis/"
                }
            },
            "notification-url": "https://packagist.org/downloads/",
            "license": [
                "BSD-2-Clause"
            ],
            "authors": [
                {
                    "name": "Sam Graham",
                    "email": "php-codesniffer-variableanalysis@illusori.co.uk"
                },
                {
                    "name": "Payton Swick",
                    "email": "payton@foolord.com"
                }
            ],
            "description": "A PHPCS sniff to detect problems with variables.",
            "support": {
                "issues": "https://github.com/sirbrillig/phpcs-variable-analysis/issues",
                "source": "https://github.com/sirbrillig/phpcs-variable-analysis",
                "wiki": "https://github.com/sirbrillig/phpcs-variable-analysis/wiki"
            },
            "time": "2022-02-21T17:01:13+00:00"
        },
        {
            "name": "squizlabs/php_codesniffer",
            "version": "3.6.2",
            "source": {
                "type": "git",
                "url": "https://github.com/squizlabs/PHP_CodeSniffer.git",
                "reference": "5e4e71592f69da17871dba6e80dd51bce74a351a"
            },
            "dist": {
                "type": "zip",
                "url": "https://api.github.com/repos/squizlabs/PHP_CodeSniffer/zipball/5e4e71592f69da17871dba6e80dd51bce74a351a",
                "reference": "5e4e71592f69da17871dba6e80dd51bce74a351a",
                "shasum": ""
            },
            "require": {
                "ext-simplexml": "*",
                "ext-tokenizer": "*",
                "ext-xmlwriter": "*",
                "php": ">=5.4.0"
            },
            "require-dev": {
                "phpunit/phpunit": "^4.0 || ^5.0 || ^6.0 || ^7.0"
            },
            "bin": [
                "bin/phpcs",
                "bin/phpcbf"
            ],
            "type": "library",
            "extra": {
                "branch-alias": {
                    "dev-master": "3.x-dev"
                }
            },
            "notification-url": "https://packagist.org/downloads/",
            "license": [
                "BSD-3-Clause"
            ],
            "authors": [
                {
                    "name": "Greg Sherwood",
                    "role": "lead"
                }
            ],
            "description": "PHP_CodeSniffer tokenizes PHP, JavaScript and CSS files and detects violations of a defined set of coding standards.",
            "homepage": "https://github.com/squizlabs/PHP_CodeSniffer",
            "keywords": [
                "phpcs",
                "standards"
            ],
            "support": {
                "issues": "https://github.com/squizlabs/PHP_CodeSniffer/issues",
                "source": "https://github.com/squizlabs/PHP_CodeSniffer",
                "wiki": "https://github.com/squizlabs/PHP_CodeSniffer/wiki"
            },
            "time": "2021-12-12T21:44:58+00:00"
        },
        {
            "name": "symfony/config",
            "version": "v3.4.47",
            "source": {
                "type": "git",
                "url": "https://github.com/symfony/config.git",
                "reference": "bc6b3fd3930d4b53a60b42fe2ed6fc466b75f03f"
            },
            "dist": {
                "type": "zip",
                "url": "https://api.github.com/repos/symfony/config/zipball/bc6b3fd3930d4b53a60b42fe2ed6fc466b75f03f",
                "reference": "bc6b3fd3930d4b53a60b42fe2ed6fc466b75f03f",
                "shasum": ""
            },
            "require": {
                "php": "^5.5.9|>=7.0.8",
                "symfony/filesystem": "~2.8|~3.0|~4.0",
                "symfony/polyfill-ctype": "~1.8"
            },
            "conflict": {
                "symfony/dependency-injection": "<3.3",
                "symfony/finder": "<3.3"
            },
            "require-dev": {
                "symfony/dependency-injection": "~3.3|~4.0",
                "symfony/event-dispatcher": "~3.3|~4.0",
                "symfony/finder": "~3.3|~4.0",
                "symfony/yaml": "~3.0|~4.0"
            },
            "suggest": {
                "symfony/yaml": "To use the yaml reference dumper"
            },
            "type": "library",
            "autoload": {
                "psr-4": {
                    "Symfony\\Component\\Config\\": ""
                },
                "exclude-from-classmap": [
                    "/Tests/"
                ]
            },
            "notification-url": "https://packagist.org/downloads/",
            "license": [
                "MIT"
            ],
            "authors": [
                {
                    "name": "Fabien Potencier",
                    "email": "fabien@symfony.com"
                },
                {
                    "name": "Symfony Community",
                    "homepage": "https://symfony.com/contributors"
                }
            ],
            "description": "Symfony Config Component",
            "homepage": "https://symfony.com",
            "support": {
                "source": "https://github.com/symfony/config/tree/v3.4.47"
            },
            "funding": [
                {
                    "url": "https://symfony.com/sponsor",
                    "type": "custom"
                },
                {
                    "url": "https://github.com/fabpot",
                    "type": "github"
                },
                {
                    "url": "https://tidelift.com/funding/github/packagist/symfony/symfony",
                    "type": "tidelift"
                }
            ],
            "time": "2020-10-24T10:57:07+00:00"
        },
        {
            "name": "symfony/console",
            "version": "v3.4.47",
            "source": {
                "type": "git",
                "url": "https://github.com/symfony/console.git",
                "reference": "a10b1da6fc93080c180bba7219b5ff5b7518fe81"
            },
            "dist": {
                "type": "zip",
                "url": "https://api.github.com/repos/symfony/console/zipball/a10b1da6fc93080c180bba7219b5ff5b7518fe81",
                "reference": "a10b1da6fc93080c180bba7219b5ff5b7518fe81",
                "shasum": ""
            },
            "require": {
                "php": "^5.5.9|>=7.0.8",
                "symfony/debug": "~2.8|~3.0|~4.0",
                "symfony/polyfill-mbstring": "~1.0"
            },
            "conflict": {
                "symfony/dependency-injection": "<3.4",
                "symfony/process": "<3.3"
            },
            "provide": {
                "psr/log-implementation": "1.0"
            },
            "require-dev": {
                "psr/log": "~1.0",
                "symfony/config": "~3.3|~4.0",
                "symfony/dependency-injection": "~3.4|~4.0",
                "symfony/event-dispatcher": "~2.8|~3.0|~4.0",
                "symfony/lock": "~3.4|~4.0",
                "symfony/process": "~3.3|~4.0"
            },
            "suggest": {
                "psr/log": "For using the console logger",
                "symfony/event-dispatcher": "",
                "symfony/lock": "",
                "symfony/process": ""
            },
            "type": "library",
            "autoload": {
                "psr-4": {
                    "Symfony\\Component\\Console\\": ""
                },
                "exclude-from-classmap": [
                    "/Tests/"
                ]
            },
            "notification-url": "https://packagist.org/downloads/",
            "license": [
                "MIT"
            ],
            "authors": [
                {
                    "name": "Fabien Potencier",
                    "email": "fabien@symfony.com"
                },
                {
                    "name": "Symfony Community",
                    "homepage": "https://symfony.com/contributors"
                }
            ],
            "description": "Symfony Console Component",
            "homepage": "https://symfony.com",
            "support": {
                "source": "https://github.com/symfony/console/tree/v3.4.47"
            },
            "funding": [
                {
                    "url": "https://symfony.com/sponsor",
                    "type": "custom"
                },
                {
                    "url": "https://github.com/fabpot",
                    "type": "github"
                },
                {
                    "url": "https://tidelift.com/funding/github/packagist/symfony/symfony",
                    "type": "tidelift"
                }
            ],
            "time": "2020-10-24T10:57:07+00:00"
        },
        {
            "name": "symfony/debug",
            "version": "v3.4.47",
            "source": {
                "type": "git",
                "url": "https://github.com/symfony/debug.git",
                "reference": "ab42889de57fdfcfcc0759ab102e2fd4ea72dcae"
            },
            "dist": {
                "type": "zip",
                "url": "https://api.github.com/repos/symfony/debug/zipball/ab42889de57fdfcfcc0759ab102e2fd4ea72dcae",
                "reference": "ab42889de57fdfcfcc0759ab102e2fd4ea72dcae",
                "shasum": ""
            },
            "require": {
                "php": "^5.5.9|>=7.0.8",
                "psr/log": "~1.0"
            },
            "conflict": {
                "symfony/http-kernel": ">=2.3,<2.3.24|~2.4.0|>=2.5,<2.5.9|>=2.6,<2.6.2"
            },
            "require-dev": {
                "symfony/http-kernel": "~2.8|~3.0|~4.0"
            },
            "type": "library",
            "autoload": {
                "psr-4": {
                    "Symfony\\Component\\Debug\\": ""
                },
                "exclude-from-classmap": [
                    "/Tests/"
                ]
            },
            "notification-url": "https://packagist.org/downloads/",
            "license": [
                "MIT"
            ],
            "authors": [
                {
                    "name": "Fabien Potencier",
                    "email": "fabien@symfony.com"
                },
                {
                    "name": "Symfony Community",
                    "homepage": "https://symfony.com/contributors"
                }
            ],
            "description": "Symfony Debug Component",
            "homepage": "https://symfony.com",
            "support": {
                "source": "https://github.com/symfony/debug/tree/v3.4.47"
            },
            "funding": [
                {
                    "url": "https://symfony.com/sponsor",
                    "type": "custom"
                },
                {
                    "url": "https://github.com/fabpot",
                    "type": "github"
                },
                {
                    "url": "https://tidelift.com/funding/github/packagist/symfony/symfony",
                    "type": "tidelift"
                }
            ],
            "time": "2020-10-24T10:57:07+00:00"
        },
        {
            "name": "symfony/dependency-injection",
            "version": "v3.4.47",
            "source": {
                "type": "git",
                "url": "https://github.com/symfony/dependency-injection.git",
                "reference": "51d2a2708c6ceadad84393f8581df1dcf9e5e84b"
            },
            "dist": {
                "type": "zip",
                "url": "https://api.github.com/repos/symfony/dependency-injection/zipball/51d2a2708c6ceadad84393f8581df1dcf9e5e84b",
                "reference": "51d2a2708c6ceadad84393f8581df1dcf9e5e84b",
                "shasum": ""
            },
            "require": {
                "php": "^5.5.9|>=7.0.8",
                "psr/container": "^1.0"
            },
            "conflict": {
                "symfony/config": "<3.3.7",
                "symfony/finder": "<3.3",
                "symfony/proxy-manager-bridge": "<3.4",
                "symfony/yaml": "<3.4"
            },
            "provide": {
                "psr/container-implementation": "1.0"
            },
            "require-dev": {
                "symfony/config": "~3.3|~4.0",
                "symfony/expression-language": "~2.8|~3.0|~4.0",
                "symfony/yaml": "~3.4|~4.0"
            },
            "suggest": {
                "symfony/config": "",
                "symfony/expression-language": "For using expressions in service container configuration",
                "symfony/finder": "For using double-star glob patterns or when GLOB_BRACE portability is required",
                "symfony/proxy-manager-bridge": "Generate service proxies to lazy load them",
                "symfony/yaml": ""
            },
            "type": "library",
            "autoload": {
                "psr-4": {
                    "Symfony\\Component\\DependencyInjection\\": ""
                },
                "exclude-from-classmap": [
                    "/Tests/"
                ]
            },
            "notification-url": "https://packagist.org/downloads/",
            "license": [
                "MIT"
            ],
            "authors": [
                {
                    "name": "Fabien Potencier",
                    "email": "fabien@symfony.com"
                },
                {
                    "name": "Symfony Community",
                    "homepage": "https://symfony.com/contributors"
                }
            ],
            "description": "Symfony DependencyInjection Component",
            "homepage": "https://symfony.com",
            "support": {
                "source": "https://github.com/symfony/dependency-injection/tree/v3.4.47"
            },
            "funding": [
                {
                    "url": "https://symfony.com/sponsor",
                    "type": "custom"
                },
                {
                    "url": "https://github.com/fabpot",
                    "type": "github"
                },
                {
                    "url": "https://tidelift.com/funding/github/packagist/symfony/symfony",
                    "type": "tidelift"
                }
            ],
            "time": "2020-10-24T10:57:07+00:00"
        },
        {
            "name": "symfony/event-dispatcher",
            "version": "v3.4.47",
            "source": {
                "type": "git",
                "url": "https://github.com/symfony/event-dispatcher.git",
                "reference": "31fde73757b6bad247c54597beef974919ec6860"
            },
            "dist": {
                "type": "zip",
                "url": "https://api.github.com/repos/symfony/event-dispatcher/zipball/31fde73757b6bad247c54597beef974919ec6860",
                "reference": "31fde73757b6bad247c54597beef974919ec6860",
                "shasum": ""
            },
            "require": {
                "php": "^5.5.9|>=7.0.8"
            },
            "conflict": {
                "symfony/dependency-injection": "<3.3"
            },
            "require-dev": {
                "psr/log": "~1.0",
                "symfony/config": "~2.8|~3.0|~4.0",
                "symfony/debug": "~3.4|~4.4",
                "symfony/dependency-injection": "~3.3|~4.0",
                "symfony/expression-language": "~2.8|~3.0|~4.0",
                "symfony/stopwatch": "~2.8|~3.0|~4.0"
            },
            "suggest": {
                "symfony/dependency-injection": "",
                "symfony/http-kernel": ""
            },
            "type": "library",
            "autoload": {
                "psr-4": {
                    "Symfony\\Component\\EventDispatcher\\": ""
                },
                "exclude-from-classmap": [
                    "/Tests/"
                ]
            },
            "notification-url": "https://packagist.org/downloads/",
            "license": [
                "MIT"
            ],
            "authors": [
                {
                    "name": "Fabien Potencier",
                    "email": "fabien@symfony.com"
                },
                {
                    "name": "Symfony Community",
                    "homepage": "https://symfony.com/contributors"
                }
            ],
            "description": "Symfony EventDispatcher Component",
            "homepage": "https://symfony.com",
            "support": {
                "source": "https://github.com/symfony/event-dispatcher/tree/v3.4.47"
            },
            "funding": [
                {
                    "url": "https://symfony.com/sponsor",
                    "type": "custom"
                },
                {
                    "url": "https://github.com/fabpot",
                    "type": "github"
                },
                {
                    "url": "https://tidelift.com/funding/github/packagist/symfony/symfony",
                    "type": "tidelift"
                }
            ],
            "time": "2020-10-24T10:57:07+00:00"
        },
        {
            "name": "symfony/filesystem",
            "version": "v3.4.47",
            "source": {
                "type": "git",
                "url": "https://github.com/symfony/filesystem.git",
                "reference": "e58d7841cddfed6e846829040dca2cca0ebbbbb3"
            },
            "dist": {
                "type": "zip",
                "url": "https://api.github.com/repos/symfony/filesystem/zipball/e58d7841cddfed6e846829040dca2cca0ebbbbb3",
                "reference": "e58d7841cddfed6e846829040dca2cca0ebbbbb3",
                "shasum": ""
            },
            "require": {
                "php": "^5.5.9|>=7.0.8",
                "symfony/polyfill-ctype": "~1.8"
            },
            "type": "library",
            "autoload": {
                "psr-4": {
                    "Symfony\\Component\\Filesystem\\": ""
                },
                "exclude-from-classmap": [
                    "/Tests/"
                ]
            },
            "notification-url": "https://packagist.org/downloads/",
            "license": [
                "MIT"
            ],
            "authors": [
                {
                    "name": "Fabien Potencier",
                    "email": "fabien@symfony.com"
                },
                {
                    "name": "Symfony Community",
                    "homepage": "https://symfony.com/contributors"
                }
            ],
            "description": "Symfony Filesystem Component",
            "homepage": "https://symfony.com",
            "support": {
                "source": "https://github.com/symfony/filesystem/tree/v3.4.47"
            },
            "funding": [
                {
                    "url": "https://symfony.com/sponsor",
                    "type": "custom"
                },
                {
                    "url": "https://github.com/fabpot",
                    "type": "github"
                },
                {
                    "url": "https://tidelift.com/funding/github/packagist/symfony/symfony",
                    "type": "tidelift"
                }
            ],
            "time": "2020-10-24T10:57:07+00:00"
        },
        {
            "name": "symfony/finder",
            "version": "v3.4.47",
            "source": {
                "type": "git",
                "url": "https://github.com/symfony/finder.git",
                "reference": "b6b6ad3db3edb1b4b1c1896b1975fb684994de6e"
            },
            "dist": {
                "type": "zip",
                "url": "https://api.github.com/repos/symfony/finder/zipball/b6b6ad3db3edb1b4b1c1896b1975fb684994de6e",
                "reference": "b6b6ad3db3edb1b4b1c1896b1975fb684994de6e",
                "shasum": ""
            },
            "require": {
                "php": "^5.5.9|>=7.0.8"
            },
            "type": "library",
            "autoload": {
                "psr-4": {
                    "Symfony\\Component\\Finder\\": ""
                },
                "exclude-from-classmap": [
                    "/Tests/"
                ]
            },
            "notification-url": "https://packagist.org/downloads/",
            "license": [
                "MIT"
            ],
            "authors": [
                {
                    "name": "Fabien Potencier",
                    "email": "fabien@symfony.com"
                },
                {
                    "name": "Symfony Community",
                    "homepage": "https://symfony.com/contributors"
                }
            ],
            "description": "Symfony Finder Component",
            "homepage": "https://symfony.com",
            "support": {
                "source": "https://github.com/symfony/finder/tree/v3.4.47"
            },
            "funding": [
                {
                    "url": "https://symfony.com/sponsor",
                    "type": "custom"
                },
                {
                    "url": "https://github.com/fabpot",
                    "type": "github"
                },
                {
                    "url": "https://tidelift.com/funding/github/packagist/symfony/symfony",
                    "type": "tidelift"
                }
            ],
            "time": "2020-11-16T17:02:08+00:00"
        },
        {
            "name": "symfony/polyfill-ctype",
            "version": "v1.19.0",
            "source": {
                "type": "git",
                "url": "https://github.com/symfony/polyfill-ctype.git",
                "reference": "aed596913b70fae57be53d86faa2e9ef85a2297b"
            },
            "dist": {
                "type": "zip",
                "url": "https://api.github.com/repos/symfony/polyfill-ctype/zipball/aed596913b70fae57be53d86faa2e9ef85a2297b",
                "reference": "aed596913b70fae57be53d86faa2e9ef85a2297b",
                "shasum": ""
            },
            "require": {
                "php": ">=5.3.3"
            },
            "suggest": {
                "ext-ctype": "For best performance"
            },
            "type": "library",
            "extra": {
                "branch-alias": {
                    "dev-main": "1.19-dev"
                },
                "thanks": {
                    "name": "symfony/polyfill",
                    "url": "https://github.com/symfony/polyfill"
                }
            },
            "autoload": {
                "psr-4": {
                    "Symfony\\Polyfill\\Ctype\\": ""
                },
                "files": [
                    "bootstrap.php"
                ]
            },
            "notification-url": "https://packagist.org/downloads/",
            "license": [
                "MIT"
            ],
            "authors": [
                {
                    "name": "Gert de Pagter",
                    "email": "BackEndTea@gmail.com"
                },
                {
                    "name": "Symfony Community",
                    "homepage": "https://symfony.com/contributors"
                }
            ],
            "description": "Symfony polyfill for ctype functions",
            "homepage": "https://symfony.com",
            "keywords": [
                "compatibility",
                "ctype",
                "polyfill",
                "portable"
            ],
            "support": {
                "source": "https://github.com/symfony/polyfill-ctype/tree/v1.19.0"
            },
            "funding": [
                {
                    "url": "https://symfony.com/sponsor",
                    "type": "custom"
                },
                {
                    "url": "https://github.com/fabpot",
                    "type": "github"
                },
                {
                    "url": "https://tidelift.com/funding/github/packagist/symfony/symfony",
                    "type": "tidelift"
                }
            ],
            "time": "2020-10-23T09:01:57+00:00"
        },
        {
            "name": "symfony/polyfill-intl-idn",
            "version": "v1.19.0",
            "source": {
                "type": "git",
                "url": "https://github.com/symfony/polyfill-intl-idn.git",
                "reference": "4ad5115c0f5d5172a9fe8147675ec6de266d8826"
            },
            "dist": {
                "type": "zip",
                "url": "https://api.github.com/repos/symfony/polyfill-intl-idn/zipball/4ad5115c0f5d5172a9fe8147675ec6de266d8826",
                "reference": "4ad5115c0f5d5172a9fe8147675ec6de266d8826",
                "shasum": ""
            },
            "require": {
                "php": ">=5.3.3",
                "symfony/polyfill-intl-normalizer": "^1.10",
                "symfony/polyfill-php70": "^1.10",
                "symfony/polyfill-php72": "^1.10"
            },
            "suggest": {
                "ext-intl": "For best performance"
            },
            "type": "library",
            "extra": {
                "branch-alias": {
                    "dev-main": "1.19-dev"
                },
                "thanks": {
                    "name": "symfony/polyfill",
                    "url": "https://github.com/symfony/polyfill"
                }
            },
            "autoload": {
                "files": [
                    "bootstrap.php"
                ],
                "psr-4": {
                    "Symfony\\Polyfill\\Intl\\Idn\\": ""
                }
            },
            "notification-url": "https://packagist.org/downloads/",
            "license": [
                "MIT"
            ],
            "authors": [
                {
                    "name": "Laurent Bassin",
                    "email": "laurent@bassin.info"
                },
                {
                    "name": "Trevor Rowbotham",
                    "email": "trevor.rowbotham@pm.me"
                },
                {
                    "name": "Symfony Community",
                    "homepage": "https://symfony.com/contributors"
                }
            ],
            "description": "Symfony polyfill for intl's idn_to_ascii and idn_to_utf8 functions",
            "homepage": "https://symfony.com",
            "keywords": [
                "compatibility",
                "idn",
                "intl",
                "polyfill",
                "portable",
                "shim"
            ],
            "support": {
                "source": "https://github.com/symfony/polyfill-intl-idn/tree/v1.19.0"
            },
            "funding": [
                {
                    "url": "https://symfony.com/sponsor",
                    "type": "custom"
                },
                {
                    "url": "https://github.com/fabpot",
                    "type": "github"
                },
                {
                    "url": "https://tidelift.com/funding/github/packagist/symfony/symfony",
                    "type": "tidelift"
                }
            ],
            "time": "2020-10-21T09:57:48+00:00"
        },
        {
            "name": "symfony/polyfill-intl-normalizer",
            "version": "v1.19.0",
            "source": {
                "type": "git",
                "url": "https://github.com/symfony/polyfill-intl-normalizer.git",
                "reference": "8db0ae7936b42feb370840cf24de1a144fb0ef27"
            },
            "dist": {
                "type": "zip",
                "url": "https://api.github.com/repos/symfony/polyfill-intl-normalizer/zipball/8db0ae7936b42feb370840cf24de1a144fb0ef27",
                "reference": "8db0ae7936b42feb370840cf24de1a144fb0ef27",
                "shasum": ""
            },
            "require": {
                "php": ">=5.3.3"
            },
            "suggest": {
                "ext-intl": "For best performance"
            },
            "type": "library",
            "extra": {
                "branch-alias": {
                    "dev-main": "1.19-dev"
                },
                "thanks": {
                    "name": "symfony/polyfill",
                    "url": "https://github.com/symfony/polyfill"
                }
            },
            "autoload": {
                "files": [
                    "bootstrap.php"
                ],
                "psr-4": {
                    "Symfony\\Polyfill\\Intl\\Normalizer\\": ""
                },
                "classmap": [
                    "Resources/stubs"
                ]
            },
            "notification-url": "https://packagist.org/downloads/",
            "license": [
                "MIT"
            ],
            "authors": [
                {
                    "name": "Nicolas Grekas",
                    "email": "p@tchwork.com"
                },
                {
                    "name": "Symfony Community",
                    "homepage": "https://symfony.com/contributors"
                }
            ],
            "description": "Symfony polyfill for intl's Normalizer class and related functions",
            "homepage": "https://symfony.com",
            "keywords": [
                "compatibility",
                "intl",
                "normalizer",
                "polyfill",
                "portable",
                "shim"
            ],
            "support": {
                "source": "https://github.com/symfony/polyfill-intl-normalizer/tree/v1.19.0"
            },
            "funding": [
                {
                    "url": "https://symfony.com/sponsor",
                    "type": "custom"
                },
                {
                    "url": "https://github.com/fabpot",
                    "type": "github"
                },
                {
                    "url": "https://tidelift.com/funding/github/packagist/symfony/symfony",
                    "type": "tidelift"
                }
            ],
            "time": "2020-10-23T09:01:57+00:00"
        },
        {
            "name": "symfony/polyfill-mbstring",
            "version": "v1.19.0",
            "source": {
                "type": "git",
                "url": "https://github.com/symfony/polyfill-mbstring.git",
                "reference": "b5f7b932ee6fa802fc792eabd77c4c88084517ce"
            },
            "dist": {
                "type": "zip",
                "url": "https://api.github.com/repos/symfony/polyfill-mbstring/zipball/b5f7b932ee6fa802fc792eabd77c4c88084517ce",
                "reference": "b5f7b932ee6fa802fc792eabd77c4c88084517ce",
                "shasum": ""
            },
            "require": {
                "php": ">=5.3.3"
            },
            "suggest": {
                "ext-mbstring": "For best performance"
            },
            "type": "library",
            "extra": {
                "branch-alias": {
                    "dev-main": "1.19-dev"
                },
                "thanks": {
                    "name": "symfony/polyfill",
                    "url": "https://github.com/symfony/polyfill"
                }
            },
            "autoload": {
                "files": [
                    "bootstrap.php"
                ],
                "psr-4": {
                    "Symfony\\Polyfill\\Mbstring\\": ""
                }
            },
            "notification-url": "https://packagist.org/downloads/",
            "license": [
                "MIT"
            ],
            "authors": [
                {
                    "name": "Nicolas Grekas",
                    "email": "p@tchwork.com"
                },
                {
                    "name": "Symfony Community",
                    "homepage": "https://symfony.com/contributors"
                }
            ],
            "description": "Symfony polyfill for the Mbstring extension",
            "homepage": "https://symfony.com",
            "keywords": [
                "compatibility",
                "mbstring",
                "polyfill",
                "portable",
                "shim"
            ],
            "support": {
                "source": "https://github.com/symfony/polyfill-mbstring/tree/v1.19.0"
            },
            "funding": [
                {
                    "url": "https://symfony.com/sponsor",
                    "type": "custom"
                },
                {
                    "url": "https://github.com/fabpot",
                    "type": "github"
                },
                {
                    "url": "https://tidelift.com/funding/github/packagist/symfony/symfony",
                    "type": "tidelift"
                }
            ],
            "time": "2020-10-23T09:01:57+00:00"
        },
        {
            "name": "symfony/polyfill-php70",
            "version": "v1.19.0",
            "source": {
                "type": "git",
                "url": "https://github.com/symfony/polyfill-php70.git",
                "reference": "3fe414077251a81a1b15b1c709faf5c2fbae3d4e"
            },
            "dist": {
                "type": "zip",
                "url": "https://api.github.com/repos/symfony/polyfill-php70/zipball/3fe414077251a81a1b15b1c709faf5c2fbae3d4e",
                "reference": "3fe414077251a81a1b15b1c709faf5c2fbae3d4e",
                "shasum": ""
            },
            "require": {
                "paragonie/random_compat": "~1.0|~2.0|~9.99",
                "php": ">=5.3.3"
            },
            "type": "library",
            "extra": {
                "branch-alias": {
                    "dev-main": "1.19-dev"
                },
                "thanks": {
                    "name": "symfony/polyfill",
                    "url": "https://github.com/symfony/polyfill"
                }
            },
            "autoload": {
                "psr-4": {
                    "Symfony\\Polyfill\\Php70\\": ""
                },
                "files": [
                    "bootstrap.php"
                ],
                "classmap": [
                    "Resources/stubs"
                ]
            },
            "notification-url": "https://packagist.org/downloads/",
            "license": [
                "MIT"
            ],
            "authors": [
                {
                    "name": "Nicolas Grekas",
                    "email": "p@tchwork.com"
                },
                {
                    "name": "Symfony Community",
                    "homepage": "https://symfony.com/contributors"
                }
            ],
            "description": "Symfony polyfill backporting some PHP 7.0+ features to lower PHP versions",
            "homepage": "https://symfony.com",
            "keywords": [
                "compatibility",
                "polyfill",
                "portable",
                "shim"
            ],
            "support": {
                "source": "https://github.com/symfony/polyfill-php70/tree/v1.19.0"
            },
            "funding": [
                {
                    "url": "https://symfony.com/sponsor",
                    "type": "custom"
                },
                {
                    "url": "https://github.com/fabpot",
                    "type": "github"
                },
                {
                    "url": "https://tidelift.com/funding/github/packagist/symfony/symfony",
                    "type": "tidelift"
                }
            ],
            "time": "2020-10-23T09:01:57+00:00"
        },
        {
            "name": "symfony/polyfill-php72",
            "version": "v1.19.0",
            "source": {
                "type": "git",
                "url": "https://github.com/symfony/polyfill-php72.git",
                "reference": "beecef6b463b06954638f02378f52496cb84bacc"
            },
            "dist": {
                "type": "zip",
                "url": "https://api.github.com/repos/symfony/polyfill-php72/zipball/beecef6b463b06954638f02378f52496cb84bacc",
                "reference": "beecef6b463b06954638f02378f52496cb84bacc",
                "shasum": ""
            },
            "require": {
                "php": ">=5.3.3"
            },
            "type": "library",
            "extra": {
                "branch-alias": {
                    "dev-main": "1.19-dev"
                },
                "thanks": {
                    "name": "symfony/polyfill",
                    "url": "https://github.com/symfony/polyfill"
                }
            },
            "autoload": {
                "files": [
                    "bootstrap.php"
                ],
                "psr-4": {
                    "Symfony\\Polyfill\\Php72\\": ""
                }
            },
            "notification-url": "https://packagist.org/downloads/",
            "license": [
                "MIT"
            ],
            "authors": [
                {
                    "name": "Nicolas Grekas",
                    "email": "p@tchwork.com"
                },
                {
                    "name": "Symfony Community",
                    "homepage": "https://symfony.com/contributors"
                }
            ],
            "description": "Symfony polyfill backporting some PHP 7.2+ features to lower PHP versions",
            "homepage": "https://symfony.com",
            "keywords": [
                "compatibility",
                "polyfill",
                "portable",
                "shim"
            ],
            "support": {
                "source": "https://github.com/symfony/polyfill-php72/tree/v1.19.0"
            },
            "funding": [
                {
                    "url": "https://symfony.com/sponsor",
                    "type": "custom"
                },
                {
                    "url": "https://github.com/fabpot",
                    "type": "github"
                },
                {
                    "url": "https://tidelift.com/funding/github/packagist/symfony/symfony",
                    "type": "tidelift"
                }
            ],
            "time": "2020-10-23T09:01:57+00:00"
        },
        {
            "name": "symfony/translation",
            "version": "v3.4.47",
            "source": {
                "type": "git",
                "url": "https://github.com/symfony/translation.git",
                "reference": "be83ee6c065cb32becdb306ba61160d598b1ce88"
            },
            "dist": {
                "type": "zip",
                "url": "https://api.github.com/repos/symfony/translation/zipball/be83ee6c065cb32becdb306ba61160d598b1ce88",
                "reference": "be83ee6c065cb32becdb306ba61160d598b1ce88",
                "shasum": ""
            },
            "require": {
                "php": "^5.5.9|>=7.0.8",
                "symfony/polyfill-mbstring": "~1.0"
            },
            "conflict": {
                "symfony/config": "<2.8",
                "symfony/dependency-injection": "<3.4",
                "symfony/yaml": "<3.4"
            },
            "require-dev": {
                "psr/log": "~1.0",
                "symfony/config": "~2.8|~3.0|~4.0",
                "symfony/dependency-injection": "~3.4|~4.0",
                "symfony/finder": "~2.8|~3.0|~4.0",
                "symfony/http-kernel": "~3.4|~4.0",
                "symfony/intl": "^2.8.18|^3.2.5|~4.0",
                "symfony/var-dumper": "~3.4|~4.0",
                "symfony/yaml": "~3.4|~4.0"
            },
            "suggest": {
                "psr/log-implementation": "To use logging capability in translator",
                "symfony/config": "",
                "symfony/yaml": ""
            },
            "type": "library",
            "autoload": {
                "psr-4": {
                    "Symfony\\Component\\Translation\\": ""
                },
                "exclude-from-classmap": [
                    "/Tests/"
                ]
            },
            "notification-url": "https://packagist.org/downloads/",
            "license": [
                "MIT"
            ],
            "authors": [
                {
                    "name": "Fabien Potencier",
                    "email": "fabien@symfony.com"
                },
                {
                    "name": "Symfony Community",
                    "homepage": "https://symfony.com/contributors"
                }
            ],
            "description": "Symfony Translation Component",
            "homepage": "https://symfony.com",
            "support": {
                "source": "https://github.com/symfony/translation/tree/v3.4.47"
            },
            "funding": [
                {
                    "url": "https://symfony.com/sponsor",
                    "type": "custom"
                },
                {
                    "url": "https://github.com/fabpot",
                    "type": "github"
                },
                {
                    "url": "https://tidelift.com/funding/github/packagist/symfony/symfony",
                    "type": "tidelift"
                }
            ],
            "time": "2020-10-24T10:57:07+00:00"
        },
        {
            "name": "symfony/yaml",
            "version": "v3.4.47",
            "source": {
                "type": "git",
                "url": "https://github.com/symfony/yaml.git",
                "reference": "88289caa3c166321883f67fe5130188ebbb47094"
            },
            "dist": {
                "type": "zip",
                "url": "https://api.github.com/repos/symfony/yaml/zipball/88289caa3c166321883f67fe5130188ebbb47094",
                "reference": "88289caa3c166321883f67fe5130188ebbb47094",
                "shasum": ""
            },
            "require": {
                "php": "^5.5.9|>=7.0.8",
                "symfony/polyfill-ctype": "~1.8"
            },
            "conflict": {
                "symfony/console": "<3.4"
            },
            "require-dev": {
                "symfony/console": "~3.4|~4.0"
            },
            "suggest": {
                "symfony/console": "For validating YAML files using the lint command"
            },
            "type": "library",
            "autoload": {
                "psr-4": {
                    "Symfony\\Component\\Yaml\\": ""
                },
                "exclude-from-classmap": [
                    "/Tests/"
                ]
            },
            "notification-url": "https://packagist.org/downloads/",
            "license": [
                "MIT"
            ],
            "authors": [
                {
                    "name": "Fabien Potencier",
                    "email": "fabien@symfony.com"
                },
                {
                    "name": "Symfony Community",
                    "homepage": "https://symfony.com/contributors"
                }
            ],
            "description": "Symfony Yaml Component",
            "homepage": "https://symfony.com",
            "support": {
                "source": "https://github.com/symfony/yaml/tree/v3.4.47"
            },
            "funding": [
                {
                    "url": "https://symfony.com/sponsor",
                    "type": "custom"
                },
                {
                    "url": "https://github.com/fabpot",
                    "type": "github"
                },
                {
                    "url": "https://tidelift.com/funding/github/packagist/symfony/symfony",
                    "type": "tidelift"
                }
            ],
            "time": "2020-10-24T10:57:07+00:00"
        },
        {
            "name": "togos/gitignore",
            "version": "1.1.1",
            "source": {
                "type": "git",
                "url": "https://github.com/TOGoS/PHPGitIgnore.git",
                "reference": "32bc0830e4123f670adcbf5ddda5bef362f4f4d4"
            },
            "dist": {
                "type": "zip",
                "url": "https://api.github.com/repos/TOGoS/PHPGitIgnore/zipball/32bc0830e4123f670adcbf5ddda5bef362f4f4d4",
                "reference": "32bc0830e4123f670adcbf5ddda5bef362f4f4d4",
                "shasum": ""
            },
            "require": {
                "php": ">=5.2"
            },
            "require-dev": {
                "togos/simpler-test": "1.1.1"
            },
            "type": "library",
            "autoload": {
                "psr-0": {
                    "TOGoS_GitIgnore_": "src/main/php/"
                }
            },
            "notification-url": "https://packagist.org/downloads/",
            "license": [
                "MIT"
            ],
            "description": "Parser for .gitignore (and sparse-checkout, and anything else using the same format) files",
            "support": {
                "issues": "https://github.com/TOGoS/PHPGitIgnore/issues",
                "source": "https://github.com/TOGoS/PHPGitIgnore/tree/master"
            },
            "time": "2019-04-19T19:16:58+00:00"
        },
        {
            "name": "wp-cli/config-command",
            "version": "v2.1.3",
            "source": {
                "type": "git",
                "url": "https://github.com/wp-cli/config-command.git",
                "reference": "cdabbc47dae464a93b10361b9a18e84cf4e72fe2"
            },
            "dist": {
                "type": "zip",
                "url": "https://api.github.com/repos/wp-cli/config-command/zipball/cdabbc47dae464a93b10361b9a18e84cf4e72fe2",
                "reference": "cdabbc47dae464a93b10361b9a18e84cf4e72fe2",
                "shasum": ""
            },
            "require": {
                "wp-cli/wp-cli": "^2.5",
                "wp-cli/wp-config-transformer": "^1.2.1"
            },
            "require-dev": {
                "wp-cli/db-command": "^1.3 || ^2",
                "wp-cli/wp-cli-tests": "^3.1"
            },
            "type": "wp-cli-package",
            "extra": {
                "branch-alias": {
                    "dev-main": "2.x-dev"
                },
                "bundled": true,
                "commands": [
                    "config",
                    "config edit",
                    "config delete",
                    "config create",
                    "config get",
                    "config has",
                    "config list",
                    "config path",
                    "config set",
                    "config shuffle-salts"
                ]
            },
            "autoload": {
                "files": [
                    "config-command.php"
                ],
                "psr-4": {
                    "": "src/"
                }
            },
            "notification-url": "https://packagist.org/downloads/",
            "license": [
                "MIT"
            ],
            "authors": [
                {
                    "name": "Daniel Bachhuber",
                    "email": "daniel@runcommand.io",
                    "homepage": "https://runcommand.io"
                },
                {
                    "name": "Alain Schlesser",
                    "email": "alain.schlesser@gmail.com",
                    "homepage": "https://www.alainschlesser.com"
                }
            ],
            "description": "Generates and reads the wp-config.php file.",
            "homepage": "https://github.com/wp-cli/config-command",
            "support": {
                "issues": "https://github.com/wp-cli/config-command/issues",
                "source": "https://github.com/wp-cli/config-command/tree/v2.1.3"
            },
            "time": "2022-01-13T01:09:44+00:00"
        },
        {
            "name": "wp-cli/core-command",
            "version": "v2.1.1",
            "source": {
                "type": "git",
                "url": "https://github.com/wp-cli/core-command.git",
                "reference": "a75d052ea000b4f0ec14106c110836b376e95a4f"
            },
            "dist": {
                "type": "zip",
                "url": "https://api.github.com/repos/wp-cli/core-command/zipball/a75d052ea000b4f0ec14106c110836b376e95a4f",
                "reference": "a75d052ea000b4f0ec14106c110836b376e95a4f",
                "shasum": ""
            },
            "require": {
                "composer/semver": "^1.4 || ^2 || ^3",
                "wp-cli/wp-cli": "^2.5.1"
            },
            "require-dev": {
                "wp-cli/checksum-command": "^1 || ^2",
                "wp-cli/db-command": "^1.3 || ^2",
                "wp-cli/entity-command": "^1.3 || ^2",
                "wp-cli/extension-command": "^1.2 || ^2",
                "wp-cli/wp-cli-tests": "^3.1.4"
            },
            "type": "wp-cli-package",
            "extra": {
                "branch-alias": {
                    "dev-master": "2.x-dev"
                },
                "bundled": true,
                "commands": [
                    "core",
                    "core check-update",
                    "core download",
                    "core install",
                    "core is-installed",
                    "core multisite-convert",
                    "core multisite-install",
                    "core update",
                    "core update-db",
                    "core version"
                ]
            },
            "autoload": {
                "files": [
                    "core-command.php"
                ],
                "psr-4": {
                    "": "src/"
                }
            },
            "notification-url": "https://packagist.org/downloads/",
            "license": [
                "MIT"
            ],
            "authors": [
                {
                    "name": "Daniel Bachhuber",
                    "email": "daniel@runcommand.io",
                    "homepage": "https://runcommand.io"
                }
            ],
            "description": "Downloads, installs, updates, and manages a WordPress installation.",
            "homepage": "https://github.com/wp-cli/core-command",
            "support": {
                "issues": "https://github.com/wp-cli/core-command/issues",
                "source": "https://github.com/wp-cli/core-command/tree/v2.1.1"
            },
            "time": "2022-01-21T21:29:11+00:00"
        },
        {
            "name": "wp-cli/eval-command",
            "version": "v2.1.2",
            "source": {
                "type": "git",
                "url": "https://github.com/wp-cli/eval-command.git",
                "reference": "5213040ec2167b2748f2689ff6fe24b92a064a90"
            },
            "dist": {
                "type": "zip",
                "url": "https://api.github.com/repos/wp-cli/eval-command/zipball/5213040ec2167b2748f2689ff6fe24b92a064a90",
                "reference": "5213040ec2167b2748f2689ff6fe24b92a064a90",
                "shasum": ""
            },
            "require": {
                "wp-cli/wp-cli": "^2.5"
            },
            "require-dev": {
                "wp-cli/wp-cli-tests": "^3.1"
            },
            "type": "wp-cli-package",
            "extra": {
                "branch-alias": {
                    "dev-main": "2.x-dev"
                },
                "bundled": true,
                "commands": [
                    "eval",
                    "eval-file"
                ]
            },
            "autoload": {
                "files": [
                    "eval-command.php"
                ],
                "psr-4": {
                    "": "src/"
                }
            },
            "notification-url": "https://packagist.org/downloads/",
            "license": [
                "MIT"
            ],
            "authors": [
                {
                    "name": "Daniel Bachhuber",
                    "email": "daniel@runcommand.io",
                    "homepage": "https://runcommand.io"
                }
            ],
            "description": "Executes arbitrary PHP code or files.",
            "homepage": "https://github.com/wp-cli/eval-command",
            "support": {
                "issues": "https://github.com/wp-cli/eval-command/issues",
                "source": "https://github.com/wp-cli/eval-command/tree/v2.1.2"
            },
            "time": "2022-01-13T01:19:34+00:00"
        },
        {
            "name": "wp-cli/export-command",
            "version": "v2.0.11",
            "source": {
                "type": "git",
                "url": "https://github.com/wp-cli/export-command.git",
                "reference": "8dd137e0c739a59bb3d3de684a219dbb34473e11"
            },
            "dist": {
                "type": "zip",
                "url": "https://api.github.com/repos/wp-cli/export-command/zipball/8dd137e0c739a59bb3d3de684a219dbb34473e11",
                "reference": "8dd137e0c739a59bb3d3de684a219dbb34473e11",
                "shasum": ""
            },
            "require": {
                "nb/oxymel": "~0.1.0",
                "wp-cli/wp-cli": "^2.5"
            },
            "require-dev": {
                "wp-cli/db-command": "^1.3 || ^2",
                "wp-cli/entity-command": "^1.3 || ^2",
                "wp-cli/extension-command": "^1.2 || ^2",
                "wp-cli/import-command": "^1 || ^2",
                "wp-cli/media-command": "^1 || ^2",
                "wp-cli/wp-cli-tests": "^3.1"
            },
            "type": "wp-cli-package",
            "extra": {
                "branch-alias": {
                    "dev-master": "2.x-dev"
                },
                "bundled": true,
                "commands": [
                    "export"
                ]
            },
            "autoload": {
                "files": [
                    "export-command.php"
                ],
                "psr-4": {
                    "": "src/"
                }
            },
            "notification-url": "https://packagist.org/downloads/",
            "license": [
                "MIT"
            ],
            "authors": [
                {
                    "name": "Daniel Bachhuber",
                    "email": "daniel@runcommand.io",
                    "homepage": "https://runcommand.io"
                }
            ],
            "description": "Exports WordPress content to a WXR file.",
            "homepage": "https://github.com/wp-cli/export-command",
            "support": {
                "issues": "https://github.com/wp-cli/export-command/issues",
                "source": "https://github.com/wp-cli/export-command/tree/v2.0.11"
            },
            "time": "2021-12-13T16:02:15+00:00"
        },
        {
            "name": "wp-cli/extension-command",
            "version": "v2.1.4",
            "source": {
                "type": "git",
                "url": "https://github.com/wp-cli/extension-command.git",
                "reference": "6401d7ea51084fac40010c2fb305be640675f385"
            },
            "dist": {
                "type": "zip",
                "url": "https://api.github.com/repos/wp-cli/extension-command/zipball/6401d7ea51084fac40010c2fb305be640675f385",
                "reference": "6401d7ea51084fac40010c2fb305be640675f385",
                "shasum": ""
            },
            "require": {
                "composer/semver": "^1.4 || ^2 || ^3",
                "wp-cli/wp-cli": "^2.5.1"
            },
            "require-dev": {
                "wp-cli/cache-command": "^2.0",
                "wp-cli/entity-command": "^1.3 || ^2",
                "wp-cli/scaffold-command": "^1.2 || ^2",
                "wp-cli/wp-cli-tests": "^3.1"
            },
            "type": "wp-cli-package",
            "extra": {
                "branch-alias": {
                    "dev-master": "2.x-dev"
                },
                "bundled": true,
                "commands": [
                    "plugin",
                    "plugin activate",
                    "plugin deactivate",
                    "plugin delete",
                    "plugin get",
                    "plugin install",
                    "plugin is-installed",
                    "plugin list",
                    "plugin path",
                    "plugin search",
                    "plugin status",
                    "plugin toggle",
                    "plugin uninstall",
                    "plugin update",
                    "theme",
                    "theme activate",
                    "theme delete",
                    "theme disable",
                    "theme enable",
                    "theme get",
                    "theme install",
                    "theme is-installed",
                    "theme list",
                    "theme mod",
                    "theme mod get",
                    "theme mod set",
                    "theme mod remove",
                    "theme path",
                    "theme search",
                    "theme status",
                    "theme update",
                    "theme mod list"
                ]
            },
            "autoload": {
                "psr-4": {
                    "": "src/"
                },
                "files": [
                    "extension-command.php"
                ]
            },
            "notification-url": "https://packagist.org/downloads/",
            "license": [
                "MIT"
            ],
            "authors": [
                {
                    "name": "Daniel Bachhuber",
                    "email": "daniel@runcommand.io",
                    "homepage": "https://runcommand.io"
                },
                {
                    "name": "Alain Schlesser",
                    "email": "alain.schlesser@gmail.com",
                    "homepage": "https://www.alainschlesser.com"
                }
            ],
            "description": "Manages plugins and themes, including installs, activations, and updates.",
            "homepage": "https://github.com/wp-cli/extension-command",
            "support": {
                "issues": "https://github.com/wp-cli/extension-command/issues",
                "source": "https://github.com/wp-cli/extension-command/tree/v2.1.4"
            },
            "time": "2022-01-25T02:07:46+00:00"
        },
        {
            "name": "wp-cli/mustangostang-spyc",
            "version": "0.6.3",
            "source": {
                "type": "git",
                "url": "https://github.com/wp-cli/spyc.git",
                "reference": "6aa0b4da69ce9e9a2c8402dab8d43cf32c581cc7"
            },
            "dist": {
                "type": "zip",
                "url": "https://api.github.com/repos/wp-cli/spyc/zipball/6aa0b4da69ce9e9a2c8402dab8d43cf32c581cc7",
                "reference": "6aa0b4da69ce9e9a2c8402dab8d43cf32c581cc7",
                "shasum": ""
            },
            "require": {
                "php": ">=5.3.1"
            },
            "require-dev": {
                "phpunit/phpunit": "4.3.*@dev"
            },
            "type": "library",
            "extra": {
                "branch-alias": {
                    "dev-master": "0.5.x-dev"
                }
            },
            "autoload": {
                "files": [
                    "includes/functions.php"
                ],
                "psr-4": {
                    "Mustangostang\\": "src/"
                }
            },
            "notification-url": "https://packagist.org/downloads/",
            "license": [
                "MIT"
            ],
            "authors": [
                {
                    "name": "mustangostang",
                    "email": "vlad.andersen@gmail.com"
                }
            ],
            "description": "A simple YAML loader/dumper class for PHP (WP-CLI fork)",
            "homepage": "https://github.com/mustangostang/spyc/",
            "support": {
                "source": "https://github.com/wp-cli/spyc/tree/autoload"
            },
            "time": "2017-04-25T11:26:20+00:00"
        },
        {
            "name": "wp-cli/php-cli-tools",
            "version": "v0.11.13",
            "source": {
                "type": "git",
                "url": "https://github.com/wp-cli/php-cli-tools.git",
                "reference": "a2866855ac1abc53005c102e901553ad5772dc04"
            },
            "dist": {
                "type": "zip",
                "url": "https://api.github.com/repos/wp-cli/php-cli-tools/zipball/a2866855ac1abc53005c102e901553ad5772dc04",
                "reference": "a2866855ac1abc53005c102e901553ad5772dc04",
                "shasum": ""
            },
            "require": {
                "php": ">= 5.3.0"
            },
            "type": "library",
            "autoload": {
                "files": [
                    "lib/cli/cli.php"
                ],
                "psr-0": {
                    "cli": "lib/"
                }
            },
            "notification-url": "https://packagist.org/downloads/",
            "license": [
                "MIT"
            ],
            "authors": [
                {
                    "name": "Daniel Bachhuber",
                    "email": "daniel@handbuilt.co",
                    "role": "Maintainer"
                },
                {
                    "name": "James Logsdon",
                    "email": "jlogsdon@php.net",
                    "role": "Developer"
                }
            ],
            "description": "Console utilities for PHP",
            "homepage": "http://github.com/wp-cli/php-cli-tools",
            "keywords": [
                "cli",
                "console"
            ],
            "support": {
                "issues": "https://github.com/wp-cli/php-cli-tools/issues",
                "source": "https://github.com/wp-cli/php-cli-tools/tree/v0.11.13"
            },
            "time": "2021-07-01T15:08:16+00:00"
        },
        {
            "name": "wp-cli/wp-cli",
            "version": "v2.6.0",
            "source": {
                "type": "git",
                "url": "https://github.com/wp-cli/wp-cli.git",
<<<<<<< HEAD
                "reference": "77e392bd3b38df599dd26dca66e7ee22b5213dba"
            },
            "dist": {
                "type": "zip",
                "url": "https://api.github.com/repos/wp-cli/wp-cli/zipball/77e392bd3b38df599dd26dca66e7ee22b5213dba",
                "reference": "77e392bd3b38df599dd26dca66e7ee22b5213dba",
=======
                "reference": "dee13c2baf6bf972484a63f8b8dab48f7220f095"
            },
            "dist": {
                "type": "zip",
                "url": "https://api.github.com/repos/wp-cli/wp-cli/zipball/dee13c2baf6bf972484a63f8b8dab48f7220f095",
                "reference": "dee13c2baf6bf972484a63f8b8dab48f7220f095",
>>>>>>> a55b5880
                "shasum": ""
            },
            "require": {
                "ext-curl": "*",
                "mustache/mustache": "^2.14.1",
                "php": "^5.6 || ^7.0 || ^8.0",
                "rmccue/requests": "^1.8",
                "symfony/finder": ">2.7",
                "wp-cli/mustangostang-spyc": "^0.6.3",
                "wp-cli/php-cli-tools": "~0.11.2"
            },
            "require-dev": {
                "roave/security-advisories": "dev-latest",
                "wp-cli/db-command": "^1.3 || ^2",
                "wp-cli/entity-command": "^1.2 || ^2",
                "wp-cli/extension-command": "^1.1 || ^2",
                "wp-cli/package-command": "^1 || ^2",
                "wp-cli/wp-cli-tests": "^3.1.3"
            },
            "suggest": {
                "ext-readline": "Include for a better --prompt implementation",
                "ext-zip": "Needed to support extraction of ZIP archives when doing downloads or updates"
            },
            "bin": [
                "bin/wp",
                "bin/wp.bat"
            ],
            "type": "library",
            "extra": {
                "branch-alias": {
                    "dev-master": "2.6.x-dev"
                }
            },
            "autoload": {
                "psr-0": {
                    "WP_CLI\\": "php/"
                },
                "classmap": [
                    "php/class-wp-cli.php",
                    "php/class-wp-cli-command.php"
                ]
            },
            "notification-url": "https://packagist.org/downloads/",
            "license": [
                "MIT"
            ],
            "description": "WP-CLI framework",
            "homepage": "https://wp-cli.org",
            "keywords": [
                "cli",
                "wordpress"
            ],
            "support": {
                "docs": "https://make.wordpress.org/cli/handbook/",
                "issues": "https://github.com/wp-cli/wp-cli/issues",
                "source": "https://github.com/wp-cli/wp-cli"
            },
<<<<<<< HEAD
            "time": "2021-09-15T06:50:57+00:00"
=======
            "time": "2022-01-25T16:31:27+00:00"
>>>>>>> a55b5880
        },
        {
            "name": "wp-cli/wp-cli-tests",
            "version": "v3.1.4",
            "source": {
                "type": "git",
                "url": "https://github.com/wp-cli/wp-cli-tests.git",
                "reference": "38d858d2da258b140f56e391f7dbf6f90b50a8cd"
            },
            "dist": {
                "type": "zip",
                "url": "https://api.github.com/repos/wp-cli/wp-cli-tests/zipball/38d858d2da258b140f56e391f7dbf6f90b50a8cd",
                "reference": "38d858d2da258b140f56e391f7dbf6f90b50a8cd",
                "shasum": ""
            },
            "require": {
                "behat/behat": "^3.7",
                "dealerdirect/phpcodesniffer-composer-installer": "^0.4.3 || ^0.5 || ^0.6.2 || ^0.7.1",
                "php": ">=5.6",
                "php-parallel-lint/php-console-highlighter": "^0.5",
                "php-parallel-lint/php-parallel-lint": "^1.3.1",
                "phpcompatibility/php-compatibility": "^9.3.5",
                "wp-cli/config-command": "^1 || ^2",
                "wp-cli/core-command": "^1 || ^2",
                "wp-cli/eval-command": "^1 || ^2",
                "wp-cli/wp-cli": "^2.5.1",
                "wp-coding-standards/wpcs": "^2.3.0",
                "yoast/phpunit-polyfills": "^1.0.3"
            },
            "require-dev": {
                "roave/security-advisories": "dev-latest"
            },
            "bin": [
                "bin/install-package-tests",
                "bin/rerun-behat-tests",
                "bin/run-behat-tests",
                "bin/run-linter-tests",
                "bin/run-php-unit-tests",
                "bin/run-phpcs-tests"
            ],
            "type": "phpcodesniffer-standard",
            "extra": {
                "branch-alias": {
                    "dev-main": "3.0.x-dev"
                },
                "readme": {
                    "sections": [
                        "Using",
                        "Contributing",
                        "Support"
                    ],
                    "using": {
                        "body": ".readme-partials/USING.md"
                    },
                    "show_powered_by": false
                }
            },
            "autoload": {
                "psr-4": {
                    "WP_CLI\\Tests\\": "src"
                }
            },
            "notification-url": "https://packagist.org/downloads/",
            "license": [
                "MIT"
            ],
            "description": "WP-CLI testing framework",
            "homepage": "https://wp-cli.org",
            "keywords": [
                "cli",
                "wordpress"
            ],
            "support": {
                "docs": "https://make.wordpress.org/cli/handbook/",
                "issues": "https://github.com/wp-cli/wp-cli-tests/issues",
                "source": "https://github.com/wp-cli/wp-cli-tests"
            },
            "time": "2022-01-12T00:39:03+00:00"
        },
        {
            "name": "wp-cli/wp-config-transformer",
            "version": "v1.3.0",
            "source": {
                "type": "git",
                "url": "https://github.com/wp-cli/wp-config-transformer.git",
                "reference": "2e90eefc6b8f5166f53aa5414fd8f1a572164ef1"
            },
            "dist": {
                "type": "zip",
                "url": "https://api.github.com/repos/wp-cli/wp-config-transformer/zipball/2e90eefc6b8f5166f53aa5414fd8f1a572164ef1",
                "reference": "2e90eefc6b8f5166f53aa5414fd8f1a572164ef1",
                "shasum": ""
            },
            "require": {
                "php": "^5.6 || ^7.0 || ^8.0"
            },
            "require-dev": {
                "wp-cli/wp-cli-tests": "^3.1"
            },
            "type": "library",
            "autoload": {
                "files": [
                    "src/WPConfigTransformer.php"
                ]
            },
            "notification-url": "https://packagist.org/downloads/",
            "license": [
                "MIT"
            ],
            "authors": [
                {
                    "name": "Frankie Jarrett",
                    "email": "fjarrett@gmail.com"
                }
            ],
            "description": "Programmatically edit a wp-config.php file.",
            "homepage": "https://github.com/wp-cli/wp-config-transformer",
            "support": {
                "issues": "https://github.com/wp-cli/wp-config-transformer/issues",
                "source": "https://github.com/wp-cli/wp-config-transformer/tree/v1.3.0"
            },
            "time": "2022-01-10T18:37:52+00:00"
        },
        {
            "name": "wp-coding-standards/wpcs",
            "version": "2.3.0",
            "source": {
                "type": "git",
                "url": "https://github.com/WordPress/WordPress-Coding-Standards.git",
                "reference": "7da1894633f168fe244afc6de00d141f27517b62"
            },
            "dist": {
                "type": "zip",
                "url": "https://api.github.com/repos/WordPress/WordPress-Coding-Standards/zipball/7da1894633f168fe244afc6de00d141f27517b62",
                "reference": "7da1894633f168fe244afc6de00d141f27517b62",
                "shasum": ""
            },
            "require": {
                "php": ">=5.4",
                "squizlabs/php_codesniffer": "^3.3.1"
            },
            "require-dev": {
                "dealerdirect/phpcodesniffer-composer-installer": "^0.5 || ^0.6",
                "phpcompatibility/php-compatibility": "^9.0",
                "phpcsstandards/phpcsdevtools": "^1.0",
                "phpunit/phpunit": "^4.0 || ^5.0 || ^6.0 || ^7.0"
            },
            "suggest": {
                "dealerdirect/phpcodesniffer-composer-installer": "^0.6 || This Composer plugin will sort out the PHPCS 'installed_paths' automatically."
            },
            "type": "phpcodesniffer-standard",
            "notification-url": "https://packagist.org/downloads/",
            "license": [
                "MIT"
            ],
            "authors": [
                {
                    "name": "Contributors",
                    "homepage": "https://github.com/WordPress/WordPress-Coding-Standards/graphs/contributors"
                }
            ],
            "description": "PHP_CodeSniffer rules (sniffs) to enforce WordPress coding conventions",
            "keywords": [
                "phpcs",
                "standards",
                "wordpress"
            ],
            "support": {
                "issues": "https://github.com/WordPress/WordPress-Coding-Standards/issues",
                "source": "https://github.com/WordPress/WordPress-Coding-Standards",
                "wiki": "https://github.com/WordPress/WordPress-Coding-Standards/wiki"
            },
            "time": "2020-05-13T23:57:56+00:00"
        },
        {
            "name": "yoast/phpunit-polyfills",
            "version": "1.0.3",
            "source": {
                "type": "git",
                "url": "https://github.com/Yoast/PHPUnit-Polyfills.git",
                "reference": "5ea3536428944955f969bc764bbe09738e151ada"
            },
            "dist": {
                "type": "zip",
                "url": "https://api.github.com/repos/Yoast/PHPUnit-Polyfills/zipball/5ea3536428944955f969bc764bbe09738e151ada",
                "reference": "5ea3536428944955f969bc764bbe09738e151ada",
                "shasum": ""
            },
            "require": {
                "php": ">=5.4",
                "phpunit/phpunit": "^4.8.36 || ^5.7.21 || ^6.0 || ^7.0 || ^8.0 || ^9.0"
            },
            "require-dev": {
                "yoast/yoastcs": "^2.2.0"
            },
            "type": "library",
            "extra": {
                "branch-alias": {
                    "dev-main": "1.x-dev",
                    "dev-develop": "1.x-dev"
                }
            },
            "autoload": {
                "files": [
                    "phpunitpolyfills-autoload.php"
                ]
            },
            "notification-url": "https://packagist.org/downloads/",
            "license": [
                "BSD-3-Clause"
            ],
            "authors": [
                {
                    "name": "Team Yoast",
                    "email": "support@yoast.com",
                    "homepage": "https://yoast.com"
                },
                {
                    "name": "Contributors",
                    "homepage": "https://github.com/Yoast/PHPUnit-Polyfills/graphs/contributors"
                }
            ],
            "description": "Set of polyfills for changed PHPUnit functionality to allow for creating PHPUnit cross-version compatible tests",
            "homepage": "https://github.com/Yoast/PHPUnit-Polyfills",
            "keywords": [
                "phpunit",
                "polyfill",
                "testing"
            ],
            "support": {
                "issues": "https://github.com/Yoast/PHPUnit-Polyfills/issues",
                "source": "https://github.com/Yoast/PHPUnit-Polyfills"
            },
            "time": "2021-11-23T01:37:03+00:00"
        },
        {
            "name": "yoast/wp-test-utils",
            "version": "1.0.0",
            "source": {
                "type": "git",
                "url": "https://github.com/Yoast/wp-test-utils.git",
                "reference": "21df3a08974ee62f489f64e34be7f26a32ec872c"
            },
            "dist": {
                "type": "zip",
                "url": "https://api.github.com/repos/Yoast/wp-test-utils/zipball/21df3a08974ee62f489f64e34be7f26a32ec872c",
                "reference": "21df3a08974ee62f489f64e34be7f26a32ec872c",
                "shasum": ""
            },
            "require": {
                "brain/monkey": "^2.6.0",
                "php": ">=5.6",
                "yoast/phpunit-polyfills": "^1.0.1"
            },
            "require-dev": {
                "yoast/yoastcs": "^2.2.0"
            },
            "type": "library",
            "extra": {
                "branch-alias": {
                    "dev-main": "1.x-dev",
                    "dev-develop": "1.x-dev"
                }
            },
            "autoload": {
                "classmap": [
                    "src/"
                ],
                "exclude-from-classmap": [
                    "/src/WPIntegration/TestCase.php",
                    "/src/WPIntegration/TestCaseNoPolyfills.php"
                ]
            },
            "notification-url": "https://packagist.org/downloads/",
            "license": [
                "BSD-3-Clause"
            ],
            "authors": [
                {
                    "name": "Team Yoast",
                    "email": "support@yoast.com",
                    "homepage": "https://yoast.com"
                },
                {
                    "name": "Contributors",
                    "homepage": "https://github.com/Yoast/wp-test-utils/graphs/contributors"
                }
            ],
            "description": "PHPUnit cross-version compatibility layer for testing plugins and themes build for WordPress",
            "homepage": "https://github.com/Yoast/wp-test-utils/",
            "keywords": [
                "brainmonkey",
                "integration-testing",
                "phpunit",
                "unit-testing",
                "wordpress"
            ],
            "support": {
                "issues": "https://github.com/Yoast/wp-test-utils/issues",
                "source": "https://github.com/Yoast/wp-test-utils"
            },
            "time": "2021-09-27T05:50:36+00:00"
        }
    ],
    "aliases": [],
    "minimum-stability": "dev",
    "stability-flags": {
        "roave/security-advisories": 20
    },
    "prefer-stable": true,
    "prefer-lowest": false,
    "platform": {
        "php": "^5.6 || ^7.0 || ^8.0",
        "ext-curl": "*",
        "ext-date": "*",
        "ext-dom": "*",
        "ext-filter": "*",
        "ext-iconv": "*",
        "ext-json": "*",
        "ext-libxml": "*",
        "ext-spl": "*"
    },
    "platform-dev": [],
    "platform-overrides": {
        "php": "5.6.20"
    },
    "plugin-api-version": "2.2.0"
}<|MERGE_RESOLUTION|>--- conflicted
+++ resolved
@@ -4,11 +4,7 @@
         "Read more about it at https://getcomposer.org/doc/01-basic-usage.md#installing-dependencies",
         "This file is @generated automatically"
     ],
-<<<<<<< HEAD
-    "content-hash": "52e3cb54c5fb1b400f0770828bc27db8",
-=======
-    "content-hash": "9f48e9e973598a741cd17589f5b38565",
->>>>>>> a55b5880
+    "content-hash": "dba2f76a32254a32db4d3b55c26e8707",
     "packages": [
         {
             "name": "ampproject/amp-toolbox",
@@ -242,11 +238,7 @@
                 "issues": "https://github.com/sabberworm/PHP-CSS-Parser/issues",
                 "source": "https://github.com/sabberworm/PHP-CSS-Parser/tree/8.4.0"
             },
-<<<<<<< HEAD
-            "time": "2021-09-16T09:37:05+00:00"
-=======
             "time": "2021-12-11T13:40:54+00:00"
->>>>>>> a55b5880
         },
         {
             "name": "willwashburn/stream",
@@ -302,50 +294,17 @@
     ],
     "packages-dev": [
         {
-<<<<<<< HEAD
-            "name": "ampproject/php-css-parser-install-plugin",
-            "version": "dev-bump-gha-stable-php-version",
-            "dist": {
-                "type": "path",
-                "url": "./php-css-parser-install-composer-plugin",
-                "reference": "ed89dbc5de10f6ed5339ed00a03fad952515bb64"
-            },
-            "require": {
-                "composer-plugin-api": "^2.0"
-            },
-            "require-dev": {
-                "composer/composer": "^2.0"
-            },
-            "type": "composer-plugin",
-            "extra": {
-                "class": "AmpProject\\AmpWP\\PhpCssParserInstall\\Plugin"
-            },
-            "autoload": {
-                "psr-4": {
-                    "AmpProject\\AmpWP\\PhpCssParserInstall\\": "./src"
-                }
-            },
-            "license": [
-                "GPL-2.0-or-later"
-            ],
-            "transport-options": {
-                "relative": true
-            }
-        },
-        {
-=======
->>>>>>> a55b5880
             "name": "antecedent/patchwork",
-            "version": "2.1.15",
+            "version": "2.1.14",
             "source": {
                 "type": "git",
                 "url": "https://github.com/antecedent/patchwork.git",
-                "reference": "0430ceaac7f447f1778c199ec19d7e4362a6f961"
-            },
-            "dist": {
-                "type": "zip",
-                "url": "https://api.github.com/repos/antecedent/patchwork/zipball/0430ceaac7f447f1778c199ec19d7e4362a6f961",
-                "reference": "0430ceaac7f447f1778c199ec19d7e4362a6f961",
+                "reference": "cd5663d66df1e760e5b2277a2c22d85a5c8398fa"
+            },
+            "dist": {
+                "type": "zip",
+                "url": "https://api.github.com/repos/antecedent/patchwork/zipball/cd5663d66df1e760e5b2277a2c22d85a5c8398fa",
+                "reference": "cd5663d66df1e760e5b2277a2c22d85a5c8398fa",
                 "shasum": ""
             },
             "require": {
@@ -378,9 +337,9 @@
             ],
             "support": {
                 "issues": "https://github.com/antecedent/patchwork/issues",
-                "source": "https://github.com/antecedent/patchwork/tree/2.1.15"
-            },
-            "time": "2021-08-22T08:00:13+00:00"
+                "source": "https://github.com/antecedent/patchwork/tree/2.1.14"
+            },
+            "time": "2021-08-20T05:01:49+00:00"
         },
         {
             "name": "automattic/vipwpcs",
@@ -1084,18 +1043,6 @@
         },
         {
             "name": "google/cloud-core",
-<<<<<<< HEAD
-            "version": "v1.43.0",
-            "source": {
-                "type": "git",
-                "url": "https://github.com/googleapis/google-cloud-php-core.git",
-                "reference": "2cbd6d2d975611cd420df428344049fe3a20dbde"
-            },
-            "dist": {
-                "type": "zip",
-                "url": "https://api.github.com/repos/googleapis/google-cloud-php-core/zipball/2cbd6d2d975611cd420df428344049fe3a20dbde",
-                "reference": "2cbd6d2d975611cd420df428344049fe3a20dbde",
-=======
             "version": "v1.44.0",
             "source": {
                 "type": "git",
@@ -1106,7 +1053,6 @@
                 "type": "zip",
                 "url": "https://api.github.com/repos/googleapis/google-cloud-php-core/zipball/72706f7d1824777f42294a3c9ccdaddaad670017",
                 "reference": "72706f7d1824777f42294a3c9ccdaddaad670017",
->>>>>>> a55b5880
                 "shasum": ""
             },
             "require": {
@@ -1121,11 +1067,7 @@
             },
             "require-dev": {
                 "erusev/parsedown": "^1.6",
-<<<<<<< HEAD
-                "google/common-protos": "^1.0",
-=======
                 "google/common-protos": "^1.0||^2.0",
->>>>>>> a55b5880
                 "google/gax": "^1.9",
                 "opis/closure": "^3",
                 "phpdocumentor/reflection": "^3.0",
@@ -1159,24 +1101,6 @@
             ],
             "description": "Google Cloud PHP shared dependency, providing functionality useful to all components.",
             "support": {
-<<<<<<< HEAD
-                "source": "https://github.com/googleapis/google-cloud-php-core/tree/v1.43.0"
-            },
-            "time": "2021-09-15T00:52:58+00:00"
-        },
-        {
-            "name": "google/cloud-storage",
-            "version": "v1.25.0",
-            "source": {
-                "type": "git",
-                "url": "https://github.com/googleapis/google-cloud-php-storage.git",
-                "reference": "22dd587e5136248e31c8ce047c331acbe74ffbb7"
-            },
-            "dist": {
-                "type": "zip",
-                "url": "https://api.github.com/repos/googleapis/google-cloud-php-storage/zipball/22dd587e5136248e31c8ce047c331acbe74ffbb7",
-                "reference": "22dd587e5136248e31c8ce047c331acbe74ffbb7",
-=======
                 "source": "https://github.com/googleapis/google-cloud-php-core/tree/v1.44.0"
             },
             "time": "2022-01-31T21:39:13+00:00"
@@ -1193,7 +1117,6 @@
                 "type": "zip",
                 "url": "https://api.github.com/repos/googleapis/google-cloud-php-storage/zipball/1382afef595c2ced1c5e39ead91d903e8ebc8e22",
                 "reference": "1382afef595c2ced1c5e39ead91d903e8ebc8e22",
->>>>>>> a55b5880
                 "shasum": ""
             },
             "require": {
@@ -1232,15 +1155,9 @@
             ],
             "description": "Cloud Storage Client for PHP",
             "support": {
-<<<<<<< HEAD
-                "source": "https://github.com/googleapis/google-cloud-php-storage/tree/v1.25.0"
-            },
-            "time": "2021-09-15T00:52:58+00:00"
-=======
                 "source": "https://github.com/googleapis/google-cloud-php-storage/tree/v1.26.1"
             },
             "time": "2022-01-31T21:39:13+00:00"
->>>>>>> a55b5880
         },
         {
             "name": "google/crc32",
@@ -1657,16 +1574,16 @@
         },
         {
             "name": "mockery/mockery",
-            "version": "1.3.5",
+            "version": "1.3.4",
             "source": {
                 "type": "git",
                 "url": "https://github.com/mockery/mockery.git",
-                "reference": "472fa8ca4e55483d55ee1e73c963718c4393791d"
-            },
-            "dist": {
-                "type": "zip",
-                "url": "https://api.github.com/repos/mockery/mockery/zipball/472fa8ca4e55483d55ee1e73c963718c4393791d",
-                "reference": "472fa8ca4e55483d55ee1e73c963718c4393791d",
+                "reference": "31467aeb3ca3188158613322d66df81cedd86626"
+            },
+            "dist": {
+                "type": "zip",
+                "url": "https://api.github.com/repos/mockery/mockery/zipball/31467aeb3ca3188158613322d66df81cedd86626",
+                "reference": "31467aeb3ca3188158613322d66df81cedd86626",
                 "shasum": ""
             },
             "require": {
@@ -1720,9 +1637,9 @@
             ],
             "support": {
                 "issues": "https://github.com/mockery/mockery/issues",
-                "source": "https://github.com/mockery/mockery/tree/1.3.5"
-            },
-            "time": "2021-09-13T15:33:03+00:00"
+                "source": "https://github.com/mockery/mockery/tree/1.3.4"
+            },
+            "time": "2021-02-24T09:51:00+00:00"
         },
         {
             "name": "monolog/monolog",
@@ -3409,21 +3326,17 @@
             "source": {
                 "type": "git",
                 "url": "https://github.com/Roave/SecurityAdvisories.git",
-                "reference": "25ba9c9c3fe3c26cc041f93602bf146abba74db4"
-            },
-            "dist": {
-                "type": "zip",
-                "url": "https://api.github.com/repos/Roave/SecurityAdvisories/zipball/25ba9c9c3fe3c26cc041f93602bf146abba74db4",
-                "reference": "25ba9c9c3fe3c26cc041f93602bf146abba74db4",
+                "reference": "3c3cc12a9f163e589a12b9ea756c5a2dae9c59dd"
+            },
+            "dist": {
+                "type": "zip",
+                "url": "https://api.github.com/repos/Roave/SecurityAdvisories/zipball/3c3cc12a9f163e589a12b9ea756c5a2dae9c59dd",
+                "reference": "3c3cc12a9f163e589a12b9ea756c5a2dae9c59dd",
                 "shasum": ""
             },
             "conflict": {
                 "3f/pygmentize": "<1.2",
-<<<<<<< HEAD
-                "adodb/adodb-php": "<5.20.12",
-=======
                 "adodb/adodb-php": "<=5.20.20|>=5.21,<=5.21.3",
->>>>>>> a55b5880
                 "akaunting/akaunting": "<2.1.13",
                 "alterphp/easyadmin-extension-bundle": ">=1.2,<1.2.11|>=1.3,<1.3.1",
                 "amazing/media2click": ">=1,<1.3.3",
@@ -3438,11 +3351,7 @@
                 "bagisto/bagisto": "<0.1.5",
                 "barrelstrength/sprout-base-email": "<1.2.7",
                 "barrelstrength/sprout-forms": "<3.9",
-<<<<<<< HEAD
-                "baserproject/basercms": "<=4.5",
-=======
                 "baserproject/basercms": "<4.5.4",
->>>>>>> a55b5880
                 "billz/raspap-webgui": "<=2.6.6",
                 "bk2k/bootstrap-package": ">=7.1,<7.1.2|>=8,<8.0.8|>=9,<9.0.4|>=9.1,<9.1.3|>=10,<10.0.10|>=11,<11.0.3",
                 "bolt/bolt": "<3.7.2",
@@ -3451,15 +3360,10 @@
                 "brightlocal/phpwhois": "<=4.2.5",
                 "buddypress/buddypress": "<7.2.1",
                 "bugsnag/bugsnag-laravel": ">=2,<2.0.2",
-<<<<<<< HEAD
-                "cachethq/cachet": "<2.5.1",
-                "cakephp/cakephp": ">=1.3,<1.3.18|>=2,<2.4.99|>=2.5,<2.5.99|>=2.6,<2.6.12|>=2.7,<2.7.6|>=3,<3.5.18|>=3.6,<3.6.15|>=3.7,<3.7.7",
-=======
                 "bytefury/crater": "<6.0.2",
                 "cachethq/cachet": "<2.5.1",
                 "cakephp/cakephp": "<4.0.6",
                 "cardgate/magento2": "<2.0.33",
->>>>>>> a55b5880
                 "cart2quote/module-quotation": ">=4.1.6,<=4.4.5|>=5,<5.4.4",
                 "cartalyst/sentry": "<=2.1.6",
                 "catfan/medoo": "<1.7.5",
@@ -3467,16 +3371,11 @@
                 "cesnet/simplesamlphp-module-proxystatistics": "<3.1",
                 "codeception/codeception": "<3.1.3|>=4,<4.1.22",
                 "codeigniter/framework": "<=3.0.6",
-<<<<<<< HEAD
-                "codiad/codiad": "<=2.8.4",
-                "composer/composer": "<1.10.22|>=2-alpha.1,<2.0.13",
-=======
                 "codeigniter4/framework": "<4.1.8",
                 "codiad/codiad": "<=2.8.4",
                 "composer/composer": "<1.10.23|>=2-alpha.1,<2.1.9",
                 "concrete5/concrete5": "<9",
                 "concrete5/core": "<8.5.7",
->>>>>>> a55b5880
                 "contao-components/mediaelement": ">=2.14.2,<2.21.1",
                 "contao/core": ">=2,<3.5.39",
                 "contao/core-bundle": "<4.9.18|>=4.10,<4.11.7|= 4.10.0",
@@ -3496,20 +3395,13 @@
                 "doctrine/mongodb-odm": ">=1,<1.0.2",
                 "doctrine/mongodb-odm-bundle": ">=2,<3.0.1",
                 "doctrine/orm": ">=2,<2.4.8|>=2.5,<2.5.1|>=2.8.3,<2.8.4",
-<<<<<<< HEAD
-                "dolibarr/dolibarr": "<14|>= 3.3.beta1, < 13.0.2",
-=======
                 "dolibarr/dolibarr": "<=14.0.5|>= 3.3.beta1, < 13.0.2",
->>>>>>> a55b5880
                 "dompdf/dompdf": ">=0.6,<0.6.2",
                 "drupal/core": ">=7,<7.80|>=8,<8.9.16|>=9,<9.1.12|>=9.2,<9.2.4",
                 "drupal/drupal": ">=7,<7.80|>=8,<8.9.16|>=9,<9.1.12|>=9.2,<9.2.4",
                 "dweeves/magmi": "<=0.7.24",
                 "ecodev/newsletter": "<=4",
-<<<<<<< HEAD
-=======
                 "elgg/elgg": "<3.3.24|>=4,<4.0.5",
->>>>>>> a55b5880
                 "endroid/qr-code-bundle": "<3.4.2",
                 "enshrined/svg-sanitize": "<0.15",
                 "erusev/parsedown": "<1.7.2",
@@ -3519,14 +3411,6 @@
                 "ezsystems/ezdemo-ls-extension": ">=5.4,<5.4.2.1",
                 "ezsystems/ezfind-ls": ">=5.3,<5.3.6.1|>=5.4,<5.4.11.1|>=2017.12,<2017.12.0.1",
                 "ezsystems/ezplatform": "<=1.13.6|>=2,<=2.5.24",
-<<<<<<< HEAD
-                "ezsystems/ezplatform-admin-ui": ">=1.3,<1.3.5|>=1.4,<1.4.6",
-                "ezsystems/ezplatform-admin-ui-assets": ">=4,<4.2.1|>=5,<5.0.1|>=5.1,<5.1.1",
-                "ezsystems/ezplatform-kernel": "<=1.2.5|>=1.3,<=1.3.1",
-                "ezsystems/ezplatform-rest": ">=1.2,<=1.2.2|>=1.3,<1.3.8",
-                "ezsystems/ezplatform-user": ">=1,<1.0.1",
-                "ezsystems/ezpublish-kernel": "<=6.13.8.1|>=7,<=7.5.15.1",
-=======
                 "ezsystems/ezplatform-admin-ui": ">=1.3,<1.3.5|>=1.4,<1.4.6|>=1.5,<=1.5.25",
                 "ezsystems/ezplatform-admin-ui-assets": ">=4,<4.2.1|>=5,<5.0.1|>=5.1,<5.1.1",
                 "ezsystems/ezplatform-kernel": "<=1.2.5|>=1.3,<=1.3.1",
@@ -3534,7 +3418,6 @@
                 "ezsystems/ezplatform-richtext": ">=2.3,<=2.3.7",
                 "ezsystems/ezplatform-user": ">=1,<1.0.1",
                 "ezsystems/ezpublish-kernel": "<=6.13.8.1|>=7,<7.5.26",
->>>>>>> a55b5880
                 "ezsystems/ezpublish-legacy": "<=2017.12.7.3|>=2018.6,<=2019.3.5.1",
                 "ezsystems/platform-ui-assets-bundle": ">=4.2,<4.2.3",
                 "ezsystems/repository-forms": ">=2.3,<2.3.2.1",
@@ -3557,14 +3440,9 @@
                 "friendsoftypo3/mediace": ">=7.6.2,<7.6.5",
                 "froala/wysiwyg-editor": "<3.2.7",
                 "fuel/core": "<1.8.1",
-<<<<<<< HEAD
-                "getgrav/grav": "<1.7.21",
-                "getkirby/cms": "<=3.5.6",
-=======
                 "gaoming13/wechat-php-sdk": "<=1.10.2",
                 "getgrav/grav": "<1.7.28",
                 "getkirby/cms": "<3.5.8",
->>>>>>> a55b5880
                 "getkirby/panel": "<2.5.14",
                 "gilacms/gila": "<=1.11.4",
                 "globalpayments/php-sdk": "<2",
@@ -3572,13 +3450,6 @@
                 "gos/web-socket-bundle": "<1.10.4|>=2,<2.6.1|>=3,<3.3",
                 "gree/jose": "<=2.2",
                 "gregwar/rst": "<1.0.3",
-<<<<<<< HEAD
-                "grumpydictator/firefly-iii": "<5.6.1",
-                "guzzlehttp/guzzle": ">=4-rc.2,<4.2.4|>=5,<5.3.1|>=6,<6.2.1",
-                "helloxz/imgurl": "<=2.31",
-                "ibexa/post-install": "<=1.0.4",
-                "icecoder/icecoder": "<=8",
-=======
                 "grumpydictator/firefly-iii": "<5.6.5",
                 "guzzlehttp/guzzle": ">=4-rc.2,<4.2.4|>=5,<5.3.1|>=6,<6.2.1",
                 "helloxz/imgurl": "<=2.31",
@@ -3587,7 +3458,6 @@
                 "hov/jobfair": "<1.0.13|>=2,<2.0.2",
                 "ibexa/post-install": "<=1.0.4",
                 "icecoder/icecoder": "<=8.1",
->>>>>>> a55b5880
                 "illuminate/auth": ">=4,<4.0.99|>=4.1,<=4.1.31|>=4.2,<=4.2.22|>=5,<=5.0.35|>=5.1,<=5.1.46|>=5.2,<=5.2.45|>=5.3,<=5.3.31|>=5.4,<=5.4.36|>=5.5,<5.5.10",
                 "illuminate/cookie": ">=4,<=4.0.11|>=4.1,<=4.1.99999|>=4.2,<=4.2.99999|>=5,<=5.0.99999|>=5.1,<=5.1.99999|>=5.2,<=5.2.99999|>=5.3,<=5.3.99999|>=5.4,<=5.4.99999|>=5.5,<=5.5.49|>=5.6,<=5.6.99999|>=5.7,<=5.7.99999|>=5.8,<=5.8.99999|>=6,<6.18.31|>=7,<7.22.4",
                 "illuminate/database": "<6.20.26|>=7,<7.30.5|>=8,<8.40",
@@ -3632,10 +3502,7 @@
                 "marcwillmann/turn": "<0.3.3",
                 "mautic/core": "<4|= 2.13.1",
                 "mediawiki/core": ">=1.27,<1.27.6|>=1.29,<1.29.3|>=1.30,<1.30.2|>=1.31,<1.31.9|>=1.32,<1.32.6|>=1.32.99,<1.33.3|>=1.33.99,<1.34.3|>=1.34.99,<1.35",
-<<<<<<< HEAD
-=======
                 "microweber/microweber": "<1.2.11",
->>>>>>> a55b5880
                 "miniorange/miniorange-saml": "<1.4.3",
                 "mittwald/typo3_forum": "<1.2.1",
                 "modx/revolution": "<2.8",
@@ -3659,11 +3526,7 @@
                 "october/cms": "= 1.1.1|= 1.0.471|= 1.0.469|>=1.0.319,<1.0.469",
                 "october/october": ">=1.0.319,<1.0.466|>=2.1,<2.1.12",
                 "october/rain": "<1.0.472|>=1.1,<1.1.2",
-<<<<<<< HEAD
-                "october/system": "<1.0.472|>=1.1.1,<1.1.5",
-=======
                 "october/system": "<1.0.473|>=1.1,<1.1.6|>=2.1,<2.1.12",
->>>>>>> a55b5880
                 "onelogin/php-saml": "<2.10.4",
                 "oneup/uploader-bundle": "<1.9.3|>=2,<2.1.5",
                 "opencart/opencart": "<=3.0.3.2",
@@ -3693,13 +3556,8 @@
                 "phpunit/phpunit": ">=4.8.19,<4.8.28|>=5.0.10,<5.6.3",
                 "phpwhois/phpwhois": "<=4.2.5",
                 "phpxmlrpc/extras": "<0.6.1",
-<<<<<<< HEAD
-                "pimcore/pimcore": "<10.1.3",
-                "pocketmine/pocketmine-mp": "<3.15.4",
-=======
                 "pimcore/pimcore": "<10.3.1",
                 "pocketmine/pocketmine-mp": "<4.0.7",
->>>>>>> a55b5880
                 "pressbooks/pressbooks": "<5.18",
                 "prestashop/autoupgrade": ">=4,<4.10.1",
                 "prestashop/contactform": ">1.0.1,<4.3",
@@ -3726,21 +3584,12 @@
                 "scheb/two-factor-bundle": ">=0,<3.26|>=4,<4.11",
                 "sensiolabs/connect": "<4.2.3",
                 "serluck/phpwhois": "<=4.2.6",
-<<<<<<< HEAD
-                "shopware/core": "<=6.4.3",
-                "shopware/platform": "<=6.4.3",
-                "shopware/production": "<=6.3.5.2",
-                "shopware/shopware": "<5.6.10",
-                "showdoc/showdoc": "<=2.9.8",
-                "silverstripe/admin": ">=1.0.3,<1.0.4|>=1.1,<1.1.1",
-=======
                 "shopware/core": "<=6.4.6",
                 "shopware/platform": "<=6.4.6",
                 "shopware/production": "<=6.3.5.2",
                 "shopware/shopware": "<5.7.7",
                 "showdoc/showdoc": "<=2.10.2",
                 "silverstripe/admin": ">=1,<1.8.1",
->>>>>>> a55b5880
                 "silverstripe/assets": ">=1,<1.4.7|>=1.5,<1.5.2",
                 "silverstripe/cms": "<4.3.6|>=4.4,<4.4.4",
                 "silverstripe/comments": ">=1.3,<1.9.99|>=2,<2.9.99|>=3,<3.1.1",
@@ -3769,11 +3618,7 @@
                 "stormpath/sdk": ">=0,<9.9.99",
                 "studio-42/elfinder": "<2.1.59",
                 "subrion/cms": "<=4.2.1",
-<<<<<<< HEAD
-                "sulu/sulu": "<1.6.41|>=2,<2.0.10|>=2.1,<2.1.1",
-=======
                 "sulu/sulu": "= 2.4.0-RC1|<1.6.44|>=2,<2.2.18|>=2.3,<2.3.8",
->>>>>>> a55b5880
                 "swiftmailer/swiftmailer": ">=4,<5.4.5",
                 "sylius/admin-bundle": ">=1,<1.0.17|>=1.1,<1.1.9|>=1.2,<1.2.2",
                 "sylius/grid": ">=1,<1.1.19|>=1.2,<1.2.18|>=1.3,<1.3.13|>=1.4,<1.4.5|>=1.5,<1.5.1",
@@ -3845,10 +3690,7 @@
                 "verot/class.upload.php": "<=1.0.3|>=2,<=2.0.4",
                 "vrana/adminer": "<4.7.9",
                 "wallabag/tcpdf": "<6.2.22",
-<<<<<<< HEAD
-=======
                 "wanglelecc/laracms": "<=1.0.3",
->>>>>>> a55b5880
                 "web-auth/webauthn-framework": ">=3.3,<3.3.4",
                 "webcoast/deferred-image-processing": "<1.0.2",
                 "wikimedia/parsoid": "<0.12.2",
@@ -3928,7 +3770,7 @@
                     "type": "tidelift"
                 }
             ],
-            "time": "2021-09-29T18:03:48+00:00"
+            "time": "2021-08-19T16:07:21+00:00"
         },
         {
             "name": "sebastian/code-unit-reverse-lookup",
@@ -6258,21 +6100,12 @@
             "source": {
                 "type": "git",
                 "url": "https://github.com/wp-cli/wp-cli.git",
-<<<<<<< HEAD
-                "reference": "77e392bd3b38df599dd26dca66e7ee22b5213dba"
-            },
-            "dist": {
-                "type": "zip",
-                "url": "https://api.github.com/repos/wp-cli/wp-cli/zipball/77e392bd3b38df599dd26dca66e7ee22b5213dba",
-                "reference": "77e392bd3b38df599dd26dca66e7ee22b5213dba",
-=======
                 "reference": "dee13c2baf6bf972484a63f8b8dab48f7220f095"
             },
             "dist": {
                 "type": "zip",
                 "url": "https://api.github.com/repos/wp-cli/wp-cli/zipball/dee13c2baf6bf972484a63f8b8dab48f7220f095",
                 "reference": "dee13c2baf6bf972484a63f8b8dab48f7220f095",
->>>>>>> a55b5880
                 "shasum": ""
             },
             "require": {
@@ -6330,11 +6163,7 @@
                 "issues": "https://github.com/wp-cli/wp-cli/issues",
                 "source": "https://github.com/wp-cli/wp-cli"
             },
-<<<<<<< HEAD
-            "time": "2021-09-15T06:50:57+00:00"
-=======
             "time": "2022-01-25T16:31:27+00:00"
->>>>>>> a55b5880
         },
         {
             "name": "wp-cli/wp-cli-tests",

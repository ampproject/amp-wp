--- conflicted
+++ resolved
@@ -4,11 +4,7 @@
         "Read more about it at https://getcomposer.org/doc/01-basic-usage.md#installing-dependencies",
         "This file is @generated automatically"
     ],
-<<<<<<< HEAD
-    "content-hash": "7350bf56efc63b7a278ee8f9e6b14c85",
-=======
-    "content-hash": "02ab075ff94978e6a8ce1a6c1489b679",
->>>>>>> 9ee50cc1
+    "content-hash": "f3a94bd9d4775113755445a4d0fa4d3b",
     "packages": [
         {
             "name": "ampproject/amp-toolbox",

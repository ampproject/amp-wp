--- conflicted
+++ resolved
@@ -13,12 +13,6 @@
 class AMP_DOM_Utils {
 
 	/**
-<<<<<<< HEAD
-	 * Return a valid DOMDocument representing HTML document passed as a parameter.
-	 *
-	 * @since 0.7
-	 *
-=======
 	 * HTML elements that are self-closing.
 	 *
 	 * Not all are valid AMP, but we include them for completeness.
@@ -53,7 +47,6 @@
 	 *
 	 * @since 0.7
 	 *
->>>>>>> b8af86a8
 	 * @param string $document Valid HTML document to be represented by a DOMDocument.
 	 *
 	 * @return DOMDocument|false Returns DOMDocument, or false if conversion failed.
@@ -63,6 +56,36 @@
 
 		$dom = new DOMDocument();
 
+		/*
+		 * Wrap in dummy tags, since XML needs one parent node.
+		 * It also makes it easier to loop through nodes.
+		 * We can later use this to extract our nodes.
+		 * Add charset so loadHTML does not have problems parsing it.
+		 */
+		$result = $dom->loadHTML( $document );
+
+		libxml_clear_errors();
+		libxml_use_internal_errors( $libxml_previous_state );
+
+		if ( ! $result ) {
+			return false;
+		}
+
+		return $dom;
+	}
+
+	/**
+	 * Return a valid DOMDocument representing arbitrary HTML content passed as a parameter.
+	 *
+	 * @see Reciprocal function get_content_from_dom()
+	 *
+	 * @since 0.2
+	 *
+	 * @param string $content Valid HTML content to be represented by a DOMDocument.
+	 *
+	 * @return DOMDocument|false Returns DOMDocument, or false if conversion failed.
+	 */
+	public static function get_dom_from_content( $content ) {
 		/*
 		 * Wrap in dummy tags, since XML needs one parent node.
 		 * It also makes it easier to loop through nodes.
@@ -70,46 +93,11 @@
 		 * Add utf-8 charset so loadHTML does not have problems parsing it.
 		 * See: http://php.net/manual/en/domdocument.loadhtml.php#78243
 		 */
-		$result = $dom->loadHTML( $document );
-
-		libxml_clear_errors();
-		libxml_use_internal_errors( $libxml_previous_state );
-
-		if ( ! $result ) {
-			return false;
-		}
-
-		return $dom;
-	}
-
-	/**
-	 * Return a valid DOMDocument representing arbitrary HTML content passed as a parameter.
-	 *
-	 * @see Reciprocal function get_content_from_dom()
-	 *
-	 * @since 0.2
-	 *
-	 * @param string $content Valid HTML content to be represented by a DOMDocument.
-	 *
-	 * @return DOMDocument|false Returns DOMDocument, or false if conversion failed.
-	 */
-	public static function get_dom_from_content( $content ) {
-		/*
-		 * Wrap in dummy tags, since XML needs one parent node.
-		 * It also makes it easier to loop through nodes.
-		 * We can later use this to extract our nodes.
-		 * Add utf-8 charset so loadHTML does not have problems parsing it.
-		 * See: http://php.net/manual/en/domdocument.loadhtml.php#78243
-		 */
-<<<<<<< HEAD
-		$document = '<html><head><meta http-equiv="content-type" content="text/html; charset=utf-8"></head><body>' . $content . '</body></html>';
-=======
 		$document = sprintf(
 			'<html><head><meta http-equiv="content-type" content="text/html; charset=%s"></head><body>%s</body></html>',
 			get_bloginfo( 'charset' ),
 			$content
 		);
->>>>>>> b8af86a8
 
 		return self::get_dom( $document );
 

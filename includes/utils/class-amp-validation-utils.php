--- conflicted
+++ resolved
@@ -1896,7 +1896,6 @@
 	}
 
 	/**
-<<<<<<< HEAD
 	 * Enqueues the block validation script.
 	 *
 	 * @return void
@@ -1980,8 +1979,7 @@
 		}
 	}
 
-}
-=======
+	/**
 	 * Outputs an admin notice if persistent object cache is not present.
 	 *
 	 * @return void
@@ -1998,4 +1996,3 @@
 	}
 
 }
->>>>>>> 40d19457

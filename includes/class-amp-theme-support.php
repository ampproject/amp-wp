--- conflicted
+++ resolved
@@ -899,15 +899,6 @@
 		$priority = defined( 'PHP_INT_MIN' ) ? PHP_INT_MIN : ~PHP_INT_MAX; // phpcs:ignore PHPCompatibility.Constants.NewConstants.php_int_minFound
 		add_action( 'template_redirect', [ __CLASS__, 'start_output_buffering' ], $priority );
 
-<<<<<<< HEAD
-		add_filter( 'wp_kses_allowed_html', [ __CLASS__, 'include_layout_in_wp_kses_allowed_html' ], 10 );
-=======
-		// Commenting hooks.
-		add_filter( 'comment_form_defaults', [ __CLASS__, 'filter_comment_form_defaults' ], PHP_INT_MAX );
-		add_filter( 'comment_reply_link', [ __CLASS__, 'filter_comment_reply_link' ], 10, 4 );
-		add_filter( 'cancel_comment_reply_link', [ __CLASS__, 'filter_cancel_comment_reply_link' ], 10, 3 );
-		remove_action( 'comment_form', 'wp_comment_form_unfiltered_html_nonce' );
->>>>>>> 8ca338f0
 		add_filter( 'get_header_image_tag', [ __CLASS__, 'amend_header_image_with_video_header' ], PHP_INT_MAX );
 		add_action(
 			'wp_print_footer_scripts',

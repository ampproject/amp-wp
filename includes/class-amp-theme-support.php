<?php
/**
 * Class AMP_Theme_Support
 *
 * @package AMP
 */

/**
 * Class AMP_Theme_Support
 *
 * Callbacks for adding AMP-related things when theme support is added.
 */
class AMP_Theme_Support {

	/**
	 * Replaced with the necessary scripts depending on components used in output.
	 *
	 * @var string
	 */
	const SCRIPTS_PLACEHOLDER = '<!-- AMP:SCRIPTS_PLACEHOLDER -->';

	/**
	 * Sanitizer classes.
	 *
	 * @var array
	 */
	protected static $sanitizer_classes = array();

	/**
	 * Embed handlers.
	 *
	 * @var AMP_Base_Embed_Handler[]
	 */
	protected static $embed_handlers = array();

	/**
	 * Template types.
	 *
	 * @var array
	 */
	protected static $template_types = array(
		'paged', // Deprecated.
		'index',
		'404',
		'archive',
		'author',
		'category',
		'tag',
		'taxonomy',
		'date',
		'home',
		'front_page',
		'page',
		'search',
		'single',
		'embed',
		'singular',
		'attachment',
	);

	/**
	 * AMP-specific query vars that were purged.
	 *
	 * @since 0.7
	 * @see AMP_Theme_Support::purge_amp_query_vars()
	 * @var string[]
	 */
	public static $purged_amp_query_vars = array();

	/**
	 * Initialize.
	 */
	public static function init() {
		if ( ! current_theme_supports( 'amp' ) ) {
			return;
		}

		self::purge_amp_query_vars();
		self::handle_xhr_request();

		if ( ! is_amp_endpoint() ) {
			amp_add_frontend_actions();
		} else {
			self::setup_commenting();
			add_action( 'widgets_init', array( __CLASS__, 'register_widgets' ) );
		}

		require_once AMP__DIR__ . '/includes/amp-post-template-actions.php';

		// Validate theme support usage.
		$support = get_theme_support( 'amp' );
		if ( WP_DEBUG && is_array( $support ) ) {
			$args = array_shift( $support );
			if ( ! is_array( $args ) ) {
				trigger_error( esc_html__( 'Expected AMP theme support arg to be array.', 'amp' ) ); // phpcs:ignore WordPress.PHP.DevelopmentFunctions.error_log_trigger_error
			} elseif ( count( array_diff( array_keys( $args ), array( 'template_dir', 'available_callback' ) ) ) !== 0 ) {
				trigger_error( esc_html__( 'Expected AMP theme support to only have template_dir and/or available_callback.', 'amp' ) ); // phpcs:ignore WordPress.PHP.DevelopmentFunctions.error_log_trigger_error
			}
		}

		if ( amp_is_canonical() ) {

			// Redirect to canonical URL if the AMP URL was loaded, since canonical is now AMP.
			if ( false !== get_query_var( AMP_QUERY_VAR, false ) ) { // Because is_amp_endpoint() now returns true if amp_is_canonical().
				wp_safe_redirect( self::get_current_canonical_url(), 302 ); // Temporary redirect because canonical may change in future.
				exit;
			}
		} else {
			self::register_paired_hooks();
		}

		self::register_hooks();
		self::$embed_handlers    = self::register_content_embed_handlers();
		self::$sanitizer_classes = amp_get_content_sanitizers();
	}

	/**
	 * Determines whether paired mode is available.
	 *
	 * When 'amp' theme support has not been added or canonical mode is enabled, then this returns false.
	 * Returns true when there is a template_dir defined in theme support, and if a defined available_callback
	 * returns true.
	 *
	 * @return bool Whether available.
	 */
	public static function is_paired_available() {
		$support = get_theme_support( 'amp' );
		if ( empty( $support ) || amp_is_canonical() ) {
			return false;
		}

		if ( is_singular() && ! post_supports_amp( get_queried_object() ) ) {
			return false;
		}

		$args = array_shift( $support );

		if ( isset( $args['available_callback'] ) && is_callable( $args['available_callback'] ) ) {
			return call_user_func( $args['available_callback'] );
		}
		return true;
	}

	/**
	 * Determine whether the user is in the Customizer preview iframe.
	 *
	 * @since 0.7
	 *
	 * @return bool Whether in Customizer preview iframe.
	 */
	public static function is_customize_preview_iframe() {
		global $wp_customize;
		return is_customize_preview() && $wp_customize->get_messenger_channel();
	}

	/**
	 * Register hooks for paired mode.
	 */
	public static function register_paired_hooks() {
		foreach ( self::$template_types as $template_type ) {
			add_filter( "{$template_type}_template_hierarchy", array( __CLASS__, 'filter_paired_template_hierarchy' ) );
		}
		add_filter( 'template_include', array( __CLASS__, 'filter_paired_template_include' ), 100 );
	}

	/**
	 * Register hooks.
	 */
	public static function register_hooks() {

		// Remove core actions which are invalid AMP.
		remove_action( 'wp_head', 'wp_post_preview_js', 1 );
		remove_action( 'wp_head', 'print_emoji_detection_script', 7 );
		remove_action( 'wp_print_styles', 'print_emoji_styles' );
		remove_action( 'wp_head', 'wp_oembed_add_host_js' );

		/*
		 * Add additional markup required by AMP <https://www.ampproject.org/docs/reference/spec#required-markup>.
		 * Note that the meta[name=viewport] is not added here because a theme may want to define one with additional
		 * properties than included in the default configuration. If a theme doesn't include one, then the meta viewport
		 * will be added when output buffering is finished. Note that meta charset _is_ output here because the output
		 * buffer will need it to parse the document properly, and it must be exactly as is to be valid AMP. Nevertheless,
		 * in this case too we should defer to the theme as well to output the meta charset because it is possible the
		 * install is not on utf-8 and we may need to do a encoding conversion.
		 */
		add_action( 'wp_head', array( __CLASS__, 'add_amp_component_scripts' ), 10 );
<<<<<<< HEAD
		add_action( 'wp_print_styles', array( __CLASS__, 'print_amp_styles' ), 0 ); // Print boilerplate before theme and plugin stylesheets.
=======
		add_action( 'wp_head', array( __CLASS__, 'print_amp_styles' ) );
		add_action( 'wp_enqueue_scripts', array( __CLASS__, 'enqueue_amp_default_styles' ), 9 );
>>>>>>> 2421f8a2
		add_action( 'wp_head', 'amp_add_generator_metadata', 20 );
		add_action( 'wp_head', 'amp_print_schemaorg_metadata' );

		if ( is_customize_preview() ) {
			add_action( 'wp_enqueue_scripts', array( __CLASS__, 'dequeue_customize_preview_scripts' ), 1000 );
		}
		add_filter( 'customize_partial_render', array( __CLASS__, 'filter_customize_partial_render' ) );

		add_action( 'wp_footer', 'amp_print_analytics' );

		/*
		 * Disable admin bar because admin-bar.css (28K) and Dashicons (48K) alone
		 * combine to surpass the 50K limit imposed for the amp-custom style.
		 */
		add_filter( 'show_admin_bar', '__return_false', 100 );

		/*
		 * Start output buffering at very low priority for sake of plugins and themes that use template_redirect
		 * instead of template_include.
		 */
		add_action( 'template_redirect', array( __CLASS__, 'start_output_buffering' ), 0 );

		// Commenting hooks.
		add_filter( 'wp_list_comments_args', array( __CLASS__, 'amp_set_comments_walker' ), PHP_INT_MAX );
		add_filter( 'comment_form_defaults', array( __CLASS__, 'filter_comment_form_defaults' ) );
		add_filter( 'comment_reply_link', array( __CLASS__, 'filter_comment_reply_link' ), 10, 4 );
		add_filter( 'cancel_comment_reply_link', array( __CLASS__, 'filter_cancel_comment_reply_link' ), 10, 3 );
		add_action( 'comment_form', array( __CLASS__, 'add_amp_comment_form_templates' ), 100 );
		remove_action( 'comment_form', 'wp_comment_form_unfiltered_html_nonce' );

		// @todo Add character conversion.
	}

	/**
	 * Remove query vars that come in requests such as for amp-live-list.
	 *
	 * WordPress should generally not respond differently to requests when these parameters
	 * are present. In some cases, when a query param such as __amp_source_origin is present
	 * then it would normally get included into pagination links generated by get_pagenum_link().
	 * The whitelist sanitizer empties out links that contain this string as it matches the
	 * blacklisted_value_regex. So by preemptively scrubbing any reference to these query vars
	 * we can ensure that WordPress won't end up referencing them in any way.
	 *
	 * @since 0.7
	 */
	public static function purge_amp_query_vars() {
		$query_vars = array(
			'__amp_source_origin',
			'_wp_amp_action_xhr_converted',
			'amp_latest_update_time',
		);

		// Scrub input vars.
		foreach ( $query_vars as $query_var ) {
			if ( ! isset( $_GET[ $query_var ] ) ) { // phpcs:ignore
				continue;
			}
			self::$purged_amp_query_vars[ $query_var ] = wp_unslash( $_GET[ $query_var ] ); // phpcs:ignore
			unset( $_REQUEST[ $query_var ], $_GET[ $query_var ] );
			$scrubbed = true;
		}

		if ( isset( $scrubbed ) ) {
			$build_query = function( $query ) use ( $query_vars ) {
				$pattern = '/^(' . join( '|', $query_vars ) . ')(?==|$)/';
				$pairs   = array();
				foreach ( explode( '&', $query ) as $pair ) {
					if ( ! preg_match( $pattern, $pair ) ) {
						$pairs[] = $pair;
					}
				}
				return join( '&', $pairs );
			};

			// Scrub QUERY_STRING.
			if ( ! empty( $_SERVER['QUERY_STRING'] ) ) {
				$_SERVER['QUERY_STRING'] = $build_query( $_SERVER['QUERY_STRING'] );
			}

			// Scrub REQUEST_URI.
			if ( ! empty( $_SERVER['REQUEST_URI'] ) ) {
				list( $path, $query ) = explode( '?', $_SERVER['REQUEST_URI'], 2 );

				$pairs                  = $build_query( $query );
				$_SERVER['REQUEST_URI'] = $path;
				if ( ! empty( $pairs ) ) {
					$_SERVER['REQUEST_URI'] .= "?{$pairs}";
				}
			}
		}
	}

	/**
	 * Hook into a form submissions, such as comment the form or some other .
	 *
	 * @since 0.7.0
	 * @global string $pagenow
	 */
	public static function handle_xhr_request() {
		global $pagenow;
		if ( empty( self::$purged_amp_query_vars['__amp_source_origin'] ) ) {
			return;
		}

		if ( isset( $pagenow ) && 'wp-comments-post.php' === $pagenow ) {
			// We don't need any data, so just send a success.
			add_filter( 'comment_post_redirect', function() {
				// We don't need any data, so just send a success.
				wp_send_json_success();
			}, PHP_INT_MAX, 2 );
			self::handle_xhr_headers_output();
		} elseif ( ! empty( self::$purged_amp_query_vars['_wp_amp_action_xhr_converted'] ) ) {
			add_filter( 'wp_redirect', array( __CLASS__, 'intercept_post_request_redirect' ), PHP_INT_MAX, 2 );
			self::handle_xhr_headers_output();
		}
	}

	/**
	 * Handle the AMP XHR headers and output errors.
	 *
	 * @since 0.7.0
	 */
	public static function handle_xhr_headers_output() {
		// Add die handler for AMP error display.
		add_filter( 'wp_die_handler', function() {
			/**
			 * New error handler for AMP form submission.
			 *
			 * @param WP_Error|string $error The error to handle.
			 */
			return function( $error ) {
				status_header( 400 );
				if ( is_wp_error( $error ) ) {
					$error = $error->get_error_message();
				}
				$amp_mustache_allowed_html_tags = array( 'strong', 'b', 'em', 'i', 'u', 's', 'small', 'mark', 'del', 'ins', 'sup', 'sub' );
				wp_send_json( array(
					'error' => wp_kses( $error, array_fill_keys( $amp_mustache_allowed_html_tags, array() ) ),
				) );
			};
		} );

		// Send AMP header.
		$origin = esc_url_raw( self::$purged_amp_query_vars['__amp_source_origin'] );
		header( 'AMP-Access-Control-Allow-Source-Origin: ' . $origin, true );
	}

	/**
	 * Intercept the response to a non-comment POST request.
	 *
	 * @since 0.7.0
	 * @param string $location The location to redirect to.
	 */
	public static function intercept_post_request_redirect( $location ) {

		// Make sure relative redirects get made absolute.
		$parsed_location = array_merge(
			array(
				'scheme' => 'https',
				'host'   => wp_parse_url( home_url(), PHP_URL_HOST ),
				'path'   => strtok( wp_unslash( $_SERVER['REQUEST_URI'] ), '?' ),
			),
			wp_parse_url( $location )
		);

		$absolute_location = $parsed_location['scheme'] . '://' . $parsed_location['host'];
		if ( isset( $parsed_location['port'] ) ) {
			$absolute_location .= ':' . $parsed_location['port'];
		}
		$absolute_location .= $parsed_location['path'];
		if ( isset( $parsed_location['query'] ) ) {
			$absolute_location .= '?' . $parsed_location['query'];
		}
		if ( isset( $parsed_location['fragment'] ) ) {
			$absolute_location .= '#' . $parsed_location['fragment'];
		}

		header( 'AMP-Redirect-To: ' . $absolute_location );
		header( 'Access-Control-Expose-Headers: AMP-Redirect-To' );
		// Send json success as no data is required.
		wp_send_json_success();
	}

	/**
	 * Set up commenting.
	 */
	public static function setup_commenting() {
		/*
		 * Temporarily force comments to be listed in descending order.
		 *
		 * The following hooks are temporary while waiting for amphtml#5396 to be resolved.
		 */
		add_filter( 'option_comment_order', function() {
			return 'desc';
		}, PHP_INT_MAX );

		add_action( 'admin_print_footer_scripts-options-discussion.php', function() {
			?>
			<div class="notice notice-info inline" id="amp-comment-notice"><p><?php echo wp_kses_post( __( 'Note: AMP does not yet <a href="https://github.com/ampproject/amphtml/issues/5396" target="_blank">support ascending</a> comments with newer entries appearing at the bottom.', 'amp' ) ); ?></p></div>
			<script>
			// Move the notice below the selector and disable selector.
			jQuery( function( $ ) {
				var orderSelect = $( '#comment_order' ),
					notice = $( '#amp-comment-notice' );
				orderSelect.prop( 'disabled', true );
				orderSelect.closest( 'fieldset' ).append( notice );
			} );
			</script>
			<?php
		} );
	}

	/**
	 * Register/override widgets.
	 *
	 * @global WP_Widget_Factory
	 * @return void
	 */
	public static function register_widgets() {
		global $wp_widget_factory;
		foreach ( $wp_widget_factory->widgets as $registered_widget ) {
			$registered_widget_class_name = get_class( $registered_widget );
			if ( ! preg_match( '/^WP_Widget_(.+)$/', $registered_widget_class_name, $matches ) ) {
				continue;
			}
			$amp_class_name = 'AMP_Widget_' . $matches[1];
			if ( ! class_exists( $amp_class_name ) || is_a( $amp_class_name, $registered_widget_class_name ) ) {
				continue;
			}

			unregister_widget( $registered_widget_class_name );
			register_widget( $amp_class_name );
		}
	}

	/**
	 * Register content embed handlers.
	 *
	 * This was copied from `AMP_Content::register_embed_handlers()` due to being a private method
	 * and due to `AMP_Content` not being well suited for use in AMP canonical.
	 *
	 * @see AMP_Content::register_embed_handlers()
	 * @global int $content_width
	 * @return AMP_Base_Embed_Handler[] Handlers.
	 */
	public static function register_content_embed_handlers() {
		global $content_width;

		$embed_handlers = array();
		foreach ( amp_get_content_embed_handlers() as $embed_handler_class => $args ) {

			/**
			 * Embed handler.
			 *
			 * @type AMP_Base_Embed_Handler $embed_handler
			 */
			$embed_handler = new $embed_handler_class( array_merge(
				array(
					'content_max_width' => ! empty( $content_width ) ? $content_width : AMP_Post_Template::CONTENT_MAX_WIDTH, // Back-compat.
				),
				$args
			) );

			if ( ! is_subclass_of( $embed_handler, 'AMP_Base_Embed_Handler' ) ) {
				/* translators: %s is embed handler */
				_doing_it_wrong( __METHOD__, esc_html( sprintf( __( 'Embed Handler (%s) must extend `AMP_Embed_Handler`', 'amp' ), $embed_handler_class ) ), '0.1' );
				continue;
			}

			$embed_handler->register_embed();
			$embed_handlers[] = $embed_handler;
		}

		return $embed_handlers;
	}

	/**
	 * Add the comments template placeholder marker
	 *
	 * @param array $args the args for the comments list..
	 * @return array Args to return.
	 */
	public static function amp_set_comments_walker( $args ) {
		$amp_walker     = new AMP_Comment_Walker();
		$args['walker'] = $amp_walker;
		// Add reverse order here as well, in case theme overrides it.
		$args['reverse_top_level'] = true;

		return $args;
	}

	/**
	 * Adds the form submit success and fail templates.
	 */
	public static function add_amp_comment_form_templates() {
		?>
		<div submit-success>
			<template type="amp-mustache">
				<?php esc_html_e( 'Your comment has been posted, but may be subject to moderation.', 'amp' ); ?>
			</template>
		</div>
		<div submit-error>
			<template type="amp-mustache">
				<p class="amp-comment-submit-error">{{{error}}}</p>
			</template>
		</div>
		<?php
	}

	/**
	 * Prepends template hierarchy with template_dir for AMP paired mode templates.
	 *
	 * @see get_query_template()
	 *
	 * @param array $templates Template hierarchy.
	 * @returns array Templates.
	 */
	public static function filter_paired_template_hierarchy( $templates ) {
		$support = get_theme_support( 'amp' );
		$args    = array_shift( $support );
		if ( isset( $args['template_dir'] ) ) {
			$amp_templates = array();
			foreach ( $templates as $template ) {
				$amp_templates[] = $args['template_dir'] . '/' . $template;
			}
			$templates = $amp_templates;
		}
		return $templates;
	}

	/**
	 * Redirect to the non-canonical URL when the template to include is empty.
	 *
	 * This is a failsafe in case an index.php is not located in the AMP template_dir,
	 * and the available_callback fails to omit a given request from being available in AMP.
	 *
	 * @param string $template Template to include.
	 * @return string Template to include.
	 */
	public static function filter_paired_template_include( $template ) {
		if ( empty( $template ) || ! self::is_paired_available() ) {
			wp_safe_redirect( self::get_current_canonical_url(), 302 ); // Temporary redirect because support may come later.
			exit;
		}
		return $template;
	}

	/**
	 * Print AMP script and placeholder for others.
	 *
	 * @link https://www.ampproject.org/docs/reference/spec#scrpt
	 */
	public static function add_amp_component_scripts() {
		// Replaced after output buffering with all AMP component scripts.
		echo self::SCRIPTS_PLACEHOLDER; // phpcs:ignore WordPress.Security.EscapeOutput, WordPress.XSS.EscapeOutput
	}

	/**
	 * Get canonical URL for current request.
	 *
	 * @see rel_canonical()
	 * @global WP $wp
	 * @global WP_Rewrite $wp_rewrite
	 * @link https://www.ampproject.org/docs/reference/spec#canon.
	 * @link https://core.trac.wordpress.org/ticket/18660
	 *
	 * @return string Canonical non-AMP URL.
	 */
	public static function get_current_canonical_url() {
		global $wp, $wp_rewrite;

		$url = null;
		if ( is_singular() ) {
			$url = wp_get_canonical_url();
		}

		// For non-singular queries, make use of the request URI and public query vars to determine canonical URL.
		if ( empty( $url ) ) {
			$added_query_vars = $wp->query_vars;
			if ( ! $wp_rewrite->permalink_structure || empty( $wp->request ) ) {
				$url = home_url( '/' );
			} else {
				$url = home_url( user_trailingslashit( $wp->request ) );
				parse_str( $wp->matched_query, $matched_query_vars );
				foreach ( $wp->query_vars as $key => $value ) {

					// Remove query vars that were matched in the rewrite rules for the request.
					if ( isset( $matched_query_vars[ $key ] ) ) {
						unset( $added_query_vars[ $key ] );
					}
				}
			}
		}

		if ( ! empty( $added_query_vars ) ) {
			$url = add_query_arg( $added_query_vars, $url );
		}

		// Strip endpoint.
		$url = preg_replace( ':/' . preg_quote( AMP_QUERY_VAR, ':' ) . '(?=/?(\?|#|$)):', '', $url );

		// Strip query var.
		$url = remove_query_arg( AMP_QUERY_VAR, $url );

		return $url;
	}

	/**
	 * Get the ID for the amp-state.
	 *
	 * @since 0.7
	 *
	 * @param int $post_id Post ID.
	 * @return string ID for amp-state.
	 */
	public static function get_comment_form_state_id( $post_id ) {
		return sprintf( 'commentform_post_%d', $post_id );
	}

	/**
	 * Filter comment form args to an element with [text] AMP binding wrap the title reply.
	 *
	 * @since 0.7
	 * @see comment_form()
	 *
	 * @param array $args Comment form args.
	 * @return array Filtered comment form args.
	 */
	public static function filter_comment_form_defaults( $args ) {
		$state_id = self::get_comment_form_state_id( get_the_ID() );

		$text_binding = sprintf(
			'%s.replyToName ? %s : %s',
			$state_id,
			str_replace(
				'%s',
				sprintf( '" + %s.replyToName + "', $state_id ),
				wp_json_encode( $args['title_reply_to'] )
			),
			wp_json_encode( $args['title_reply'] )
		);

		$args['title_reply_before'] .= sprintf(
			'<span [text]="%s">',
			esc_attr( $text_binding )
		);
		$args['cancel_reply_before'] = '</span>' . $args['cancel_reply_before'];
		return $args;
	}

	/**
	 * Modify the comment reply link for AMP.
	 *
	 * @since 0.7
	 * @see get_comment_reply_link()
	 *
	 * @param string     $link    The HTML markup for the comment reply link.
	 * @param array      $args    An array of arguments overriding the defaults.
	 * @param WP_Comment $comment The object of the comment being replied.
	 * @return string Comment reply link.
	 */
	public static function filter_comment_reply_link( $link, $args, $comment ) {

		// Continue to show default link to wp-login when user is not logged-in.
		if ( get_option( 'comment_registration' ) && ! is_user_logged_in() ) {
			return $link;
		}

		$state_id  = self::get_comment_form_state_id( get_the_ID() );
		$tap_state = array(
			$state_id => array(
				'replyToName' => $comment->comment_author,
				'values'      => array(
					'comment_parent' => (string) $comment->comment_ID,
				),
			),
		);

		// @todo Figure out how to support add_below. Instead of moving the form, what about letting the form get a fixed position?
		$link = sprintf(
			'<a rel="nofollow" class="comment-reply-link" href="%s" on="%s" aria-label="%s">%s</a>',
			esc_attr( '#' . $args['respond_id'] ),
			esc_attr( sprintf( 'tap:AMP.setState( %s )', wp_json_encode( $tap_state ) ) ),
			esc_attr( sprintf( $args['reply_to_text'], $comment->comment_author ) ),
			$args['reply_text']
		);
		return $link;
	}

	/**
	 * Filters the cancel comment reply link HTML.
	 *
	 * @since 0.7
	 * @see get_cancel_comment_reply_link()
	 *
	 * @param string $formatted_link The HTML-formatted cancel comment reply link.
	 * @param string $link           Cancel comment reply link URL.
	 * @param string $text           Cancel comment reply link text.
	 * @return string Cancel reply link.
	 */
	public static function filter_cancel_comment_reply_link( $formatted_link, $link, $text ) {
		unset( $formatted_link, $link );
		if ( empty( $text ) ) {
			$text = __( 'Click here to cancel reply.', 'default' );
		}

		$state_id  = self::get_comment_form_state_id( get_the_ID() );
		$tap_state = array(
			$state_id => array(
				'replyToName' => '',
				'values'      => array(
					'comment_parent' => '0',
				),
			),
		);

		$respond_id = 'respond'; // Hard-coded in comment_form() and default value in get_comment_reply_link().
		return sprintf(
			'<a id="cancel-comment-reply-link" href="%s" %s [hidden]="%s" on="%s">%s</a>',
			esc_url( remove_query_arg( 'replytocom' ) . '#' . $respond_id ),
			isset( $_GET['replytocom'] ) ? '' : ' hidden', // phpcs:ignore
			esc_attr( sprintf( '%s.values.comment_parent == "0"', self::get_comment_form_state_id( get_the_ID() ) ) ),
			esc_attr( sprintf( 'tap:AMP.setState( %s )', wp_json_encode( $tap_state ) ) ),
			esc_html( $text )
		);
	}

	/**
	 * Print AMP boilerplate and custom styles.
	 */
	public static function print_amp_styles() {
		echo amp_get_boilerplate_code() . "\n"; // WPCS: XSS OK.
		echo "<style amp-custom></style>\n"; // This will by populated by AMP_Style_Sanitizer.
	}

	/**
	 * Adds default styles expected by sanitizer.
	 */
	public static function enqueue_amp_default_styles() {
		wp_enqueue_style( 'amp-default', amp_get_asset_url( 'css/amp-default.css' ) );
	}

	/**
	 * Determine required AMP scripts.
	 *
	 * @param array $amp_scripts Initial scripts.
	 * @return string Scripts to inject into the HEAD.
	 */
	public static function get_amp_scripts( $amp_scripts ) {

		foreach ( self::$embed_handlers as $embed_handler ) {
			$amp_scripts = array_merge(
				$amp_scripts,
				$embed_handler->get_scripts()
			);
		}

		/**
		 * List of components that are custom elements.
		 *
		 * Per the spec, "Most extensions are custom-elements." In fact, there is only one custom template.
		 *
		 * @link https://github.com/ampproject/amphtml/blob/cd685d4e62153557519553ffa2183aedf8c93d62/validator/validator.proto#L326-L328
		 * @link https://github.com/ampproject/amphtml/blob/cd685d4e62153557519553ffa2183aedf8c93d62/extensions/amp-mustache/validator-amp-mustache.protoascii#L27
		 */
		$custom_templates = array( 'amp-mustache' );

		/**
		 * Filters AMP component scripts before they are injected onto the output buffer for the response.
		 *
		 * Plugins may add their own component scripts which have been rendered but which the plugin doesn't yet
		 * recognize.
		 *
		 * @since 0.7
		 *
		 * @param array $amp_scripts AMP Component scripts, mapping component names to component source URLs.
		 */
		$amp_scripts = apply_filters( 'amp_component_scripts', $amp_scripts );

		$scripts = '<script async src="https://cdn.ampproject.org/v0.js"></script>'; // phpcs:ignore WordPress.WP.EnqueuedResources.NonEnqueuedScript
		foreach ( $amp_scripts as $amp_script_component => $amp_script_source ) {

			$custom_type = 'custom-element';
			if ( in_array( $amp_script_component, $custom_templates, true ) ) {
				$custom_type = 'custom-template';
			}

			$scripts .= sprintf(
				'<script async %s="%s" src="%s"></script>', // phpcs:ignore WordPress.WP.EnqueuedResources, WordPress.XSS.EscapeOutput.OutputNotEscaped
				$custom_type,
				$amp_script_component,
				$amp_script_source
			);
		}

		return $scripts;
	}

	/**
	 * Ensure markup required by AMP <https://www.ampproject.org/docs/reference/spec#required-markup>.
	 *
	 * Ensure meta[charset], meta[name=viewport], and link[rel=canonical]; a the whitelist sanitizer
	 * may have removed an illegal meta[http-equiv] or meta[name=viewport]. Core only outputs a
	 * canonical URL by default if a singular post.
	 *
	 * @since 0.7
	 *
	 * @param DOMDocument $dom Doc.
	 */
	protected static function ensure_required_markup( DOMDocument $dom ) {
		$head = $dom->getElementsByTagName( 'head' )->item( 0 );
		if ( ! $head ) {
			$head = $dom->createElement( 'head' );
			$dom->documentElement->insertBefore( $head, $dom->documentElement->firstChild );
		}
		$meta_charset  = null;
		$meta_viewport = null;
		foreach ( $head->getElementsByTagName( 'meta' ) as $meta ) {
			/**
			 * Meta.
			 *
			 * @var DOMElement $meta
			 */
			if ( $meta->hasAttribute( 'charset' ) && 'utf-8' === strtolower( $meta->getAttribute( 'charset' ) ) ) { // @todo Also look for meta[http-equiv="Content-Type"]?
				$meta_charset = $meta;
			} elseif ( 'viewport' === $meta->getAttribute( 'name' ) ) {
				$meta_viewport = $meta;
			}
		}
		if ( ! $meta_charset ) {
			// Warning: This probably means the character encoding needs to be converted.
			$meta_charset = AMP_DOM_Utils::create_node( $dom, 'meta', array(
				'charset' => 'utf-8',
			) );
			$head->insertBefore( $meta_charset, $head->firstChild );
		}
		if ( ! $meta_viewport ) {
			$meta_viewport = AMP_DOM_Utils::create_node( $dom, 'meta', array(
				'name'    => 'viewport',
				'content' => 'width=device-width,minimum-scale=1',
			) );
			$head->insertBefore( $meta_viewport, $meta_charset->nextSibling );
		}

		// Ensure rel=canonical link.
		$rel_canonical = null;
		foreach ( $head->getElementsByTagName( 'link' ) as $link ) {
			if ( 'canonical' === $link->getAttribute( 'rel' ) ) {
				$rel_canonical = $link;
				break;
			}
		}
		if ( ! $rel_canonical ) {
			$rel_canonical = AMP_DOM_Utils::create_node( $dom, 'link', array(
				'rel'  => 'canonical',
				'href' => self::get_current_canonical_url(),
			) );
			$head->appendChild( $rel_canonical );
		}
	}

	/**
	 * Dequeue Customizer assets which are not necessary outside the preview iframe.
	 *
	 * Prevent enqueueing customize-preview styles if not in customizer preview iframe.
	 * These are only needed for when there is live editing of content, such as selective refresh.
	 *
	 * @since 0.7
	 */
	public static function dequeue_customize_preview_scripts() {

		// Dequeue styles unnecessary unless in customizer preview iframe when editing (such as for edit shortcuts).
		if ( ! self::is_customize_preview_iframe() ) {
			wp_dequeue_style( 'customize-preview' );
			foreach ( wp_styles()->registered as $handle => $dependency ) {
				if ( in_array( 'customize-preview', $dependency->deps, true ) ) {
					wp_dequeue_style( $handle );
				}
			}
		}
	}

	/**
	 * Start output buffering.
	 *
	 * @since 0.7
	 * @see AMP_Theme_Support::finish_output_buffering()
	 */
	public static function start_output_buffering() {
		/*
		 * Disable the New Relic Browser agent on AMP responses.
		 * This prevents th New Relic from causing invalid AMP responses due the NREUM script it injects after the meta charset:
		 * https://docs.newrelic.com/docs/browser/new-relic-browser/troubleshooting/google-amp-validator-fails-due-3rd-party-script
		 * Sites with New Relic will need to specially configure New Relic for AMP:
		 * https://docs.newrelic.com/docs/browser/new-relic-browser/installation/monitor-amp-pages-new-relic-browser
		 */
		if ( extension_loaded( 'newrelic' ) ) {
			newrelic_disable_autorum();
		}

		ob_start();

		// Note that the following must be at 0 because wp_ob_end_flush_all() runs at shutdown:1.
		add_action( 'shutdown', array( __CLASS__, 'finish_output_buffering' ), 0 );
	}

	/**
	 * Finish output buffering.
	 *
	 * @since 0.7
	 * @see AMP_Theme_Support::start_output_buffering()
	 */
	public static function finish_output_buffering() {
		echo self::prepare_response( ob_get_clean() ); // WPCS: xss ok.
	}

	/**
	 * Filter rendered partial to convert to AMP.
	 *
	 * @see WP_Customize_Partial::render()
	 *
	 * @param string|mixed $partial Rendered partial.
	 * @return string|mixed Filtered partial.
	 * @global int $content_width
	 */
	public static function filter_customize_partial_render( $partial ) {
		global $content_width;
		if ( is_string( $partial ) && preg_match( '/<\w/', $partial ) ) {
			$dom  = AMP_DOM_Utils::get_dom_from_content( $partial );
			$args = array(
				'content_max_width'    => ! empty( $content_width ) ? $content_width : AMP_Post_Template::CONTENT_MAX_WIDTH, // Back-compat.
				'use_document_element' => false,
				'allow_dirty_styles'   => true,
				'allow_dirty_scripts'  => false,
			);
			AMP_Content_Sanitizer::sanitize_document( $dom, self::$sanitizer_classes, $args ); // @todo Include script assets in response?
			$partial = AMP_DOM_Utils::get_content_from_dom( $dom );
		}
		return $partial;
	}

	/**
	 * Process response to ensure AMP validity.
	 *
	 * @since 0.7
	 *
	 * @param string $response HTML document response. By default it expects a complete document.
	 * @param array  $args {
	 *     Args to send to the preprocessor/sanitizer.
	 *
	 *     @type callable $remove_invalid_callback Function to call whenever a node is removed due to being invalid.
	 * }
	 * @return string AMP document response.
	 * @global int $content_width
	 */
	public static function prepare_response( $response, $args = array() ) {
		global $content_width;

		/*
		 * Check if the response starts with HTML markup.
		 * Without this check, JSON responses will be erroneously corrupted,
		 * being wrapped in HTML documents.
		 */
		if ( '<' !== substr( ltrim( $response ), 0, 1 ) ) {
			return $response;
		}

		$args = array_merge(
			array(
				'content_max_width'       => ! empty( $content_width ) ? $content_width : AMP_Post_Template::CONTENT_MAX_WIDTH, // Back-compat.
				'use_document_element'    => true,
				'remove_invalid_callback' => null,
				'allow_dirty_styles'      => self::is_customize_preview_iframe(), // Dirty styles only needed when editing (e.g. for edit shortcodes).
				'allow_dirty_scripts'     => is_customize_preview(), // Scripts are always needed to inject changeset UUID.
			),
			$args
		);

		/*
		 * Make sure that <meta charset> is present in output prior to parsing.
		 * Note that the meta charset is supposed to appear within the first 1024 bytes.
		 * See <https://www.w3.org/International/questions/qa-html-encoding-declarations>.
		 */
		if ( ! preg_match( '#<meta[^>]+charset=#i', substr( $response, 0, 1024 ) ) ) {
			$response = preg_replace(
				'/(<head[^>]*>)/i',
				'$1' . sprintf( '<meta charset="%s">', esc_attr( get_bloginfo( 'charset' ) ) ),
				$response,
				1
			);
		}
		$dom = AMP_DOM_Utils::get_dom( $response );

		// First ensure the mandatory amp attribute is present on the html element, as otherwise it will be stripped entirely.
		if ( ! $dom->documentElement->hasAttribute( 'amp' ) && ! $dom->documentElement->hasAttribute( '⚡️' ) ) {
			$dom->documentElement->setAttribute( 'amp', '' );
		}

		$assets = AMP_Content_Sanitizer::sanitize_document( $dom, self::$sanitizer_classes, $args );

		self::ensure_required_markup( $dom );

		// @todo If 'utf-8' is not the blog charset, then we'll need to do some character encoding conversation or "entityification".
		if ( 'utf-8' !== strtolower( get_bloginfo( 'charset' ) ) ) {
			/* translators: %s is the charset of the current site */
			trigger_error( esc_html( sprintf( __( 'The database has the %s encoding when it needs to be utf-8 to work with AMP.', 'amp' ), get_bloginfo( 'charset' ) ) ), E_USER_WARNING ); // phpcs:ignore WordPress.PHP.DevelopmentFunctions.error_log_trigger_error
		}

		$response  = "<!DOCTYPE html>\n";
		$response .= AMP_DOM_Utils::get_content_from_dom_node( $dom, $dom->documentElement );

		// Inject required scripts.
		$response = preg_replace(
			'#' . preg_quote( self::SCRIPTS_PLACEHOLDER, '#' ) . '#',
			self::get_amp_scripts( $assets['scripts'] ),
			$response,
			1
		);

		return $response;
	}
}<|MERGE_RESOLUTION|>--- conflicted
+++ resolved
@@ -184,12 +184,8 @@
 		 * install is not on utf-8 and we may need to do a encoding conversion.
 		 */
 		add_action( 'wp_head', array( __CLASS__, 'add_amp_component_scripts' ), 10 );
-<<<<<<< HEAD
 		add_action( 'wp_print_styles', array( __CLASS__, 'print_amp_styles' ), 0 ); // Print boilerplate before theme and plugin stylesheets.
-=======
-		add_action( 'wp_head', array( __CLASS__, 'print_amp_styles' ) );
 		add_action( 'wp_enqueue_scripts', array( __CLASS__, 'enqueue_amp_default_styles' ), 9 );
->>>>>>> 2421f8a2
 		add_action( 'wp_head', 'amp_add_generator_metadata', 20 );
 		add_action( 'wp_head', 'amp_print_schemaorg_metadata' );
 

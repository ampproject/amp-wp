--- conflicted
+++ resolved
@@ -175,22 +175,6 @@
 		 */
 		if ( ! is_admin() ) {
 			add_action( 'wp', [ __CLASS__, 'finish_init' ], PHP_INT_MAX );
-<<<<<<< HEAD
-		} elseif ( AMP_Options_Manager::is_website_experience_enabled() && self::is_standalone_content_request() ) {
-			add_action( 'wp', [ __CLASS__, 'finish_init' ], PHP_INT_MAX );
-
-		} elseif ( AMP_Options_Manager::is_stories_experience_enabled() ) {
-			add_action(
-				'wp',
-				static function () {
-					if ( is_singular( AMP_Story_Post_Type::POST_TYPE_SLUG ) ) {
-						self::finish_init();
-					}
-				},
-				PHP_INT_MAX
-			);
-=======
->>>>>>> 6ceca505
 		}
 	}
 
@@ -356,39 +340,6 @@
 	 * @since 0.7
 	 */
 	public static function finish_init() {
-<<<<<<< HEAD
-		if ( self::is_standalone_content_request() ) {
-
-			// Fail request if it is not for a single post that supports AMP.
-			$queried_object = get_queried_object();
-			if ( ! ( $queried_object instanceof WP_Post ) || ! post_supports_amp( $queried_object ) ) {
-				wp_die(
-					esc_html__( 'AMP content is not available for this URL.', 'amp' ),
-					esc_html__( 'AMP Content Unavailable', 'amp' ),
-					[ 'response' => 400 ]
-				);
-			}
-
-			// Prevent including extraneous stylesheets.
-			add_filter( 'show_admin_bar', '__return_false' );
-			add_filter(
-				'print_styles_array',
-				function ( $handles ) {
-					return array_intersect( $handles, [ 'amp-default', 'wp-block-library', 'wp-block-library-theme' ] );
-				}
-			);
-
-			// Override template to only include standalone content.
-			add_filter(
-				'template_include',
-				function () {
-					return __DIR__ . '/templates/standalone-content.php';
-				},
-				PHP_INT_MAX
-			);
-
-		} elseif ( ! is_amp_endpoint() ) {
-=======
 		if ( self::is_paired_available() ) {
 			self::setup_paired_browsing_client();
 			add_action( 'template_redirect', [ __CLASS__, 'sanitize_url_for_paired_browsing' ] );
@@ -396,7 +347,6 @@
 		}
 
 		if ( ! amp_is_request() ) {
->>>>>>> 6ceca505
 			/*
 			 * Redirect to AMP-less URL if AMP is not available for this URL and yet the query var is present.
 			 * Temporary redirect is used for admin users because implied transitional mode and template support can be

--- conflicted
+++ resolved
@@ -2172,163 +2172,6 @@
 	}
 
 	/**
-<<<<<<< HEAD
-=======
-	 * Setup pages to have the paired browsing client script so that the app can interact with it.
-	 *
-	 * @since 1.5.0
-	 *
-	 * @return void
-	 */
-	public static function setup_paired_browsing_client() {
-		// phpcs:ignore WordPress.Security.NonceVerification.Recommended
-		if ( isset( $_GET[ self::PAIRED_BROWSING_QUERY_VAR ] ) ) {
-			return;
-		}
-
-		// Paired browsing requires a custom script which in turn requires dev mode.
-		if ( ! amp_is_dev_mode() ) {
-			return;
-		}
-
-		/**
-		 * Fires before registering plugin assets that may require core asset polyfills.
-		 *
-		 * @internal
-		 */
-		do_action( 'amp_register_polyfills' );
-
-		$asset_file   = AMP__DIR__ . '/assets/js/amp-paired-browsing-client.asset.php';
-		$asset        = require $asset_file;
-		$dependencies = $asset['dependencies'];
-		$version      = $asset['version'];
-
-		wp_enqueue_script(
-			'amp-paired-browsing-client',
-			amp_get_asset_url( '/js/amp-paired-browsing-client.js' ),
-			$dependencies,
-			$version,
-			true
-		);
-
-		// Mark enqueued script for AMP dev mode so that it is not removed.
-		// @todo Revisit with <https://github.com/google/site-kit-wp/pull/505#discussion_r348683617>.
-		add_filter(
-			'script_loader_tag',
-			static function( $tag, $handle ) {
-				if ( amp_is_request() && self::has_dependency( wp_scripts(), 'amp-paired-browsing-client', $handle ) ) {
-					$tag = preg_replace( '/(?<=<script)(?=\s|>)/i', ' ' . AMP_Rule_Spec::DEV_MODE_ATTRIBUTE, $tag );
-				}
-				return $tag;
-			},
-			10,
-			2
-		);
-	}
-
-	/**
-	 * Get paired browsing URL for a given URL.
-	 *
-	 * @since 1.5.0
-	 *
-	 * @param string $url URL.
-	 * @return string Paired browsing URL.
-	 */
-	public static function get_paired_browsing_url( $url = null ) {
-		if ( ! $url ) {
-			$url = wp_unslash( $_SERVER['REQUEST_URI'] ); // phpcs:ignore WordPress.Security.ValidatedSanitizedInput.InputNotSanitized, WordPress.Security.ValidatedSanitizedInput.InputNotValidated
-		}
-		$url = remove_query_arg(
-			[ amp_get_slug(), QueryVar::NOAMP, AMP_Validated_URL_Post_Type::VALIDATE_ACTION, AMP_Validation_Manager::VALIDATION_ERROR_TERM_STATUS_QUERY_VAR ],
-			$url
-		);
-		$url = add_query_arg( self::PAIRED_BROWSING_QUERY_VAR, '1', $url );
-		return $url;
-	}
-
-	/**
-	 * Remove any unnecessary query vars that could hamper the paired browsing experience.
-	 *
-	 * @since 1.5.0
-	 */
-	public static function sanitize_url_for_paired_browsing() {
-		if ( isset( $_GET[ self::PAIRED_BROWSING_QUERY_VAR ] ) ) { // phpcs:ignore WordPress.Security.NonceVerification.Recommended
-			$original_url = wp_unslash( $_SERVER['REQUEST_URI'] ); // phpcs:ignore WordPress.Security.ValidatedSanitizedInput.InputNotSanitized, WordPress.Security.ValidatedSanitizedInput.InputNotValidated
-			$updated_url  = self::get_paired_browsing_url( $original_url );
-			if ( $updated_url !== $original_url ) {
-				wp_safe_redirect( $updated_url );
-				exit;
-			}
-		}
-	}
-
-	/**
-	 * Serve paired browsing experience if it is being requested.
-	 *
-	 * Includes a custom template that acts as an interface to facilitate a side-by-side comparison of a
-	 * non-AMP page and its AMP version to review any discrepancies.
-	 *
-	 * @since 1.5.0
-	 *
-	 * @param string $template Path of the template to include.
-	 * @return string Custom template if in paired browsing mode, else the supplied template.
-	 */
-	public static function serve_paired_browsing_experience( $template ) {
-		// phpcs:ignore WordPress.Security.NonceVerification.Recommended
-		if ( ! isset( $_GET[ self::PAIRED_BROWSING_QUERY_VAR ] ) ) {
-			return $template;
-		}
-
-		if ( ! amp_is_dev_mode() ) {
-			wp_die(
-				esc_html__( 'Paired browsing is only available when AMP dev mode is enabled (e.g. when logged-in and admin bar is showing).', 'amp' ),
-				esc_html__( 'AMP Paired Browsing Unavailable', 'amp' ),
-				[ 'response' => 403 ]
-			);
-		}
-
-		/** This action is documented in includes/class-amp-theme-support.php */
-		do_action( 'amp_register_polyfills' );
-
-		wp_enqueue_style(
-			'amp-paired-browsing-app',
-			amp_get_asset_url( '/css/amp-paired-browsing-app.css' ),
-			[ 'dashicons' ],
-			AMP__VERSION
-		);
-
-		wp_styles()->add_data( 'amp-paired-browsing-app', 'rtl', 'replace' );
-
-		$asset_file   = AMP__DIR__ . '/assets/js/amp-paired-browsing-app.asset.php';
-		$asset        = require $asset_file;
-		$dependencies = $asset['dependencies'];
-		$version      = $asset['version'];
-
-		wp_enqueue_script(
-			'amp-paired-browsing-app',
-			amp_get_asset_url( '/js/amp-paired-browsing-app.js' ),
-			$dependencies,
-			$version,
-			true
-		);
-
-		wp_localize_script(
-			'amp-paired-browsing-app',
-			'app',
-			[
-				'ampSlug'                   => amp_get_slug(),
-				'ampPairedBrowsingQueryVar' => self::PAIRED_BROWSING_QUERY_VAR,
-				'noampQueryVar'             => QueryVar::NOAMP,
-				'noampMobile'               => QueryVar::NOAMP_MOBILE,
-				'documentTitlePrefix'       => __( 'AMP Paired Browsing:', 'amp' ),
-			]
-		);
-
-		return AMP__DIR__ . '/includes/templates/amp-paired-browsing.php';
-	}
-
-	/**
->>>>>>> 8eb49f1a
 	 * Print the important emoji-related styles.
 	 *
 	 * @see print_emoji_styles()

<?php
/**
 * Class AMP_Theme_Support
 *
 * @package AMP
 */

/**
 * Class AMP_Theme_Support
 *
 * Callbacks for adding AMP-related things when theme support is added.
 */
class AMP_Theme_Support {

	/**
	 * Replaced with the necessary scripts depending on components used in output.
	 *
	 * @var string
	 */
	const SCRIPTS_PLACEHOLDER = '<!-- AMP:SCRIPTS_PLACEHOLDER -->';

	/**
	 * Response cache group name.
	 *
	 * @var string
	 */
	const RESPONSE_CACHE_GROUP = 'amp-reponse';

	/**
	 * Sanitizer classes.
	 *
	 * @var array
	 */
	protected static $sanitizer_classes = array();

	/**
	 * Embed handlers.
	 *
	 * @var AMP_Base_Embed_Handler[]
	 */
	protected static $embed_handlers = array();

	/**
	 * Template types.
	 *
	 * @var array
	 */
	protected static $template_types = array(
		'paged', // Deprecated.
		'index',
		'404',
		'archive',
		'author',
		'category',
		'tag',
		'taxonomy',
		'date',
		'home',
		'front_page',
		'page',
		'search',
		'single',
		'embed',
		'singular',
		'attachment',
	);

	/**
	 * AMP-specific query vars that were purged.
	 *
	 * @since 0.7
	 * @see AMP_Theme_Support::purge_amp_query_vars()
	 * @var string[]
	 */
	public static $purged_amp_query_vars = array();

	/**
	 * Start time when init was called.
	 *
	 * @since 1.0
	 * @var float
	 */
	public static $init_start_time;

	/**
	 * Whether output buffering has started.
	 *
	 * @since 0.7
	 * @var bool
	 */
	protected static $is_output_buffering = false;

	/**
	 * Initialize.
	 *
	 * @since 0.7
	 */
	public static function init() {
		if ( ! current_theme_supports( 'amp' ) ) {
			return;
		}

		AMP_Validation_Manager::init( array(
			'should_locate_sources' => AMP_Validation_Manager::should_validate_response(),
		) );

		self::$init_start_time = microtime( true );

		self::purge_amp_query_vars();
		self::handle_xhr_request();

		require_once AMP__DIR__ . '/includes/amp-post-template-actions.php';

		// Validate theme support usage.
		$support = get_theme_support( 'amp' );
		if ( WP_DEBUG && is_array( $support ) ) {
			$args = array_shift( $support );
			if ( ! is_array( $args ) ) {
				trigger_error( esc_html__( 'Expected AMP theme support arg to be array.', 'amp' ) ); // phpcs:ignore WordPress.PHP.DevelopmentFunctions.error_log_trigger_error
			} elseif ( count( array_diff( array_keys( $args ), array( 'template_dir', 'available_callback', 'comments_live_list' ) ) ) !== 0 ) {
				trigger_error( esc_html__( 'Expected AMP theme support to only have template_dir and/or available_callback.', 'amp' ) ); // phpcs:ignore WordPress.PHP.DevelopmentFunctions.error_log_trigger_error
			}
		}

		add_action( 'widgets_init', array( __CLASS__, 'register_widgets' ) );

		/*
		 * Note that wp action is use instead of template_redirect because some themes/plugins output
		 * the response at this action and then short-circuit with exit. So this is why the the preceding
		 * action to template_redirect--the wp action--is used instead.
		 */
		add_action( 'wp', array( __CLASS__, 'finish_init' ), PHP_INT_MAX );
	}

	/**
	 * Finish initialization once query vars are set.
	 *
	 * @since 0.7
	 */
	public static function finish_init() {
		if ( ! is_amp_endpoint() ) {
			// Add amphtml link when paired mode is available.
			if ( self::is_paired_available() ) {
				amp_add_frontend_actions(); // @todo This function is poor in how it requires a file that then does add_action().
				if ( ! has_action( 'wp_head', 'amp_frontend_add_canonical' ) ) {
					add_action( 'wp_head', 'amp_frontend_add_canonical' );
				}
			}
			return;
		}

		if ( amp_is_canonical() ) {
			self::redirect_canonical_amp();
		} else {
			self::register_paired_hooks();
		}

		self::add_hooks();
		self::$sanitizer_classes = amp_get_content_sanitizers();
		self::$sanitizer_classes = AMP_Validation_Manager::filter_sanitizer_args( self::$sanitizer_classes );
		self::$embed_handlers    = self::register_content_embed_handlers();
<<<<<<< HEAD
		self::$sanitizer_classes['AMP_Embed_Sanitizer']['embed_handlers'] = self::$embed_handlers;
=======

		foreach ( self::$sanitizer_classes as $sanitizer_class => $args ) {
			if ( method_exists( $sanitizer_class, 'add_buffering_hooks' ) ) {
				call_user_func( array( $sanitizer_class, 'add_buffering_hooks' ), $args );
			}
		}
>>>>>>> 5f635d27
	}

	/**
	 * Redirect to canonical URL if the AMP URL was loaded, since canonical is now AMP.
	 *
	 * @since 0.7
	 * @since 1.0 Added $exit param.
	 * @todo Rename to redirect_non_amp().
	 *
	 * @param bool $exit Whether to exit after redirecting.
	 */
	public static function redirect_canonical_amp( $exit = true ) {
		if ( false !== get_query_var( amp_get_slug(), false ) ) { // Because is_amp_endpoint() now returns true if amp_is_canonical().
			$url = preg_replace( '#^(https?://.+?)(/.*)$#', '$1', home_url( '/' ) );
			if ( isset( $_SERVER['REQUEST_URI'] ) ) {
				$url .= wp_unslash( $_SERVER['REQUEST_URI'] );
			}

			$url = amp_remove_endpoint( $url );

			/*
			 * Temporary redirect because AMP URL may return when blocking validation errors
			 * occur or when a non-canonical AMP theme is used.
			 */
			wp_safe_redirect( $url, 302 );
			if ( $exit ) {
				exit;
			}
		}
	}

	/**
	 * Determines whether paired mode is available.
	 *
	 * When 'amp' theme support has not been added or canonical mode is enabled, then this returns false.
	 * Returns true when there is a template_dir defined in theme support, and if a defined available_callback
	 * returns true.
	 *
	 * @return bool Whether available.
	 */
	public static function is_paired_available() {
		$support = get_theme_support( 'amp' );
		if ( empty( $support ) || amp_is_canonical() ) {
			return false;
		}

		/**
		 * Queried object.
		 *
		 * @var WP_Post $queried_object
		 */
		$queried_object = get_queried_object();
		if ( is_singular() && ! post_supports_amp( $queried_object ) ) {
			return false;
		}

		$args = array_shift( $support );

		if ( isset( $args['available_callback'] ) && is_callable( $args['available_callback'] ) ) {
			return call_user_func( $args['available_callback'] );
		}
		return true;
	}

	/**
	 * Determine whether the user is in the Customizer preview iframe.
	 *
	 * @since 0.7
	 *
	 * @return bool Whether in Customizer preview iframe.
	 */
	public static function is_customize_preview_iframe() {
		global $wp_customize;
		return is_customize_preview() && $wp_customize->get_messenger_channel();
	}

	/**
	 * Register hooks for paired mode.
	 */
	public static function register_paired_hooks() {
		foreach ( self::$template_types as $template_type ) {
			add_filter( "{$template_type}_template_hierarchy", array( __CLASS__, 'filter_paired_template_hierarchy' ) );
		}
		add_filter( 'template_include', array( __CLASS__, 'filter_paired_template_include' ), 100 );
	}

	/**
	 * Register hooks.
	 */
	public static function add_hooks() {

		// Remove core actions which are invalid AMP.
		remove_action( 'wp_head', 'wp_post_preview_js', 1 );
		remove_action( 'wp_head', 'print_emoji_detection_script', 7 );
		remove_action( 'wp_print_styles', 'print_emoji_styles' );
		remove_action( 'wp_head', 'wp_oembed_add_host_js' );

		// Prevent MediaElement.js scripts/styles from being enqueued.
		add_filter( 'wp_video_shortcode_library', function() {
			return 'amp';
		} );
		add_filter( 'wp_audio_shortcode_library', function() {
			return 'amp';
		} );

		/*
		 * Add additional markup required by AMP <https://www.ampproject.org/docs/reference/spec#required-markup>.
		 * Note that the meta[name=viewport] is not added here because a theme may want to define one with additional
		 * properties than included in the default configuration. If a theme doesn't include one, then the meta viewport
		 * will be added when output buffering is finished. Note that meta charset _is_ output here because the output
		 * buffer will need it to parse the document properly, and it must be exactly as is to be valid AMP. Nevertheless,
		 * in this case too we should defer to the theme as well to output the meta charset because it is possible the
		 * install is not on utf-8 and we may need to do a encoding conversion.
		 */
		add_action( 'wp_print_styles', array( __CLASS__, 'print_amp_styles' ), 0 ); // Print boilerplate before theme and plugin stylesheets.
		add_action( 'wp_head', 'amp_add_generator_metadata', 20 );

		add_action( 'wp_enqueue_scripts', array( __CLASS__, 'enqueue_assets' ) );
		add_action( 'wp_enqueue_scripts', array( __CLASS__, 'dequeue_customize_preview_scripts' ), 1000 );
		add_filter( 'customize_partial_render', array( __CLASS__, 'filter_customize_partial_render' ) );

		add_action( 'wp_footer', 'amp_print_analytics' );

		/*
		 * Disable admin bar because admin-bar.css (28K) and Dashicons (48K) alone
		 * combine to surpass the 50K limit imposed for the amp-custom style.
		 */
		add_filter( 'show_admin_bar', '__return_false', 100 );

		/*
		 * Start output buffering at very low priority for sake of plugins and themes that use template_redirect
		 * instead of template_include.
		 */
		$priority = defined( 'PHP_INT_MIN' ) ? PHP_INT_MIN : ~PHP_INT_MAX; // phpcs:ignore PHPCompatibility.PHP.NewConstants.php_int_minFound
		add_action( 'template_redirect', array( __CLASS__, 'start_output_buffering' ), $priority );

		// Commenting hooks.
		add_filter( 'wp_list_comments_args', array( __CLASS__, 'set_comments_walker' ), PHP_INT_MAX );
		add_filter( 'comment_form_defaults', array( __CLASS__, 'filter_comment_form_defaults' ) );
		add_filter( 'comment_reply_link', array( __CLASS__, 'filter_comment_reply_link' ), 10, 4 );
		add_filter( 'cancel_comment_reply_link', array( __CLASS__, 'filter_cancel_comment_reply_link' ), 10, 3 );
		add_action( 'comment_form', array( __CLASS__, 'amend_comment_form' ), 100 );
		remove_action( 'comment_form', 'wp_comment_form_unfiltered_html_nonce' );
		add_filter( 'wp_kses_allowed_html', array( __CLASS__, 'whitelist_layout_in_wp_kses_allowed_html' ), 10 );
		add_filter( 'get_header_image_tag', array( __CLASS__, 'conditionally_output_header' ), 10, 3 );
		add_action( 'wp_enqueue_scripts', function() {
			wp_dequeue_script( 'comment-reply' ); // Handled largely by AMP_Comments_Sanitizer and *reply* methods in this class.
		} );

		// @todo Add character conversion.
	}

	/**
	 * Remove query vars that come in requests such as for amp-live-list.
	 *
	 * WordPress should generally not respond differently to requests when these parameters
	 * are present. In some cases, when a query param such as __amp_source_origin is present
	 * then it would normally get included into pagination links generated by get_pagenum_link().
	 * The whitelist sanitizer empties out links that contain this string as it matches the
	 * blacklisted_value_regex. So by preemptively scrubbing any reference to these query vars
	 * we can ensure that WordPress won't end up referencing them in any way.
	 *
	 * @since 0.7
	 */
	public static function purge_amp_query_vars() {
		$query_vars = array(
			'__amp_source_origin',
			'_wp_amp_action_xhr_converted',
			'amp_latest_update_time',
			'amp_last_check_time',
		);

		// Scrub input vars.
		foreach ( $query_vars as $query_var ) {
			if ( ! isset( $_GET[ $query_var ] ) ) { // phpcs:ignore
				continue;
			}
			self::$purged_amp_query_vars[ $query_var ] = wp_unslash( $_GET[ $query_var ] ); // phpcs:ignore
			unset( $_REQUEST[ $query_var ], $_GET[ $query_var ] );
			$scrubbed = true;
		}

		if ( isset( $scrubbed ) ) {
			$build_query = function( $query ) use ( $query_vars ) {
				$pattern = '/^(' . join( '|', $query_vars ) . ')(?==|$)/';
				$pairs   = array();
				foreach ( explode( '&', $query ) as $pair ) {
					if ( ! preg_match( $pattern, $pair ) ) {
						$pairs[] = $pair;
					}
				}
				return join( '&', $pairs );
			};

			// Scrub QUERY_STRING.
			if ( ! empty( $_SERVER['QUERY_STRING'] ) ) {
				$_SERVER['QUERY_STRING'] = $build_query( $_SERVER['QUERY_STRING'] );
			}

			// Scrub REQUEST_URI.
			if ( ! empty( $_SERVER['REQUEST_URI'] ) ) {
				list( $path, $query ) = explode( '?', $_SERVER['REQUEST_URI'], 2 );

				$pairs                  = $build_query( $query );
				$_SERVER['REQUEST_URI'] = $path;
				if ( ! empty( $pairs ) ) {
					$_SERVER['REQUEST_URI'] .= "?{$pairs}";
				}
			}
		}
	}

	/**
	 * Hook into a POST form submissions, such as the comment form or some other form submission.
	 *
	 * @since 0.7.0
	 */
	public static function handle_xhr_request() {
		$is_amp_xhr = (
			! empty( self::$purged_amp_query_vars['_wp_amp_action_xhr_converted'] )
			&&
			! empty( self::$purged_amp_query_vars['__amp_source_origin'] )
			&&
			( ! empty( $_SERVER['REQUEST_METHOD'] ) && 'POST' === $_SERVER['REQUEST_METHOD'] )
		);
		if ( ! $is_amp_xhr ) {
			return;
		}

		// Send AMP response header.
		$origin = wp_validate_redirect( wp_sanitize_redirect( esc_url_raw( self::$purged_amp_query_vars['__amp_source_origin'] ) ) );
		if ( $origin ) {
			AMP_Response_Headers::send_header( 'AMP-Access-Control-Allow-Source-Origin', $origin, array( 'replace' => true ) );
		}

		// Intercept POST requests which redirect.
		add_filter( 'wp_redirect', array( __CLASS__, 'intercept_post_request_redirect' ), PHP_INT_MAX );

		// Add special handling for redirecting after comment submission.
		add_filter( 'comment_post_redirect', array( __CLASS__, 'filter_comment_post_redirect' ), PHP_INT_MAX, 2 );

		// Add die handler for AMP error display, most likely due to problem with comment.
		add_filter( 'wp_die_handler', function() {
			return array( __CLASS__, 'handle_wp_die' );
		} );

	}

	/**
	 * Strip tags that are not allowed in amp-mustache.
	 *
	 * @since 0.7.0
	 *
	 * @param string $text Text to sanitize.
	 * @return string Sanitized text.
	 */
	protected static function wp_kses_amp_mustache( $text ) {
		$amp_mustache_allowed_html_tags = array( 'strong', 'b', 'em', 'i', 'u', 's', 'small', 'mark', 'del', 'ins', 'sup', 'sub' );
		return wp_kses( $text, array_fill_keys( $amp_mustache_allowed_html_tags, array() ) );
	}

	/**
	 * Handle comment_post_redirect to ensure page reload is done when comments_live_list is not supported, while sending back a success message when it is.
	 *
	 * @since 0.7.0
	 *
	 * @param string     $url     Comment permalink to redirect to.
	 * @param WP_Comment $comment Posted comment.
	 * @return string|null URL if redirect to be done; otherwise function will exist.
	 */
	public static function filter_comment_post_redirect( $url, $comment ) {
		$theme_support = get_theme_support( 'amp' );

		// Cause a page refresh if amp-live-list is not implemented for comments via add_theme_support( 'amp', array( 'comments_live_list' => true ) ).
		if ( empty( $theme_support[0]['comments_live_list'] ) ) {
			/*
			 * Add the comment ID to the URL to force AMP to refresh the page.
			 * This is ideally a temporary workaround to deal with https://github.com/ampproject/amphtml/issues/14170
			 */
			$url = add_query_arg( 'comment', $comment->comment_ID, $url );

			// Pass URL along to wp_redirect().
			return $url;
		}

		// Create a success message to display to the user.
		if ( '1' === (string) $comment->comment_approved ) {
			$message = __( 'Your comment has been posted.', 'amp' );
		} else {
			$message = __( 'Your comment is awaiting moderation.', 'default' ); // Note core string re-use.
		}

		/**
		 * Filters the message when comment submitted success message when
		 *
		 * @since 0.7
		 */
		$message = apply_filters( 'amp_comment_posted_message', $message, $comment );

		// Message will be shown in template defined by AMP_Theme_Support::amend_comment_form().
		wp_send_json( array(
			'message' => self::wp_kses_amp_mustache( $message ),
		) );
		return null;
	}

	/**
	 * New error handler for AMP form submission.
	 *
	 * @since 0.7.0
	 * @see wp_die()
	 *
	 * @param WP_Error|string  $error The error to handle.
	 * @param string|int       $title Optional. Error title. If `$message` is a `WP_Error` object,
	 *                                error data with the key 'title' may be used to specify the title.
	 *                                If `$title` is an integer, then it is treated as the response
	 *                                code. Default empty.
	 * @param string|array|int $args {
	 *     Optional. Arguments to control behavior. If `$args` is an integer, then it is treated
	 *     as the response code. Default empty array.
	 *
	 *     @type int $response The HTTP response code. Default 200 for Ajax requests, 500 otherwise.
	 * }
	 */
	public static function handle_wp_die( $error, $title = '', $args = array() ) {
		if ( is_int( $title ) ) {
			$status_code = $title;
		} elseif ( is_int( $args ) ) {
			$status_code = $args;
		} elseif ( is_array( $args ) && isset( $args['response'] ) ) {
			$status_code = $args['response'];
		} else {
			$status_code = 500;
		}
		status_header( $status_code );

		if ( is_wp_error( $error ) ) {
			$error = $error->get_error_message();
		}

		// Message will be shown in template defined by AMP_Theme_Support::amend_comment_form().
		wp_send_json( array(
			'error' => self::wp_kses_amp_mustache( $error ),
		) );
	}

	/**
	 * Intercept the response to a POST request.
	 *
	 * @since 0.7.0
	 * @see wp_redirect()
	 *
	 * @param string $location The location to redirect to.
	 */
	public static function intercept_post_request_redirect( $location ) {

		// Make sure relative redirects get made absolute.
		$parsed_location = array_merge(
			array(
				'scheme' => 'https',
				'host'   => wp_parse_url( home_url(), PHP_URL_HOST ),
				'path'   => isset( $_SERVER['REQUEST_URI'] ) ? strtok( wp_unslash( $_SERVER['REQUEST_URI'] ), '?' ) : '/',
			),
			wp_parse_url( $location )
		);

		$absolute_location = '';
		if ( 'https' === $parsed_location['scheme'] ) {
			$absolute_location .= $parsed_location['scheme'] . ':';
		}
		$absolute_location .= '//' . $parsed_location['host'];
		if ( isset( $parsed_location['port'] ) ) {
			$absolute_location .= ':' . $parsed_location['port'];
		}
		$absolute_location .= $parsed_location['path'];
		if ( isset( $parsed_location['query'] ) ) {
			$absolute_location .= '?' . $parsed_location['query'];
		}
		if ( isset( $parsed_location['fragment'] ) ) {
			$absolute_location .= '#' . $parsed_location['fragment'];
		}

		AMP_Response_Headers::send_header( 'AMP-Redirect-To', $absolute_location );
		AMP_Response_Headers::send_header( 'Access-Control-Expose-Headers', 'AMP-Redirect-To' );

		wp_send_json_success();
	}

	/**
	 * Register/override widgets.
	 *
	 * @global WP_Widget_Factory
	 * @return void
	 */
	public static function register_widgets() {
		global $wp_widget_factory;
		foreach ( $wp_widget_factory->widgets as $registered_widget ) {
			$registered_widget_class_name = get_class( $registered_widget );
			if ( ! preg_match( '/^WP_Widget_(.+)$/', $registered_widget_class_name, $matches ) ) {
				continue;
			}
			$amp_class_name = 'AMP_Widget_' . $matches[1];
			if ( ! class_exists( $amp_class_name ) || is_a( $amp_class_name, $registered_widget_class_name ) ) {
				continue;
			}

			unregister_widget( $registered_widget_class_name );
			register_widget( $amp_class_name );
		}
	}

	/**
	 * Register content embed handlers.
	 *
	 * This was copied from `AMP_Content::register_embed_handlers()` due to being a private method
	 * and due to `AMP_Content` not being well suited for use in AMP canonical.
	 *
	 * @see AMP_Content::register_embed_handlers()
	 * @global int $content_width
	 * @return AMP_Base_Embed_Handler[] Handlers.
	 */
	public static function register_content_embed_handlers() {
		global $content_width;

		$embed_handlers = array();
		foreach ( amp_get_content_embed_handlers() as $embed_handler_class => $args ) {

			/**
			 * Embed handler.
			 *
			 * @type AMP_Base_Embed_Handler $embed_handler
			 */
			$embed_handler = new $embed_handler_class( array_merge(
				array(
					'content_max_width' => ! empty( $content_width ) ? $content_width : AMP_Post_Template::CONTENT_MAX_WIDTH, // Back-compat.
				),
				$args
			) );

			if ( ! is_subclass_of( $embed_handler, 'AMP_Base_Embed_Handler' ) ) {
				/* translators: %s is embed handler */
				_doing_it_wrong( __METHOD__, esc_html( sprintf( __( 'Embed Handler (%s) must extend `AMP_Embed_Handler`', 'amp' ), $embed_handler_class ) ), '0.1' );
				continue;
			}

			$embed_handler->register_embed();
			$embed_handlers[] = $embed_handler;
		}

		return $embed_handlers;
	}

	/**
	 * Add the comments template placeholder marker
	 *
	 * @param array $args the args for the comments list..
	 * @return array Args to return.
	 */
	public static function set_comments_walker( $args ) {
		$amp_walker     = new AMP_Comment_Walker();
		$args['walker'] = $amp_walker;
		return $args;
	}

	/**
	 * Adds the form submit success and fail templates.
	 */
	public static function amend_comment_form() {
		?>
		<?php if ( is_singular() && ! amp_is_canonical() ) : ?>
			<input type="hidden" name="redirect_to" value="<?php echo esc_url( amp_get_permalink( get_the_ID() ) ); ?>">
		<?php endif; ?>

		<div submit-success>
			<template type="amp-mustache">
				<p>{{{message}}}</p>
			</template>
		</div>
		<div submit-error>
			<template type="amp-mustache">
				<p class="amp-comment-submit-error">{{{error}}}</p>
			</template>
		</div>
		<?php
	}

	/**
	 * Prepends template hierarchy with template_dir for AMP paired mode templates.
	 *
	 * @see get_query_template()
	 *
	 * @param array $templates Template hierarchy.
	 * @return array Templates.
	 */
	public static function filter_paired_template_hierarchy( $templates ) {
		$support = get_theme_support( 'amp' );
		$args    = array_shift( $support );
		if ( isset( $args['template_dir'] ) ) {
			$amp_templates = array();
			foreach ( $templates as $template ) {
				$amp_templates[] = $args['template_dir'] . '/' . $template;
			}
			$templates = $amp_templates;
		}
		return $templates;
	}

	/**
	 * Redirect to the non-canonical URL when the template to include is empty.
	 *
	 * This is a failsafe in case an index.php is not located in the AMP template_dir,
	 * and the available_callback fails to omit a given request from being available in AMP.
	 *
	 * @param string $template Template to include.
	 * @return string Template to include.
	 */
	public static function filter_paired_template_include( $template ) {
		if ( empty( $template ) || ! self::is_paired_available() ) {
			wp_safe_redirect( self::get_current_canonical_url(), 302 ); // Temporary redirect because support may come later.
			exit;
		}
		return $template;
	}

	/**
	 * Get canonical URL for current request.
	 *
	 * @see rel_canonical()
	 * @global WP $wp
	 * @global WP_Rewrite $wp_rewrite
	 * @link https://www.ampproject.org/docs/reference/spec#canon.
	 * @link https://core.trac.wordpress.org/ticket/18660
	 *
	 * @return string Canonical non-AMP URL.
	 */
	public static function get_current_canonical_url() {
		global $wp, $wp_rewrite;

		$url = null;
		if ( is_singular() ) {
			$url = wp_get_canonical_url();
		}

		// For non-singular queries, make use of the request URI and public query vars to determine canonical URL.
		if ( empty( $url ) ) {
			$added_query_vars = $wp->query_vars;
			if ( ! $wp_rewrite->permalink_structure || empty( $wp->request ) ) {
				$url = home_url( '/' );
			} else {
				$url = home_url( user_trailingslashit( $wp->request ) );
				parse_str( $wp->matched_query, $matched_query_vars );
				foreach ( $wp->query_vars as $key => $value ) {

					// Remove query vars that were matched in the rewrite rules for the request.
					if ( isset( $matched_query_vars[ $key ] ) ) {
						unset( $added_query_vars[ $key ] );
					}
				}
			}
		}

		if ( ! empty( $added_query_vars ) ) {
			$url = add_query_arg( $added_query_vars, $url );
		}

		return amp_remove_endpoint( $url );
	}

	/**
	 * Get the ID for the amp-state.
	 *
	 * @since 0.7
	 *
	 * @param int $post_id Post ID.
	 * @return string ID for amp-state.
	 */
	public static function get_comment_form_state_id( $post_id ) {
		return sprintf( 'commentform_post_%d', $post_id );
	}

	/**
	 * Filter comment form args to an element with [text] AMP binding wrap the title reply.
	 *
	 * @since 0.7
	 * @see comment_form()
	 *
	 * @param array $args Comment form args.
	 * @return array Filtered comment form args.
	 */
	public static function filter_comment_form_defaults( $args ) {
		$state_id = self::get_comment_form_state_id( get_the_ID() );

		$text_binding = sprintf(
			'%s.replyToName ? %s : %s',
			$state_id,
			str_replace(
				'%s',
				sprintf( '" + %s.replyToName + "', $state_id ),
				wp_json_encode( $args['title_reply_to'] )
			),
			wp_json_encode( $args['title_reply'] )
		);

		$args['title_reply_before'] .= sprintf(
			'<span [text]="%s">',
			esc_attr( $text_binding )
		);
		$args['cancel_reply_before'] = '</span>' . $args['cancel_reply_before'];
		return $args;
	}

	/**
	 * Modify the comment reply link for AMP.
	 *
	 * @since 0.7
	 * @see get_comment_reply_link()
	 *
	 * @param string     $link    The HTML markup for the comment reply link.
	 * @param array      $args    An array of arguments overriding the defaults.
	 * @param WP_Comment $comment The object of the comment being replied.
	 * @return string Comment reply link.
	 */
	public static function filter_comment_reply_link( $link, $args, $comment ) {

		// Continue to show default link to wp-login when user is not logged-in.
		if ( get_option( 'comment_registration' ) && ! is_user_logged_in() ) {
			return $args['before'] . $link . $args['after'];
		}

		$state_id  = self::get_comment_form_state_id( get_the_ID() );
		$tap_state = array(
			$state_id => array(
				'replyToName' => $comment->comment_author,
				'values'      => array(
					'comment_parent' => (string) $comment->comment_ID,
				),
			),
		);

		// @todo Figure out how to support add_below. Instead of moving the form, what about letting the form get a fixed position?
		$link = sprintf(
			'<a rel="nofollow" class="comment-reply-link" href="%s" on="%s" aria-label="%s">%s</a>',
			esc_attr( '#' . $args['respond_id'] ),
			esc_attr( sprintf( 'tap:AMP.setState( %s )', wp_json_encode( $tap_state ) ) ),
			esc_attr( sprintf( $args['reply_to_text'], $comment->comment_author ) ),
			$args['reply_text']
		);
		return $args['before'] . $link . $args['after'];
	}

	/**
	 * Filters the cancel comment reply link HTML.
	 *
	 * @since 0.7
	 * @see get_cancel_comment_reply_link()
	 *
	 * @param string $formatted_link The HTML-formatted cancel comment reply link.
	 * @param string $link           Cancel comment reply link URL.
	 * @param string $text           Cancel comment reply link text.
	 * @return string Cancel reply link.
	 */
	public static function filter_cancel_comment_reply_link( $formatted_link, $link, $text ) {
		unset( $formatted_link, $link );
		if ( empty( $text ) ) {
			$text = __( 'Click here to cancel reply.', 'default' );
		}

		$state_id  = self::get_comment_form_state_id( get_the_ID() );
		$tap_state = array(
			$state_id => array(
				'replyToName' => '',
				'values'      => array(
					'comment_parent' => '0',
				),
			),
		);

		$respond_id = 'respond'; // Hard-coded in comment_form() and default value in get_comment_reply_link().
		return sprintf(
			'<a id="cancel-comment-reply-link" href="%s" %s [hidden]="%s" on="%s">%s</a>',
			esc_url( remove_query_arg( 'replytocom' ) . '#' . $respond_id ),
			isset( $_GET['replytocom'] ) ? '' : ' hidden', // phpcs:ignore
			esc_attr( sprintf( '%s.values.comment_parent == "0"', self::get_comment_form_state_id( get_the_ID() ) ) ),
			esc_attr( sprintf( 'tap:AMP.setState( %s )', wp_json_encode( $tap_state ) ) ),
			esc_html( $text )
		);
	}

	/**
	 * Print AMP boilerplate and custom styles.
	 */
	public static function print_amp_styles() {
		echo amp_get_boilerplate_code() . "\n"; // WPCS: XSS OK.
		echo "<style amp-custom></style>\n"; // This will by populated by AMP_Style_Sanitizer.
	}

	/**
	 * Ensure markup required by AMP <https://www.ampproject.org/docs/reference/spec#required-markup>.
	 *
	 * Ensure meta[charset], meta[name=viewport], and link[rel=canonical]; a the whitelist sanitizer
	 * may have removed an illegal meta[http-equiv] or meta[name=viewport]. Core only outputs a
	 * canonical URL by default if a singular post.
	 *
	 * @since 0.7
	 * @todo All of this might be better placed inside of a sanitizer.
	 *
	 * @param DOMDocument $dom Doc.
	 */
	public static function ensure_required_markup( DOMDocument $dom ) {
		/**
		 * Elements.
		 *
		 * @var DOMElement $meta
		 * @var DOMElement $script
		 * @var DOMElement $link
		 */
		$head = $dom->getElementsByTagName( 'head' )->item( 0 );
		if ( ! $head ) {
			$head = $dom->createElement( 'head' );
			$dom->documentElement->insertBefore( $head, $dom->documentElement->firstChild );
		}
		$meta_charset  = null;
		$meta_viewport = null;
		foreach ( $head->getElementsByTagName( 'meta' ) as $meta ) {
			if ( $meta->hasAttribute( 'charset' ) && 'utf-8' === strtolower( $meta->getAttribute( 'charset' ) ) ) { // @todo Also look for meta[http-equiv="Content-Type"]?
				$meta_charset = $meta;
			} elseif ( 'viewport' === $meta->getAttribute( 'name' ) ) {
				$meta_viewport = $meta;
			}
		}
		if ( ! $meta_charset ) {
			// Warning: This probably means the character encoding needs to be converted.
			$meta_charset = AMP_DOM_Utils::create_node( $dom, 'meta', array(
				'charset' => 'utf-8',
			) );
			$head->insertBefore( $meta_charset, $head->firstChild );
		}
		if ( ! $meta_viewport ) {
			$meta_viewport = AMP_DOM_Utils::create_node( $dom, 'meta', array(
				'name'    => 'viewport',
				'content' => 'width=device-width,minimum-scale=1',
			) );
			$head->insertBefore( $meta_viewport, $meta_charset->nextSibling );
		}
		// Prevent schema.org duplicates.
		$has_schema_org_metadata = false;
		foreach ( $head->getElementsByTagName( 'script' ) as $script ) {
			if ( 'application/ld+json' === $script->getAttribute( 'type' ) && false !== strpos( $script->nodeValue, 'schema.org' ) ) {
				$has_schema_org_metadata = true;
				break;
			}
		}
		if ( ! $has_schema_org_metadata ) {
			$script = $dom->createElement( 'script', wp_json_encode( amp_get_schemaorg_metadata() ) );
			$script->setAttribute( 'type', 'application/ld+json' );
			$head->appendChild( $script );
		}
		// Ensure rel=canonical link.
		$rel_canonical = null;
		foreach ( $head->getElementsByTagName( 'link' ) as $link ) {
			if ( 'canonical' === $link->getAttribute( 'rel' ) ) {
				$rel_canonical = $link;
				break;
			}
		}
		if ( ! $rel_canonical ) {
			$rel_canonical = AMP_DOM_Utils::create_node( $dom, 'link', array(
				'rel'  => 'canonical',
				'href' => self::get_current_canonical_url(),
			) );
			$head->appendChild( $rel_canonical );
		}
	}

	/**
	 * Dequeue Customizer assets which are not necessary outside the preview iframe.
	 *
	 * Prevent enqueueing customize-preview styles if not in customizer preview iframe.
	 * These are only needed for when there is live editing of content, such as selective refresh.
	 *
	 * @since 0.7
	 */
	public static function dequeue_customize_preview_scripts() {

		// Dequeue styles unnecessary unless in customizer preview iframe when editing (such as for edit shortcuts).
		if ( ! self::is_customize_preview_iframe() ) {
			wp_dequeue_style( 'customize-preview' );
			foreach ( wp_styles()->registered as $handle => $dependency ) {
				if ( in_array( 'customize-preview', $dependency->deps, true ) ) {
					wp_dequeue_style( $handle );
				}
			}
		}
	}

	/**
	 * Start output buffering.
	 *
	 * @since 0.7
	 * @see AMP_Theme_Support::finish_output_buffering()
	 */
	public static function start_output_buffering() {
		/*
		 * Disable the New Relic Browser agent on AMP responses.
		 * This prevents the New Relic from causing invalid AMP responses due the NREUM script it injects after the meta charset:
		 * https://docs.newrelic.com/docs/browser/new-relic-browser/troubleshooting/google-amp-validator-fails-due-3rd-party-script
		 * Sites with New Relic will need to specially configure New Relic for AMP:
		 * https://docs.newrelic.com/docs/browser/new-relic-browser/installation/monitor-amp-pages-new-relic-browser
		 */
		if ( function_exists( 'newrelic_disable_autorum' ) ) {
			newrelic_disable_autorum();
		}

		ob_start( array( __CLASS__, 'finish_output_buffering' ) );
		self::$is_output_buffering = true;
	}

	/**
	 * Determine whether output buffering has started.
	 *
	 * @since 0.7
	 * @see AMP_Theme_Support::start_output_buffering()
	 * @see AMP_Theme_Support::finish_output_buffering()
	 *
	 * @return bool Whether output buffering has started.
	 */
	public static function is_output_buffering() {
		return self::$is_output_buffering;
	}

	/**
	 * Finish output buffering.
	 *
	 * @since 0.7
	 * @see AMP_Theme_Support::start_output_buffering()
	 *
	 * @param string $response Buffered Response.
	 * @return string Processed Response.
	 */
	public static function finish_output_buffering( $response ) {
		self::$is_output_buffering = false;
		return self::prepare_response( $response );
	}

	/**
	 * Filter rendered partial to convert to AMP.
	 *
	 * @see WP_Customize_Partial::render()
	 *
	 * @param string|mixed $partial Rendered partial.
	 * @return string|mixed Filtered partial.
	 * @global int $content_width
	 */
	public static function filter_customize_partial_render( $partial ) {
		global $content_width;
		if ( is_string( $partial ) && preg_match( '/<\w/', $partial ) ) {
			$dom  = AMP_DOM_Utils::get_dom_from_content( $partial );
			$args = array(
				'content_max_width'    => ! empty( $content_width ) ? $content_width : AMP_Post_Template::CONTENT_MAX_WIDTH, // Back-compat.
				'use_document_element' => false,
				'allow_dirty_styles'   => true,
				'allow_dirty_scripts'  => false,
			);
			AMP_Content_Sanitizer::sanitize_document( $dom, self::$sanitizer_classes, $args ); // @todo Include script assets in response?
			$partial = AMP_DOM_Utils::get_content_from_dom( $dom );
		}
		return $partial;
	}

	/**
	 * Process response to ensure AMP validity.
	 *
	 * @since 0.7
	 *
	 * @param string $response HTML document response. By default it expects a complete document.
	 * @param array  $args     Args to send to the preprocessor/sanitizer.
	 * @return string AMP document response.
	 * @global int $content_width
	 */
	public static function prepare_response( $response, $args = array() ) {
		global $content_width;

		if ( isset( $args['validation_error_callback'] ) ) {
			_doing_it_wrong( __METHOD__, 'Do not supply validation_error_callback arg.', '1.0' );
			unset( $args['validation_error_callback'] );
		}

		/*
		 * Check if the response starts with HTML markup.
		 * Without this check, JSON responses will be erroneously corrupted,
		 * being wrapped in HTML documents.
		 */
		if ( '<' !== substr( ltrim( $response ), 0, 1 ) ) {
			return $response;
		}

		$args = array_merge(
			array(
				'content_max_width'       => ! empty( $content_width ) ? $content_width : AMP_Post_Template::CONTENT_MAX_WIDTH, // Back-compat.
				'use_document_element'    => true,
				'allow_dirty_styles'      => self::is_customize_preview_iframe(), // Dirty styles only needed when editing (e.g. for edit shortcodes).
				'allow_dirty_scripts'     => is_customize_preview(), // Scripts are always needed to inject changeset UUID.
				'enable_response_caching' => (
					! ( defined( 'WP_DEBUG' ) && WP_DEBUG )
					&&
					! AMP_Validation_Manager::should_validate_response()
				),
			),
			$args
		);

		// Return cache if enabled and found.
		$response_cache_key = null;
		if ( true === $args['enable_response_caching'] ) {
			// Set response cache hash, the data values dictates whether a new hash key should be generated or not.
			$response_cache_key = md5( wp_json_encode( array(
				$args,
				$response,
				self::$sanitizer_classes,
				self::$embed_handlers,
				AMP__VERSION,
			) ) );

			$response_cache = wp_cache_get( $response_cache_key, self::RESPONSE_CACHE_GROUP );

			// Make sure that all of the validation errors should be sanitized in the same way; if not, then the cached body should be discarded.
			if ( isset( $response_cache['validation_results'] ) ) {
				foreach ( $response_cache['validation_results'] as $validation_result ) {
					$should_sanitize = AMP_Validation_Error_Taxonomy::is_validation_error_sanitized( $validation_result['error'] );
					if ( $should_sanitize !== $validation_result['sanitized'] ) {
						unset( $response_cache['body'] );
						break;
					}
				}
			}

			// Short-circuit response with cached body.
			if ( isset( $response_cache['body'] ) ) {
				return $response_cache['body'];
			}
		}

		AMP_Response_Headers::send_server_timing( 'amp_output_buffer', -self::$init_start_time, 'AMP Output Buffer' );

		$dom_parse_start = microtime( true );

		/*
		 * Make sure that <meta charset> is present in output prior to parsing.
		 * Note that the meta charset is supposed to appear within the first 1024 bytes.
		 * See <https://www.w3.org/International/questions/qa-html-encoding-declarations>.
		 */
		if ( ! preg_match( '#<meta[^>]+charset=#i', substr( $response, 0, 1024 ) ) ) {
			$response = preg_replace(
				'/(<head[^>]*>)/i',
				'$1' . sprintf( '<meta charset="%s">', esc_attr( get_bloginfo( 'charset' ) ) ),
				$response,
				1
			);
		}

		$dom  = AMP_DOM_Utils::get_dom( $response );
		$head = $dom->getElementsByTagName( 'head' )->item( 0 );

		// Make sure scripts from the body get moved to the head.
		if ( isset( $head ) ) {
			$xpath = new DOMXPath( $dom );
			foreach ( $xpath->query( '//body//script[ @custom-element or @custom-template ]' ) as $script ) {
				$head->appendChild( $script );
			}
		}

		// Ensure the mandatory amp attribute is present on the html element, as otherwise it will be stripped entirely.
		if ( ! $dom->documentElement->hasAttribute( 'amp' ) && ! $dom->documentElement->hasAttribute( '⚡️' ) ) {
			$dom->documentElement->setAttribute( 'amp', '' );
		}

		AMP_Response_Headers::send_server_timing( 'amp_dom_parse', -$dom_parse_start, 'AMP DOM Parse' );

		$assets = AMP_Content_Sanitizer::sanitize_document( $dom, self::$sanitizer_classes, $args );

		$dom_serialize_start = microtime( true );
		self::ensure_required_markup( $dom );

		if ( ! AMP_Validation_Manager::should_validate_response() && AMP_Validation_Manager::has_blocking_validation_errors() ) {
			if ( amp_is_canonical() ) {
				$dom->documentElement->removeAttribute( 'amp' );

				/*
				 * Make sure that document.write() is disabled to prevent dynamically-added content (such as added
				 * via amp-live-list) from wiping out the page by introducing any scripts that call this function.
				 */
				if ( $head ) {
					$script = $dom->createElement( 'script' );
					$script->appendChild( $dom->createTextNode( 'document.addEventListener( "DOMContentLoaded", function() { document.write = function( text ) { throw new Error( "[AMP-WP] Prevented document.write() call with: "  + text ); }; } );' ) );
					$head->appendChild( $script );
				}
			} else {
				self::redirect_canonical_amp( false );
				return esc_html__( 'Redirecting to non-AMP version.', 'amp' );
			}
		}

		// @todo If 'utf-8' is not the blog charset, then we'll need to do some character encoding conversation or "entityification".
		if ( 'utf-8' !== strtolower( get_bloginfo( 'charset' ) ) ) {
			/* translators: %s is the charset of the current site */
			trigger_error( esc_html( sprintf( __( 'The database has the %s encoding when it needs to be utf-8 to work with AMP.', 'amp' ), get_bloginfo( 'charset' ) ) ), E_USER_WARNING ); // phpcs:ignore WordPress.PHP.DevelopmentFunctions.error_log_trigger_error
		}

		if ( AMP_Validation_Manager::should_validate_response() ) {
			AMP_Validation_Manager::finalize_validation( $dom, array(
				'remove_source_comments' => ! isset( $_GET['amp_preserve_source_comments'] ), // WPCS: CSRF.
			) );
		}

		$response  = "<!DOCTYPE html>\n";
		$response .= AMP_DOM_Utils::get_content_from_dom_node( $dom, $dom->documentElement );

		$amp_scripts = $assets['scripts'];
		foreach ( self::$embed_handlers as $embed_handler ) {
			$amp_scripts = array_merge(
				$amp_scripts,
				$embed_handler->get_scripts()
			);
		}

		// Allow for embed handlers to override the default extension version by defining a different URL.
		foreach ( $amp_scripts as $handle => $value ) {
			if ( is_string( $value ) && wp_script_is( $handle, 'registered' ) ) {
				wp_scripts()->registered[ $handle ]->src = $value;
			}
		}

		/*
		 * Inject additional AMP component scripts which have been discovered by the sanitizers into the head.
		 * This is adapted from wp_scripts()->do_items(), but it runs only the bare minimum required to output
		 * the missing scripts, without allowing other filters to apply which may cause an invalid AMP response.
		 */
		$script_tags = '';
		foreach ( array_diff( array_keys( $amp_scripts ), wp_scripts()->done ) as $handle ) {
			if ( ! wp_script_is( $handle, 'registered' ) ) {
				continue;
			}
			$script_dep   = wp_scripts()->registered[ $handle ];
			$script_tags .= amp_filter_script_loader_tag(
				sprintf(
					"<script type='text/javascript' src='%s'></script>\n", // phpcs:ignore WordPress.WP.EnqueuedResources.NonEnqueuedScript
					esc_url( $script_dep->src )
				),
				$handle
			);
		}
		if ( ! empty( $script_tags ) ) {
			$response = preg_replace(
				'#(?=</head>)#',
				$script_tags,
				$response,
				1
			);
		}

		AMP_Response_Headers::send_server_timing( 'amp_dom_serialize', -$dom_serialize_start, 'AMP DOM Serialize' );

		// Cache response if enabled.
		if ( true === $args['enable_response_caching'] ) {
			$response_cache = array(
				'body'               => $response,
				'validation_results' => array_map(
					function( $result ) {
						unset( $result['error']['sources'] );
						return $result;
					},
					AMP_Validation_Manager::$validation_results
				),
			);
			wp_cache_set( $response_cache_key, $response_cache, self::RESPONSE_CACHE_GROUP, MONTH_IN_SECONDS );
		}

		return $response;
	}

	/**
	 * Adds 'data-amp-layout' to the allowed <img> attributes for wp_kses().
	 *
	 * @since 0.7
	 *
	 * @param array $context Allowed tags and their allowed attributes.
	 * @return array $context Filtered allowed tags and attributes.
	 */
	public static function whitelist_layout_in_wp_kses_allowed_html( $context ) {
		if ( ! empty( $context['img']['width'] ) && ! empty( $context['img']['height'] ) ) {
			$context['img']['data-amp-layout'] = true;
		}

		return $context;
	}

	/**
	 * Enqueue AMP assets if this is an AMP endpoint.
	 *
	 * @since 0.7
	 *
	 * @return void
	 */
	public static function enqueue_assets() {
		wp_enqueue_script( 'amp-runtime' );

		// Enqueue default styles expected by sanitizer.
		wp_enqueue_style( 'amp-default', amp_get_asset_url( 'css/amp-default.css' ), array(), AMP__VERSION );
	}

	/**
	 * Conditionally replace the header image markup with a header video or image.
	 *
	 * This is JS-driven in Core themes like Twenty Sixteen and Twenty Seventeen.
	 * So in order for the header video to display,
	 * this replaces the markup of the header image.
	 *
	 * @since 1.0
	 * @link https://github.com/WordPress/wordpress-develop/blob/d002fde80e5e3a083e5f950313163f566561517f/src/wp-includes/js/wp-custom-header.js#L54
	 * @param string $html The image markup to filter.
	 * @param array  $header The header config array.
	 * @param array  $atts The image markup attributes.
	 * @return string $html Filtered markup.
	 */
	public static function conditionally_output_header( $html, $header, $atts ) {
		unset( $header );
		if ( ! is_header_video_active() ) {
			return $html;
		};

		if ( ! has_header_video() ) {
			return AMP_HTML_Utils::build_tag( 'amp-img', $atts );
		}

		return self::output_header_video( $atts );
	}

	/**
	 * Replace the header image markup with a header video.
	 *
	 * @since 1.0
	 * @link https://github.com/WordPress/wordpress-develop/blob/d002fde80e5e3a083e5f950313163f566561517f/src/wp-includes/js/wp-custom-header.js#L54
	 * @link https://github.com/WordPress/wordpress-develop/blob/d002fde80e5e3a083e5f950313163f566561517f/src/wp-includes/js/wp-custom-header.js#L78
	 *
	 * @param array $atts The header tag attributes array.
	 * @return string $html Filtered markup.
	 */
	public static function output_header_video( $atts ) {
		// Remove the script for video.
		wp_deregister_script( 'wp-custom-header' );
		$video_settings = get_header_video_settings();

		$parsed_url       = wp_parse_url( $video_settings['videoUrl'] );
		$query            = isset( $parsed_url['query'] ) ? wp_parse_args( $parsed_url['query'] ) : null;
		$video_attributes = array(
			'media'    => '(min-width: ' . $video_settings['minWidth'] . 'px)',
			'width'    => $video_settings['width'],
			'height'   => $video_settings['height'],
			'layout'   => 'responsive',
			'autoplay' => '',
			'id'       => 'wp-custom-header-video',
		);

		// Create image banner to stay behind the video.
		$image_header = AMP_HTML_Utils::build_tag( 'amp-img', $atts );

		// If the video URL is for YouTube, return an <amp-youtube> element.
		if ( isset( $parsed_url['host'], $query['v'] ) && ( false !== strpos( $parsed_url['host'], 'youtube' ) ) ) {
			$video_header = AMP_HTML_Utils::build_tag(
				'amp-youtube',
				array_merge(
					$video_attributes,
					array(
						'data-videoid'        => $query['v'],
						'data-param-rel'      => '0', // Don't show related videos.
						'data-param-showinfo' => '0', // Don't show video title at the top.
						'data-param-controls' => '0', // Don't show video controls.
					)
				)
			);
		} else {
			$video_header = AMP_HTML_Utils::build_tag(
				'amp-video',
				array_merge(
					$video_attributes,
					array(
						'src' => $video_settings['videoUrl'],
					)
				)
			);
		}

		return $image_header . $video_header;
	}
}<|MERGE_RESOLUTION|>--- conflicted
+++ resolved
@@ -159,16 +159,13 @@
 		self::$sanitizer_classes = amp_get_content_sanitizers();
 		self::$sanitizer_classes = AMP_Validation_Manager::filter_sanitizer_args( self::$sanitizer_classes );
 		self::$embed_handlers    = self::register_content_embed_handlers();
-<<<<<<< HEAD
 		self::$sanitizer_classes['AMP_Embed_Sanitizer']['embed_handlers'] = self::$embed_handlers;
-=======
 
 		foreach ( self::$sanitizer_classes as $sanitizer_class => $args ) {
 			if ( method_exists( $sanitizer_class, 'add_buffering_hooks' ) ) {
 				call_user_func( array( $sanitizer_class, 'add_buffering_hooks' ), $args );
 			}
 		}
->>>>>>> 5f635d27
 	}
 
 	/**

--- conflicted
+++ resolved
@@ -324,20 +324,11 @@
 		add_filter( 'comment_post_redirect', array( __CLASS__, 'filter_comment_post_redirect' ), PHP_INT_MAX, 2 );
 
 		// Add die handler for AMP error display, most likely due to problem with comment.
-<<<<<<< HEAD
-		add_filter(
-			'wp_die_handler',
-			static function () {
-				return array( __CLASS__, 'handle_wp_die' );
-			}
-		);
-=======
-		$handle_wp_die = function () {
+		$handle_wp_die = static function () {
 			return array( __CLASS__, 'handle_wp_die' );
 		};
 		add_filter( 'wp_die_json_handler', $handle_wp_die );
 		add_filter( 'wp_die_handler', $handle_wp_die ); // Needed for WP<5.1.
->>>>>>> d88fd2c1
 	}
 
 	/**

--- conflicted
+++ resolved
@@ -144,11 +144,8 @@
 		'parsed_cache_variant'      => null,
 		'focus_within_classes'      => [ 'focus' ],
 		'low_priority_plugins'      => [ 'query-monitor' ],
-<<<<<<< HEAD
+		'allow_transient_caching'   => true,
 		'app_shell_component'       => null,
-=======
-		'allow_transient_caching'   => true,
->>>>>>> 33592dfe
 	];
 
 	/**
@@ -3239,26 +3236,23 @@
 							$this->has_used_attributes( $parsed_selector[ self::SELECTOR_EXTRACTED_ATTRIBUTES ] )
 						)
 					);
+
+					// Make changes for serving stylesheet inside shadow DOM.
+					if ( $should_include && 'inner' === $this->args['app_shell_component'] ) {
+						/*
+							* The :root pseudo selector does not work inside shadow DOM. Additionally,
+							* the shadow DOM is not including the root html element (or the head element),
+							* however there is a body element. The AMP plugin uses :root in the transformation
+							* of !important rules to give selectors high specificity. Replacing :root with
+							* body will not work all of the time.
+							* @todo The use of :root pseudo selectors in stylesheets needs to be revisited in Shadow DOM.
+							*/
+						$selector = preg_replace( '/:root\b/', 'body', $selector );
+					}
+
 					$selectors[ $selector ] = $should_include;
 					if ( $should_include ) {
-<<<<<<< HEAD
-						// Make changes for serving stylesheet inside shadow DOM.
-						if ( 'inner' === $this->args['app_shell_component'] ) {
-							/*
-							 * The :root pseudo selector does not work inside shadow DOM. Additionally,
-							 * the shadow DOM is not including the root html element (or the head element),
-							 * however there is a body element. The AMP plugin uses :root in the transformation
-							 * of !important rules to give selectors high specificity. Replacing :root with
-							 * body will not work all of the time.
-							 * @todo The use of :root pseudo selectors in stylesheets needs to be revisited in Shadow DOM.
-							 */
-							$selector = preg_replace( '/:root\b/', 'body', $selector );
-						}
-
-						$selectors[] = $selector;
-=======
 						$used_selector_count++;
->>>>>>> 33592dfe
 					}
 				}
 				$shaken_tokens[] = [

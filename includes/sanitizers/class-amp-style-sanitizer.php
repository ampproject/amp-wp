--- conflicted
+++ resolved
@@ -126,24 +126,9 @@
 		'should_locate_sources'     => false,
 		'parsed_cache_variant'      => null,
 		'include_manifest_comment'  => 'always',
-<<<<<<< HEAD
-		'app_shell_component'       => null,
-	);
-
-	/**
-	 * Stylesheets.
-	 *
-	 * Values are the CSS stylesheets. Keys are MD5 hashes of the stylesheets,
-	 *
-	 * @since 0.7
-	 * @var string[]
-	 */
-	private $stylesheets = array();
-=======
 		'focus_within_classes'      => [ 'focus' ],
 		'low_priority_plugins'      => [ 'query-monitor' ],
 	];
->>>>>>> 80e70e3a
 
 	/**
 	 * List of stylesheet parts prior to selector/rule removal (tree shaking).
@@ -3016,8 +3001,6 @@
 				},
 				(array) $class_names
 			)
-			||
-			'inner' === $this->args['app_shell_component']
 		);
 		return "/\.({$class_pattern})(?=$|[^a-zA-Z0-9_-])/";
 	}
@@ -3074,25 +3057,6 @@
 									}
 								)
 							)
-<<<<<<< HEAD
-						);
-						if ( $should_include ) {
-							// Make changes for serving stylesheet inside shadow DOM.
-							if ( 'inner' === $this->args['app_shell_component'] ) {
-								/*
-								 * The :root pseudo selector does not work inside shadow DOM. Additionally,
-								 * the shadow DOM is not including the root html element (or the head element),
-								 * however there is a body element. The AMP plugin uses :root in the transformation
-								 * of !important rules to give selectors high specificity. Replacing :root with
-								 * body will not work all of the time.
-								 * @todo The use of :root pseudo selectors in stylesheets needs to be revisited in Shadow DOM.
-								 */
-								$selector = preg_replace( '/:root\b/', 'body', $selector );
-							}
-
-							$selectors[] = $selector;
-						}
-=======
 						)
 						&&
 						// If tag names are present in the doc.
@@ -3111,7 +3075,6 @@
 					);
 					if ( $should_include ) {
 						$selectors[] = $selector;
->>>>>>> 80e70e3a
 					}
 				}
 				$stylesheet_part = implode( ',', $selectors ) . $declaration_block;

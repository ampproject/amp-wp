--- conflicted
+++ resolved
@@ -263,8 +263,6 @@
 					// Omit these since amp-iframe will add them if needed if the `allowfullscreen` attribute is present.
 					break;
 
-<<<<<<< HEAD
-=======
 				case 'loading':
 					/*
 					 * The `amp-iframe` component already does lazy-loading by default; trigger a validation error only
@@ -298,7 +296,6 @@
 					// No need to copy.
 					break;
 
->>>>>>> 03ebd5d0
 				default:
 					$out[ $name ] = $value;
 					break;

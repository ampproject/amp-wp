--- conflicted
+++ resolved
@@ -34,13 +34,7 @@
 	public static $tag = 'video';
 
 	/**
-<<<<<<< HEAD
-	 * Placeholder for default args.
-	 *
-	 * @since 1.2
-=======
 	 * Default args.
->>>>>>> 70934bba
 	 *
 	 * @var array
 	 */
@@ -180,16 +174,9 @@
 			} else {
 				$node->parentNode->replaceChild( $new_node, $node );
 
-<<<<<<< HEAD
-				if ( ! empty( $this->args['add_noscript_fallback'] ) ) {
-					$noscript = $this->dom->createElement( 'noscript' );
-					$noscript->appendChild( $old_node );
-					$new_node->appendChild( $noscript );
-=======
 				if ( $this->args['add_noscript_fallback'] ) {
 					// Preserve original node in noscript for no-JS environments.
 					$this->append_old_node_noscript( $new_node, $old_node, $this->dom );
->>>>>>> 70934bba
 				}
 			}
 

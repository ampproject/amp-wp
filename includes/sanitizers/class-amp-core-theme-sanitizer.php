--- conflicted
+++ resolved
@@ -66,24 +66,6 @@
 	];
 
 	/**
-<<<<<<< HEAD
-	 * Array of themes that are supported.
-	 *
-	 * @var array
-	 */
-	protected static $supported_themes = [
-		'twentytwenty',
-		'twentynineteen',
-		'twentyseventeen',
-		'twentysixteen',
-		'twentyfifteen',
-		'twentyfourteen',
-		'twentythirteen',
-		'twentytwelve',
-		'twentyeleven',
-		'twentyten',
-	];
-=======
 	 * Retrieve the config for features needed by a theme.
 	 *
 	 * @since 1.0
@@ -265,188 +247,6 @@
 				return null;
 		}
 	}
->>>>>>> 03ebd5d0
-
-	/**
-	 * Retrieve the config for features needed by a theme.
-	 *
-	 * @since 1.0
-	 * @since 1.5.0 Converted `theme_features` variable into `get_theme_config` function.
-	 *
-	 * @param string $theme_slug Theme slug.
-	 * @return array|null Array comprising of the theme config if its slug is found, null if it is not.
-	 */
-	protected static function get_theme_features_config( $theme_slug ) {
-		switch ( $theme_slug ) {
-			// Twenty Twenty.
-			case 'twentytwenty':
-				$config = [
-					'dequeue_scripts'                  => [
-						'twentytwenty-js',
-					],
-					'remove_actions'                   => [
-						'wp_head'                 => [
-							'twentytwenty_no_js_class', // AMP is essentially no-js, with any interactivity added explicitly via amp-bind.
-						],
-						'wp_print_footer_scripts' => [
-							'twentytwenty_skip_link_focus_fix', // See <https://github.com/WordPress/twentynineteen/pull/47>.
-						],
-					],
-					'add_twentytwenty_modals'          => [],
-					'add_twentytwenty_toggles'         => [],
-					'add_nav_menu_styles'              => [],
-					'add_twentytwenty_masthead_styles' => [],
-					'add_twentytwenty_current_page_awareness' => [],
-				];
-
-				$theme = wp_get_theme( 'twentytwenty' );
-
-				if ( $theme->exists() && version_compare( $theme->get( 'Version' ), '1.0.0', '<=' ) ) {
-					$config['add_smooth_scrolling'] = [
-						'//a[ starts-with( @href, "#" ) and not( @href = "#" )and not( @href = "#0" ) and not( contains( @class, "do-not-scroll" ) ) and not( contains( @class, "skip-link" ) ) ]',
-					];
-				}
-
-				return $config;
-
-			// Twenty Nineteen.
-			case 'twentynineteen':
-				return [
-					'dequeue_scripts'                    => [
-						'twentynineteen-skip-link-focus-fix', // This is part of AMP. See <https://github.com/ampproject/amphtml/issues/18671>.
-						'twentynineteen-priority-menu',
-						'twentynineteen-touch-navigation', // @todo There could be an AMP implementation of this, similar to what is implemented on ampproject.org.
-					],
-					'remove_actions'                     => [
-						'wp_print_footer_scripts' => [
-							'twentynineteen_skip_link_focus_fix', // See <https://github.com/WordPress/twentynineteen/pull/47>.
-						],
-					],
-					'add_twentynineteen_masthead_styles' => [],
-					'adjust_twentynineteen_images'       => [],
-				];
-
-			// Twenty Seventeen.
-			case 'twentyseventeen':
-				return [
-					// @todo Try to implement belowEntryMetaClass().
-					'dequeue_scripts'                     => [
-						'twentyseventeen-html5', // Only relevant for IE<9.
-						'twentyseventeen-global', // There are somethings not yet implemented in AMP. See todos below.
-						'jquery-scrollto', // Implemented via add_smooth_scrolling().
-						'twentyseventeen-navigation', // Handled by add_nav_menu_styles, add_nav_menu_toggle, add_nav_sub_menu_buttons.
-						'twentyseventeen-skip-link-focus-fix', // Unnecessary since part of the AMP runtime.
-					],
-					'remove_actions'                      => [
-						'wp_head' => [
-							'twentyseventeen_javascript_detection', // AMP is essentially no-js, with any interactivity added explicitly via amp-bind.
-						],
-					],
-					'force_fixed_background_support'      => [],
-					'add_twentyseventeen_masthead_styles' => [],
-					'add_twentyseventeen_image_styles'    => [],
-					'add_twentyseventeen_sticky_nav_menu' => [],
-					'add_has_header_video_body_class'     => [],
-					'add_nav_menu_styles'                 => [
-						'sub_menu_button_toggle_class' => 'toggled-on',
-						'no_js_submenu_visible'        => true,
-					],
-					'add_smooth_scrolling'                => [
-						'//header[@id = "masthead"]//a[ contains( @class, "menu-scroll-down" ) ]',
-					],
-					'set_twentyseventeen_quotes_icon'     => [],
-					'add_twentyseventeen_attachment_image_attributes' => [],
-				];
-
-			// Twenty Sixteen.
-			case 'twentysixteen':
-				return [
-					// @todo Figure out an AMP solution for onResizeARIA().
-					// @todo Try to implement belowEntryMetaClass().
-					'dequeue_scripts'     => [
-						'twentysixteen-script',
-						'twentysixteen-html5', // Only relevant for IE<9.
-						'twentysixteen-keyboard-image-navigation', // AMP does not yet allow for listening to keydown events.
-						'twentysixteen-skip-link-focus-fix', // Unnecessary since part of the AMP runtime.
-					],
-					'remove_actions'      => [
-						'wp_head' => [
-							'twentysixteen_javascript_detection', // AMP is essentially no-js, with any interactivity added explicitly via amp-bind.
-						],
-					],
-					'add_nav_menu_styles' => [
-						'sub_menu_button_toggle_class' => 'toggled-on',
-						'no_js_submenu_visible'        => true,
-					],
-				];
-
-			// Twenty Fifteen.
-			case 'twentyfifteen':
-				return [
-					// @todo Figure out an AMP solution for onResizeARIA().
-					'dequeue_scripts'     => [
-						'twentyfifteen-script',
-						'twentyfifteen-keyboard-image-navigation', // AMP does not yet allow for listening to keydown events.
-						'twentyfifteen-skip-link-focus-fix', // Unnecessary since part of the AMP runtime.
-					],
-					'remove_actions'      => [
-						'wp_head' => [
-							'twentyfifteen_javascript_detection', // AMP is essentially no-js, with any interactivity added explicitly via amp-bind.
-						],
-					],
-					'add_nav_menu_styles' => [
-						'sub_menu_button_toggle_class' => 'toggle-on',
-						'no_js_submenu_visible'        => true,
-					],
-				];
-
-			// Twenty Fourteen.
-			case 'twentyfourteen':
-				return [
-					// @todo Figure out an AMP solution for onResizeARIA().
-					'dequeue_scripts'                    => [
-						'twentyfourteen-script',
-						'twentyfourteen-keyboard-image-navigation', // AMP does not yet allow for listening to keydown events.
-						'jquery-masonry', // Masonry style layout is not supported in AMP.
-						'twentyfourteen-slider',
-					],
-					'add_nav_menu_styles'                => [],
-					'add_twentyfourteen_masthead_styles' => [],
-					'add_twentyfourteen_slider_carousel' => [],
-					'add_twentyfourteen_search'          => [],
-				];
-
-			// Twenty Thirteen.
-			case 'twentythirteen':
-				return [
-					'dequeue_scripts'          => [
-						'jquery-masonry', // Masonry style layout is not supported in AMP.
-						'twentythirteen-script',
-					],
-					'add_nav_menu_toggle'      => [],
-					'add_nav_sub_menu_buttons' => [],
-					'add_nav_menu_styles'      => [],
-				];
-
-			// Twenty Twelve.
-			case 'twentytwelve':
-				return [
-					'dequeue_scripts'     => [
-						'twentytwelve-navigation',
-					],
-					'add_nav_menu_styles' => [],
-				];
-
-			// Twenty Eleven.
-			case 'twentyeleven':
-				// Twenty Ten.
-			case 'twentyten':
-				return [];
-
-			default:
-				return null;
-		}
-	}
 
 	/**
 	 * Get list of supported core themes.
@@ -467,24 +267,8 @@
 	 *
 	 * @return array Acceptable errors.
 	 */
-<<<<<<< HEAD
-	public static function get_acceptable_errors( $template ) {
-		if ( in_array( $template, self::$supported_themes, true ) ) {
-			return [
-				'illegal_css_at_rule' => [
-					[
-						'at_rule' => 'viewport',
-					],
-					[
-						'at_rule' => '-ms-viewport',
-					],
-				],
-			];
-		}
-=======
 	public static function get_acceptable_errors() {
 		_deprecated_function( __METHOD__, '1.5' );
->>>>>>> 03ebd5d0
 		return [];
 	}
 
@@ -1374,10 +1158,6 @@
 						}
 					}
 
-<<<<<<< HEAD
-				}
-=======
->>>>>>> 03ebd5d0
 				<?php elseif ( 'twentyseventeen' === get_template() ) : ?>
 					/* Show the button*/
 					.no-js .menu-toggle {

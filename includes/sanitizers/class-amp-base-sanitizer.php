<?php
/**
 * Class AMP_Base_Sanitizer
 *
 * @package AMP
 */

/**
 * Class AMP_Base_Sanitizer
 */
abstract class AMP_Base_Sanitizer {

	/**
	 * Value used with the height attribute in an $attributes parameter is empty.
	 *
	 * @since 0.3.3
	 *
	 * @const int
	 */
	const FALLBACK_HEIGHT = 400;

	/**
	 * Placeholder for default args, to be set in child classes.
	 *
	 * @since 0.2
	 *
	 * @var array
	 */
	protected $DEFAULT_ARGS = array();

	/**
	 * DOM.
	 *
	 * @var DOMDocument A standard PHP representation of an HTML document in object form.
	 *
	 * @since 0.2
	 */
	protected $dom;

	/**
	 * Array of flags used to control sanitization.
	 *
	 * @var array {
	 *      @type int $content_max_width
	 *      @type bool $add_placeholder
	 *      @type bool $use_document_element
	 *      @type bool $require_https_src
	 *      @type string[] $amp_allowed_tags
	 *      @type string[] $amp_globally_allowed_attributes
	 *      @type string[] $amp_layout_allowed_attributes
	 *      @type array $amp_allowed_tags
	 *      @type array $amp_globally_allowed_attributes
	 *      @type array $amp_layout_allowed_attributes
	 *      @type array $amp_bind_placeholder_prefix
	 *      @type bool $allow_dirty_styles
	 *      @type bool $allow_dirty_scripts
	 *      @type callable $remove_invalid_callback
	 * }
	 */
	protected $args;

	/**
	 * Flag to be set in child class' sanitize() method indicating if the
	 * HTML contained in the DOMDocument has been sanitized yet or not.
	 *
	 * @since 0.2
	 *
	 * @var bool
	 */
	protected $did_convert_elements = false;

	/**
	 * The root element used for sanitization. Either html or body.
	 *
	 * @var DOMElement
	 */
	protected $root_element;

	/**
	 * AMP_Base_Sanitizer constructor.
	 *
	 * @since 0.2
	 *
	 * @param DOMDocument $dom Represents the HTML document to sanitize.
	 * @param array       $args {
	 *      Args.
	 *
	 *      @type int $content_max_width
	 *      @type bool $add_placeholder
	 *      @type bool $require_https_src
	 *      @type string[] $amp_allowed_tags
	 *      @type string[] $amp_globally_allowed_attributes
	 *      @type string[] $amp_layout_allowed_attributes
	 * }
	 */
	public function __construct( $dom, $args = array() ) {
		$this->dom  = $dom;
		$this->args = array_merge( $this->DEFAULT_ARGS, $args );

		if ( ! empty( $this->args['use_document_element'] ) ) {
			$this->root_element = $this->dom->documentElement;
		} else {
			$this->root_element = $this->dom->getElementsByTagName( 'body' )->item( 0 );
		}
	}

	/**
	 * Sanitize the HTML contained in the DOMDocument received by the constructor
	 */
	abstract public function sanitize();

	/**
	 * Return array of values that would be valid as an HTML `script` element.
	 *
	 * Array keys are AMP element names and array values are their respective
	 * Javascript URLs from https://cdn.ampproject.org
	 *
	 * @since 0.2
	 *
	 * @return string[] Returns component name as array key and JavaScript URL as array value,
	 *                  respectively. Will return an empty array if sanitization has yet to be run
	 *                  or if it did not find any HTML elements to convert to AMP equivalents.
	 */
	public function get_scripts() {
		return array();
	}

	/**
	 * Return array of values that would be valid as an HTML `style` attribute.
	 *
	 * @since 0.4
	 *
	 * @return array[][] Mapping of CSS selectors to arrays of properties.
	 */
	public function get_styles() {
		return array();
	}

	/**
	 * Get stylesheets.
	 *
	 * @since 0.7
	 * @returns array Values are the CSS stylesheets. Keys are MD5 hashes of the stylesheets.
	 */
	public function get_stylesheets() {
		$stylesheets = array();

		foreach ( $this->get_styles() as $selector => $properties ) {
			$stylesheet = sprintf( '%s { %s }', $selector, join( '; ', $properties ) . ';' );

			$stylesheets[ md5( $stylesheet ) ] = $stylesheet;
		}

		return $stylesheets;
	}

	/**
	 * Get HTML body as DOMElement from DOMDocument received by the constructor.
	 *
	 * @deprecated Just reference $root_element instead.
	 * @return DOMElement The body or html element.
	 */
	protected function get_body_node() {
		_deprecated_function( __METHOD__, 'AMP_Base_Sanitizer::$root_element', '0.7' );
		return $this->root_element;
	}

	/**
	 * Sanitizes a CSS dimension specifier while being sensitive to dimension context.
	 *
	 * @param string $value A valid CSS dimension specifier; e.g. 50, 50px, 50%.
	 * @param string $dimension 'width' or ignored. 'width' only affects $values ending in '%'.
	 *
	 * @return float|int|string Returns a numeric dimension value, or an empty string.
	 */
	public function sanitize_dimension( $value, $dimension ) {

		// Allows 0 to be used as valid dimension.
		if ( null === $value ) {
			return '';
		}

		// Accepts both integers and floats & prevents negative values.
		if ( is_numeric( $value ) ) {
			return max( 0, floatval( $value ) );
		}

		if ( AMP_String_Utils::endswith( $value, 'px' ) ) {
			return absint( $value );
		}

		if ( AMP_String_Utils::endswith( $value, '%' ) ) {
			if ( 'width' === $dimension && isset( $this->args['content_max_width'] ) ) {
				$percentage = absint( $value ) / 100;
				return round( $percentage * $this->args['content_max_width'] );
			}
		}

		return '';
	}

	/**
	 * Sets the layout, and possibly the 'height' and 'width' attributes.
	 *
	 * @param string[] $attributes {
	 *      Attributes.
	 *
	 *      @type int $height
	 *      @type int $width
	 *      @type string $sizes
	 *      @type string $class
	 *      @type string $layout
	 * }
	 * @return string[]
	 */
	public function set_layout( $attributes ) {
		if ( empty( $attributes['height'] ) ) {
			unset( $attributes['width'] );
			$attributes['height'] = self::FALLBACK_HEIGHT;
		}
		if ( ! empty( $attributes['width'] ) && ! empty( $attributes['height'] ) ) {
			$attributes['layout'] = 'responsive';
		} elseif ( empty( $attributes['width'] ) ) {
			$attributes['layout'] = 'fixed-height';
		}

		return $attributes;
	}

	/**
<<<<<<< HEAD
=======
	 * This is our workaround to enforce max sizing with layout=responsive.
	 *
	 * We want elements to not grow beyond their width and shrink to fill the screen on viewports smaller than their width.
	 *
	 * See https://github.com/ampproject/amphtml/issues/1280#issuecomment-171533526
	 * See https://github.com/Automattic/amp-wp/issues/101
	 *
	 * @param string[] $attributes {
	 *      Attributes.
	 *
	 *      @type int $height
	 *      @type int $width
	 *      @type string $sizes
	 *      @type string $class
	 *      @type string $layout
	 * }
	 * @return string[]
	 */
	public function enforce_sizes_attribute( $attributes ) {
		if ( ! isset( $attributes['width'], $attributes['height'] ) ) {
			return $attributes;
		}

		$max_width = $attributes['width'];
		if ( isset( $this->args['content_max_width'] ) && $max_width >= $this->args['content_max_width'] ) {
			$max_width = $this->args['content_max_width'];
		}

		// Allows floats and integers but prevents negative values.
		// Uses string format to prevent additional modification.
		$attributes['sizes'] = sprintf(
			'(min-width: %1$spx) %1$spx, 100vw',
			max( 0, floatval( $max_width ) )
		);

		$this->add_or_append_attribute( $attributes, 'class', 'amp-wp-enforced-sizes' );

		return $attributes;
	}

	/**
>>>>>>> 23eced62
	 * Adds or appends key and value to list of attributes
	 *
	 * Adds key and value to list of attributes, or if the key already exists in the array
	 * it concatenates to existing attribute separator by a space or other supplied separator.
	 *
	 * @param string[] $attributes {
	 *      Attributes.
	 *
	 *      @type int $height
	 *      @type int $width
	 *      @type string $sizes
	 *      @type string $class
	 *      @type string $layout
	 * }
	 * @param string   $key       Valid associative array index to add.
	 * @param string   $value     Value to add or append to array indexed at the key.
	 * @param string   $separator Optional; defaults to space but some other separator if needed.
	 */
	public function add_or_append_attribute( &$attributes, $key, $value, $separator = ' ' ) {
		if ( isset( $attributes[ $key ] ) ) {
			$attributes[ $key ] .= $separator . $value;
		} else {
			$attributes[ $key ] = $value;
		}
	}

	/**
	 * Decide if we should remove a src attribute if https is required.
	 *
	 * If not required, the implementing class may want to try and force https instead.
	 *
	 * @param string  $src         URL to convert to HTTPS if forced, or made empty if $args['require_https_src'].
	 * @param boolean $force_https Force setting of HTTPS if true.
	 * @return string URL which may have been updated with HTTPS, or may have been made empty.
	 */
	public function maybe_enforce_https_src( $src, $force_https = false ) {
		$protocol = strtok( $src, ':' );
		if ( 'https' !== $protocol ) {
			// Check if https is required.
			if ( isset( $this->args['require_https_src'] ) && true === $this->args['require_https_src'] ) {
				// Remove the src. Let the implementing class decide what do from here.
				$src = '';
			} elseif ( ( ! isset( $this->args['require_https_src'] ) || false === $this->args['require_https_src'] )
				&& true === $force_https ) {
				// Don't remove the src, but force https instead.
				$src = set_url_scheme( $src, 'https' );
			}
		}

		return $src;
	}

	/**
	 * Removes an invalid child of a node.
	 *
	 * Also, calls the mutation callback for it.
	 * This tracks all the nodes that were removed.
	 *
	 * @since 0.7
	 *
	 * @param DOMNode|DOMElement $child The node to remove.
	 * @return void
	 */
	public function remove_invalid_child( $child ) {
		$parent = $child->parentNode;
		$child->parentNode->removeChild( $child );
		if ( isset( $this->args['remove_invalid_callback'] ) ) {
			call_user_func( $this->args['remove_invalid_callback'], array(
				'node'   => $child,
				'parent' => $parent,
			) );
		}
	}

	/**
	 * Removes an invalid attribute of a node.
	 *
	 * Also, calls the mutation callback for it.
	 * This tracks all the attributes that were removed.
	 *
	 * @since 0.7
	 *
	 * @param DOMElement     $element   The node for which to remove the attribute.
	 * @param DOMAttr|string $attribute The attribute to remove from the element.
	 * @return void
	 */
	public function remove_invalid_attribute( $element, $attribute ) {
		if ( isset( $this->args['remove_invalid_callback'] ) ) {
			if ( is_string( $attribute ) ) {
				$attribute = $element->getAttributeNode( $attribute );
			}
			if ( $attribute ) {
				$element->removeAttributeNode( $attribute );
				call_user_func( $this->args['remove_invalid_callback'], array(
					'node'   => $attribute,
					'parent' => $element,
				) );
			}
		} elseif ( is_string( $attribute ) ) {
			$element->removeAttribute( $attribute );
		} else {
			$element->removeAttributeNode( $attribute );
		}
	}

}<|MERGE_RESOLUTION|>--- conflicted
+++ resolved
@@ -228,50 +228,6 @@
 	}
 
 	/**
-<<<<<<< HEAD
-=======
-	 * This is our workaround to enforce max sizing with layout=responsive.
-	 *
-	 * We want elements to not grow beyond their width and shrink to fill the screen on viewports smaller than their width.
-	 *
-	 * See https://github.com/ampproject/amphtml/issues/1280#issuecomment-171533526
-	 * See https://github.com/Automattic/amp-wp/issues/101
-	 *
-	 * @param string[] $attributes {
-	 *      Attributes.
-	 *
-	 *      @type int $height
-	 *      @type int $width
-	 *      @type string $sizes
-	 *      @type string $class
-	 *      @type string $layout
-	 * }
-	 * @return string[]
-	 */
-	public function enforce_sizes_attribute( $attributes ) {
-		if ( ! isset( $attributes['width'], $attributes['height'] ) ) {
-			return $attributes;
-		}
-
-		$max_width = $attributes['width'];
-		if ( isset( $this->args['content_max_width'] ) && $max_width >= $this->args['content_max_width'] ) {
-			$max_width = $this->args['content_max_width'];
-		}
-
-		// Allows floats and integers but prevents negative values.
-		// Uses string format to prevent additional modification.
-		$attributes['sizes'] = sprintf(
-			'(min-width: %1$spx) %1$spx, 100vw',
-			max( 0, floatval( $max_width ) )
-		);
-
-		$this->add_or_append_attribute( $attributes, 'class', 'amp-wp-enforced-sizes' );
-
-		return $attributes;
-	}
-
-	/**
->>>>>>> 23eced62
 	 * Adds or appends key and value to list of attributes
 	 *
 	 * Adds key and value to list of attributes, or if the key already exists in the array

--- conflicted
+++ resolved
@@ -180,73 +180,6 @@
 
 		parent::__construct( $dom, $args );
 
-<<<<<<< HEAD
-		// @todo AMP dev mode should eventually be used instead of allow_dirty_styles.
-		if ( ! empty( $this->args['allow_dirty_styles'] ) ) {
-
-			// Allow style attribute on all elements.
-			$this->args['amp_globally_allowed_attributes']['style'] = [];
-
-			// Remove restrictions on use of !important.
-			foreach ( $this->args['amp_allowed_tags']['style'] as &$style ) {
-				$style['cdata'] = [];
-			}
-
-			// Allow style elements.
-			$this->args['amp_allowed_tags']['style'][] = [
-				'attr_spec_list' => [
-					'type' => [
-						'value_casei' => 'text/css',
-					],
-				],
-				'cdata'          => [],
-				'tag_spec'       => [
-					'spec_name' => 'style for Customizer preview',
-				],
-			];
-
-			// Allow stylesheet links.
-			$this->args['amp_allowed_tags']['link'][] = [
-				'attr_spec_list' => [
-					'async'       => [],
-					'crossorigin' => [],
-					'href'        => [
-						'mandatory' => true,
-					],
-					'integrity'   => [],
-					'media'       => [],
-					'rel'         => [
-						'dispatch_key' => 2,
-						'mandatory'    => true,
-						'value_casei'  => 'stylesheet',
-					],
-					'type'        => [
-						'value_casei' => 'text/css',
-					],
-				],
-				'tag_spec'       => [
-					'spec_name' => 'link rel=stylesheet for Customizer preview', // phpcs:ignore WordPress.WP.EnqueuedResources.NonEnqueuedStylesheet
-				],
-			];
-		}
-
-		// @todo AMP dev mode should eventually be used instead of allow_dirty_scripts.
-		// Allow scripts if requested.
-		if ( ! empty( $this->args['allow_dirty_scripts'] ) ) {
-			$this->args['amp_allowed_tags']['script'][] = [
-				'attr_spec_list' => [
-					'type'  => [],
-					'src'   => [],
-					'async' => [],
-					'defer' => [],
-				],
-				'cdata'          => [],
-				'tag_spec'       => [
-					'spec_name' => 'scripts for Customizer preview',
-				],
-			];
-		}
-
 		// When serving outer app shell document, replace v0.js with shadow-v0.js.
 		if ( isset( $args['app_shell_component'] ) && 'outer' === $args['app_shell_component'] ) {
 			foreach ( $this->args['amp_allowed_tags']['script'] as $script_spec ) {
@@ -260,10 +193,7 @@
 			}
 		}
 
-		// Prepare whitelists.
-=======
 		// Prepare allowlists.
->>>>>>> 33592dfe
 		$this->allowed_tags = $this->args['amp_allowed_tags'];
 		foreach ( AMP_Rule_Spec::$additional_allowed_tags as $tag_name => $tag_rule_spec ) {
 			$this->allowed_tags[ $tag_name ][] = $tag_rule_spec;

--- conflicted
+++ resolved
@@ -669,19 +669,6 @@
 			return false;
 		}
 
-<<<<<<< HEAD
-		if ( ! empty( $tag_spec[ AMP_Rule_Spec::CHILD_TAGS ] ) ) {
-			$this->remove_disallowed_children( $node, $tag_spec[ AMP_Rule_Spec::CHILD_TAGS ] );
-		}
-
-		if ( ! empty( $tag_spec[ AMP_Rule_Spec::DESCENDANT_TAG_LIST ] ) ) {
-			$allowed_tags = AMP_Allowed_Tags_Generated::get_descendant_tag_list( AMP_Rule_Spec::DESCENDANT_TAG_LIST );
-			if ( ! empty( $allowed_tags ) ) {
-				$this->remove_disallowed_descendants( $node, $tag_spec[ AMP_Rule_Spec::DESCENDANT_TAG_LIST ] );
-			}
-		}
-
-=======
 		if ( ! empty( $tag_spec[ AMP_Rule_Spec::DESCENDANT_TAG_LIST ] ) ) {
 			$allowed_tags = AMP_Allowed_Tags_Generated::get_descendant_tag_list( $tag_spec[ AMP_Rule_Spec::DESCENDANT_TAG_LIST ] );
 			if ( ! empty( $allowed_tags ) ) {
@@ -693,7 +680,6 @@
 			return false;
 		}
 
->>>>>>> 0dc42bdb
 		return true;
 	}
 
@@ -1809,14 +1795,6 @@
 		if ( ! $node->hasChildNodes() ) {
 			return;
 		}
-<<<<<<< HEAD
-		foreach ( $node->childNodes as $child ) {
-			if ( ! in_array( $child->nodeName, $allowed_descendants, true ) ) {
-				$this->remove_invalid_child( $child );
-				continue;
-			}
-			$this->remove_disallowed_descendants( $child, $allowed_descendants );
-=======
 
 		$child_elements = array();
 		for ( $i = 0; $i < $node->childNodes->length; $i++ ) {
@@ -1832,7 +1810,6 @@
 			} else {
 				$this->remove_disallowed_descendants( $child, $allowed_descendants );
 			}
->>>>>>> 0dc42bdb
 		}
 	}
 
@@ -1840,20 +1817,6 @@
 	 * Loop through node's children and remove the ones that are not whitelisted.
 	 *
 	 * @param DOMNode $node Node.
-<<<<<<< HEAD
-	 * @param array   $allowed_children List of allowed child tags.
-	 */
-	private function remove_disallowed_children( $node, $allowed_children ) {
-		if ( ! $node->hasChildNodes() ) {
-			return;
-		}
-		foreach ( $node->childNodes as $child ) {
-			if ( ! in_array( $child->nodeName, $allowed_children, true ) ) {
-				$this->remove_invalid_child( $child );
-				continue;
-			}
-		}
-=======
 	 * @param array   $child_tags {
 	 *     List of allowed child tags.
 	 *
@@ -1900,7 +1863,6 @@
 		}
 
 		return true;
->>>>>>> 0dc42bdb
 	}
 
 	/**

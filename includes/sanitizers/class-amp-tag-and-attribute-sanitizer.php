--- conflicted
+++ resolved
@@ -220,7 +220,6 @@
 			if ( 1 === count( $spec_ids_sorted ) ) {
 				$attr_spec_list = $rule_spec_list_to_validate[ $spec_ids_sorted[0] ][ AMP_Rule_Spec::ATTR_SPEC_LIST ];
 			} else {
-<<<<<<< HEAD
 				// This should not happen very often, but...
 				// If we're here, then we're not sure which spec should
 				// be used. Let's use the top scoring ones.
@@ -236,41 +235,6 @@
 		if ( ! empty( $attr_spec_list ) && $this->is_missing_mandatory_attribute( $attr_spec_list, $node ) ) {
 			$this->remove_node( $node );
 			return;
-=======
-				/*
-				 * This should not happen very often, but...
-				 * If we're here, then we're not sure which spec should be used.
-				 * Let's use the top scoring ones.
-				 */
-				foreach ( $spec_ids_sorted as $id ) {
-					$attr_spec_list = array_merge( $attr_spec_list, $rule_spec_list_to_validate[ $id ][ AMP_Rule_Spec::ATTR_SPEC_LIST ] );
-				}
-			}
-		}
-
-		/*
-		 * If an attribute is mandatory and we don't have it,
-		 * just remove the node and move on.
-		 */
-		foreach ( $attr_spec_list as $attr_name => $attr_spec_rule_value ) {
-
-			$is_mandatory = isset( $attr_spec_rule_value[ AMP_Rule_Spec::MANDATORY ] )
-				? (bool) $attr_spec_rule_value[ AMP_Rule_Spec::MANDATORY ]
-				: false;
-			if ( ! $is_mandatory ) {
-				continue;
-			}
-
-			$attribute_exists = $node instanceof DOMElement && $node->hasAttribute( $attr_name );
-
-			if ( $attribute_exists ) {
-				continue;
-			}
-
-			$this->remove_node( $node );
-			return;
-
->>>>>>> b94b10ba
 		}
 
 		// Remove any remaining disallowed attributes.
@@ -281,7 +245,6 @@
 	}
 
 	/**
-<<<<<<< HEAD
 	 * Whether a node is missing a mandatory attribute.
 	 *
 	 * @param array  $attr_spec The attribute specification.
@@ -303,31 +266,18 @@
 	}
 
 	/**
-=======
 	 * Determines is a node is currently valid per its tag specification.
 	 *
->>>>>>> b94b10ba
 	 * Checks to see if a node's placement with the DOM is be valid for the
 	 * given tag_spec. If there are restrictions placed on the type of node
 	 * that can be an immediate parent or an ancestor of this node, then make
 	 * sure those restrictions are met.
 	 *
-<<<<<<< HEAD
-	 * If any of the tests on the restrictions fail, return false, otherwise
-	 *	return true.
+	 * @since 0.5
 	 *
 	 * @param object $node The node to validate.
 	 * @param array  $tag_spec The sepecification.
 	 * @return boolean $valid Whether the node's placement is valid.
-=======
-	 * @since 0.5
-	 *
-	 * @param DOMNode          $node     Node.
-	 * @param array[]|string[] $tag_spec Tag spec.
-	 *
-	 * @return bool If any of the tests on the restrictions fail return false,
-	 *              otherwise return true.
->>>>>>> b94b10ba
 	 */
 	private function validate_tag_spec_for_node( $node, $tag_spec ) {
 		if ( ! empty( $tag_spec[ AMP_Rule_Spec::MANDATORY_PARENT ] ) && ! $this->has_parent( $node, $tag_spec[ AMP_Rule_Spec::MANDATORY_PARENT ] ) ) {
@@ -653,15 +603,9 @@
 
 		// Remove the disallowed values.
 		foreach ( $attrs_to_remove as $attr_name ) {
-<<<<<<< HEAD
 			if ( isset( $attr_spec_list[$attr_name][AMP_Rule_Spec::ALLOW_EMPTY] ) &&
 				( true == $attr_spec_list[$attr_name][AMP_Rule_Spec::ALLOW_EMPTY] ) ) {
 				$node->setAttribute( $attr_name, '' );
-=======
-			if ( isset( $attr_spec_list[ $attr_name ][ AMP_Rule_Spec::ALLOW_EMPTY ] ) && ( $attr_spec_list[ $attr_name ][ AMP_Rule_Spec::ALLOW_EMPTY ] ) ) {
-				$attr                      = $node->attributes;
-				$attr[ $attr_name ]->value = '';
->>>>>>> b94b10ba
 			} else {
 				$node->removeAttribute( $attr_name );
 			}

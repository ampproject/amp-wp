--- conflicted
+++ resolved
@@ -690,11 +690,6 @@
 				$element_attributes[ $attribute->nodeName ] = $attribute->nodeValue;
 			}
 			$removed_attributes = [];
-<<<<<<< HEAD
-			foreach ( $disallowed_attributes as $disallowed_attribute ) {
-				if ( $this->remove_invalid_attribute( $node, $disallowed_attribute, $validation_error ) ) {
-					$removed_attributes[] = $disallowed_attribute;
-=======
 
 			foreach ( $disallowed_attributes as $disallowed_attribute ) {
 				/**
@@ -752,7 +747,6 @@
 					if ( $this->remove_invalid_attribute( $node, $attr_node, $validation_error, $attr_spec ) ) {
 						$removed_attributes[] = $attr_node;
 					}
->>>>>>> 03ebd5d0
 				}
 			}
 
@@ -767,8 +761,6 @@
 			 */
 			foreach ( $removed_attributes as $removed_attribute ) {
 				$this->clean_up_after_attribute_removal( $node, $removed_attribute );
-<<<<<<< HEAD
-=======
 			}
 		}
 
@@ -830,7 +822,6 @@
 					]
 				);
 				return null;
->>>>>>> 03ebd5d0
 			}
 		}
 

<?php
/**
 * Class AMP_Img_Sanitizer.
 *
 * @package AMP
 */

/**
 * Class AMP_Img_Sanitizer
 *
 * Converts <img> tags to <amp-img> or <amp-anim>
 */
class AMP_Img_Sanitizer extends AMP_Base_Sanitizer {
	use AMP_Noscript_Fallback;

	/**
	 * Value used for width attribute when $attributes['width'] is empty.
	 *
	 * @since 0.2
	 *
	 * @const int
	 */
	const FALLBACK_WIDTH = 600;

	/**
	 * Value used for height attribute when $attributes['height'] is empty.
	 *
	 * @since 0.2
	 *
	 * @const int
	 */
	const FALLBACK_HEIGHT = 400;

	/**
	 * Tag.
	 *
	 * @var string HTML <img> tag to identify and replace with AMP version.
	 *
	 * @since 0.2
	 */
	public static $tag = 'img';

	/**
	 * Default args.
	 *
	 * @var array
	 */
	protected $DEFAULT_ARGS = array(
		'add_noscript_fallback' => true,
	);

	/**
	 * Animation extension.
	 *
	 * @var string
	 */
	private static $anim_extension = '.gif';

	/**
	 * Placeholder for default args.
	 *
	 * @since 1.2
	 *
	 * @var array
	 */
	protected $DEFAULT_ARGS = array(
		'add_noscript_fallback' => true,
	);

	/**
	 * Get mapping of HTML selectors to the AMP component selectors which they may be converted into.
	 *
	 * @return array Mapping.
	 */
	public function get_selector_conversion_mapping() {
		return array(
			'img' => array(
				'amp-img',
				'amp-anim',
			),
		);
	}

	/**
	 * Sanitize the <img> elements from the HTML contained in this instance's DOMDocument.
	 *
	 * @since 0.2
	 */
	public function sanitize() {

		/**
		 * Node list.
		 *
		 * @var DOMNodeList $node
		 */
		$nodes           = $this->dom->getElementsByTagName( self::$tag );
		$need_dimensions = array();

		$num_nodes = $nodes->length;

		if ( 0 === $num_nodes ) {
			return;
		}

		if ( $this->args['add_noscript_fallback'] ) {
			$this->initialize_noscript_allowed_attributes( self::$tag );
		}

		for ( $i = $num_nodes - 1; $i >= 0; $i-- ) {
			$node = $nodes->item( $i );
			if ( ! $node instanceof DOMElement ) {
				continue;
			}

			// Skip element if already inside of an AMP element as a noscript fallback.
			if ( $this->is_inside_amp_noscript( $node ) ) {
				continue;
			}

			if ( ! $node->hasAttribute( 'src' ) || '' === trim( $node->getAttribute( 'src' ) ) ) {
				$this->remove_invalid_child( $node );
				continue;
			}

			// Determine which images need their dimensions determined/extracted.
			if ( ! is_numeric( $node->getAttribute( 'width' ) ) || ! is_numeric( $node->getAttribute( 'height' ) ) ) {
				$need_dimensions[ $node->getAttribute( 'src' ) ][] = $node;
			} else {
				$this->adjust_and_replace_node( $node );
			}
		}

		$this->determine_dimensions( $need_dimensions );
		$this->adjust_and_replace_nodes_in_array_map( $need_dimensions );

		/*
		 * Opt-in to amp-img-auto-sizes experiment.
		 * This is needed because the sizes attribute is removed from all img elements converted to amp-img
		 * in order to prevent the undesirable setting of the width. This $meta tag can be removed once the
		 * experiment ends (and the feature has been fully launched).
		 * See <https://github.com/ampproject/amphtml/issues/21371> and <https://github.com/ampproject/amp-wp/pull/2036>.
		 */
		$head = $this->dom->getElementsByTagName( 'head' )->item( 0 );
		if ( $head ) {
			$meta = $this->dom->createElement( 'meta' );
			$meta->setAttribute( 'name', 'amp-experiments-opt-in' );
			$meta->setAttribute( 'content', 'amp-img-auto-sizes' );
			$head->insertBefore( $meta, $head->firstChild );
		}
	}

	/**
	 * "Filter" HTML attributes for <amp-anim> elements.
	 *
	 * @since 0.2
	 *
	 * @param string[] $attributes {
	 *      Attributes.
	 *
	 *      @type string $src Image URL - Pass along if found
	 *      @type string $alt <img> `alt` attribute - Pass along if found
	 *      @type string $class <img> `class` attribute - Pass along if found
	 *      @type string $srcset <img> `srcset` attribute - Pass along if found
	 *      @type string $sizes <img> `sizes` attribute - Pass along if found
	 *      @type string $on <img> `on` attribute - Pass along if found
	 *      @type string $attribution <img> `attribution` attribute - Pass along if found
	 *      @type int $width <img> width attribute - Set to numeric value if px or %
	 *      @type int $height <img> width attribute - Set to numeric value if px or %
	 * }
	 * @return array Returns HTML attributes; removes any not specifically declared above from input.
	 */
	private function filter_attributes( $attributes ) {
		$out = array();

		foreach ( $attributes as $name => $value ) {
			switch ( $name ) {
				case 'width':
				case 'height':
					$out[ $name ] = $this->sanitize_dimension( $value, $name );
					break;

				case 'data-amp-layout':
					$out['layout'] = $value;
					break;

				case 'data-amp-noloading':
					$out['noloading'] = $value;
					break;

				default:
					$out[ $name ] = $value;
					break;
			}
		}

		return $out;
	}

	/**
	 * Determine width and height attribute values for images without them.
	 *
	 * Attempt to determine actual dimensions, otherwise set reasonable defaults.
	 *
	 * @param DOMElement[][] $need_dimensions Map <img> @src URLs to node for images with missing dimensions.
	 */
	private function determine_dimensions( $need_dimensions ) {

		$dimensions_by_url = AMP_Image_Dimension_Extractor::extract( array_keys( $need_dimensions ) );

		foreach ( $dimensions_by_url as $url => $dimensions ) {
			foreach ( $need_dimensions[ $url ] as $node ) {
				if ( ! $node instanceof DOMElement ) {
					continue;
				}
				$class = $node->getAttribute( 'class' );
				if ( ! $class ) {
					$class = '';
				}
				if ( ! $dimensions ) {
					$class .= ' amp-wp-unknown-size';
				}

				$width  = isset( $this->args['content_max_width'] ) ? $this->args['content_max_width'] : self::FALLBACK_WIDTH;
				$height = self::FALLBACK_HEIGHT;
				if ( isset( $dimensions['width'] ) ) {
					$width = $dimensions['width'];
				}
				if ( isset( $dimensions['height'] ) ) {
					$height = $dimensions['height'];
				}

				if ( ! is_numeric( $node->getAttribute( 'width' ) ) ) {

					// Let width have the right aspect ratio based on the height attribute.
					if ( is_numeric( $node->getAttribute( 'height' ) ) && isset( $dimensions['height'] ) && isset( $dimensions['width'] ) ) {
						$width = ( floatval( $node->getAttribute( 'height' ) ) * $dimensions['width'] ) / $dimensions['height'];
					}

					$node->setAttribute( 'width', $width );
					if ( ! isset( $dimensions['width'] ) ) {
						$class .= ' amp-wp-unknown-width';
					}
				}
				if ( ! is_numeric( $node->getAttribute( 'height' ) ) ) {

					// Let height have the right aspect ratio based on the width attribute.
					if ( is_numeric( $node->getAttribute( 'width' ) ) && isset( $dimensions['width'] ) && isset( $dimensions['height'] ) ) {
						$height = ( floatval( $node->getAttribute( 'width' ) ) * $dimensions['height'] ) / $dimensions['width'];
					}

					$node->setAttribute( 'height', $height );
					if ( ! isset( $dimensions['height'] ) ) {
						$class .= ' amp-wp-unknown-height';
					}
				}
				$node->setAttribute( 'class', trim( $class ) );
			}
		}
	}

	/**
	 * Now that all images have width and height attributes, make final tweaks and replace original image nodes
	 *
	 * @param DOMNodeList[] $node_lists Img DOM nodes (now with width and height attributes).
	 */
	private function adjust_and_replace_nodes_in_array_map( $node_lists ) {
		foreach ( $node_lists as $node_list ) {
			foreach ( $node_list as $node ) {
				$this->adjust_and_replace_node( $node );
			}
		}
	}

	/**
	 * Make final modifications to DOMNode
	 *
	 * @param DOMElement $node The img element to adjust and replace.
	 */
	private function adjust_and_replace_node( $node ) {

		$amp_data       = $this->get_data_amp_attributes( $node );
		$old_attributes = AMP_DOM_Utils::get_node_attributes_as_assoc_array( $node );
		$old_attributes = $this->filter_data_amp_attributes( $old_attributes, $amp_data );
		$old_attributes = $this->maybe_add_lightbox_attributes( $old_attributes, $node );

		$new_attributes = $this->filter_attributes( $old_attributes );
		$layout         = isset( $amp_data['layout'] ) ? $amp_data['layout'] : false;
		$new_attributes = $this->filter_attachment_layout_attributes( $node, $new_attributes, $layout );

		$this->add_or_append_attribute( $new_attributes, 'class', 'amp-wp-enforced-sizes' );
		if ( empty( $new_attributes['layout'] ) && ! empty( $new_attributes['height'] ) && ! empty( $new_attributes['width'] ) ) {
			// Use responsive images when a theme supports wide and full-bleed images.
			if ( ! empty( $this->args['align_wide_support'] ) && $node->parentNode && 'figure' === $node->parentNode->nodeName && preg_match( '/(^|\s)(alignwide|alignfull)(\s|$)/', $node->parentNode->getAttribute( 'class' ) ) ) {
				$new_attributes['layout'] = 'responsive';
			} else {
				$new_attributes['layout'] = 'intrinsic';
			}
		}

		// Remove sizes attribute since it causes headaches in AMP and because AMP will generate it for us. See <https://github.com/ampproject/amphtml/issues/21371>.
		unset( $new_attributes['sizes'] );

		if ( $this->is_gif_url( $new_attributes['src'] ) ) {
			$this->did_convert_elements = true;

			$new_tag = 'amp-anim';
		} else {
			$new_tag = 'amp-img';
		}

		$img_node = AMP_DOM_Utils::create_node( $this->dom, $new_tag, $new_attributes );
		$node->parentNode->replaceChild( $img_node, $node );

<<<<<<< HEAD
		// Preserve original node in noscript for no-JS environments.
		if ( ! empty( $this->args['add_noscript_fallback'] ) ) {
			$noscript = $this->dom->createElement( 'noscript' );
			$noscript->appendChild( $node );
			$img_node->appendChild( $noscript );
=======
		$can_include_noscript = (
			$this->args['add_noscript_fallback']
			&&
			( $node->hasAttribute( 'src' ) && ! preg_match( '/^http:/', $node->getAttribute( 'src' ) ) )
			&&
			( ! $node->hasAttribute( 'srcset' ) || ! preg_match( '/http:/', $node->getAttribute( 'srcset' ) ) )
		);
		if ( $can_include_noscript ) {
			// Preserve original node in noscript for no-JS environments.
			$this->append_old_node_noscript( $img_node, $node, $this->dom );
>>>>>>> 70934bba
		}
	}

	/**
	 * Set lightbox attributes.
	 *
	 * @param array   $attributes Array of attributes.
	 * @param DomNode $node Array of AMP attributes.
	 * @return array Updated attributes.
	 */
	private function maybe_add_lightbox_attributes( $attributes, $node ) {
		$parent_node = $node->parentNode;
		if ( ! ( $parent_node instanceof DOMElement ) || 'figure' !== $parent_node->tagName ) {
			return $attributes;
		}

		$parent_attributes = AMP_DOM_Utils::get_node_attributes_as_assoc_array( $parent_node );

		if ( isset( $parent_attributes['data-amp-lightbox'] ) && true === filter_var( $parent_attributes['data-amp-lightbox'], FILTER_VALIDATE_BOOLEAN ) ) {
			$attributes['data-amp-lightbox'] = '';
			$attributes['on']                = 'tap:' . self::AMP_IMAGE_LIGHTBOX_ID;
			$attributes['role']              = 'button';
			$attributes['tabindex']          = 0;

			$this->maybe_add_amp_image_lightbox_node();
		}

		return $attributes;
	}

	/**
	 * Determines is a URL is considered a GIF URL
	 *
	 * @since 0.2
	 *
	 * @param string $url URL to inspect for GIF vs. JPEG or PNG.
	 *
	 * @return bool Returns true if $url ends in `.gif`
	 */
	private function is_gif_url( $url ) {
		$ext  = self::$anim_extension;
		$path = wp_parse_url( $url, PHP_URL_PATH );
		return substr( $path, -strlen( $ext ) ) === $ext;
	}
}<|MERGE_RESOLUTION|>--- conflicted
+++ resolved
@@ -55,17 +55,6 @@
 	 * @var string
 	 */
 	private static $anim_extension = '.gif';
-
-	/**
-	 * Placeholder for default args.
-	 *
-	 * @since 1.2
-	 *
-	 * @var array
-	 */
-	protected $DEFAULT_ARGS = array(
-		'add_noscript_fallback' => true,
-	);
 
 	/**
 	 * Get mapping of HTML selectors to the AMP component selectors which they may be converted into.
@@ -311,13 +300,6 @@
 		$img_node = AMP_DOM_Utils::create_node( $this->dom, $new_tag, $new_attributes );
 		$node->parentNode->replaceChild( $img_node, $node );
 
-<<<<<<< HEAD
-		// Preserve original node in noscript for no-JS environments.
-		if ( ! empty( $this->args['add_noscript_fallback'] ) ) {
-			$noscript = $this->dom->createElement( 'noscript' );
-			$noscript->appendChild( $node );
-			$img_node->appendChild( $noscript );
-=======
 		$can_include_noscript = (
 			$this->args['add_noscript_fallback']
 			&&
@@ -328,7 +310,6 @@
 		if ( $can_include_noscript ) {
 			// Preserve original node in noscript for no-JS environments.
 			$this->append_old_node_noscript( $img_node, $node, $this->dom );
->>>>>>> 70934bba
 		}
 	}
 

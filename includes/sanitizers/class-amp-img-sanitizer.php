<?php
/**
 * Class AMP_Img_Sanitizer.
 *
 * @package AMP
 */

/**
 * Class AMP_Img_Sanitizer
 *
 * Converts <img> tags to <amp-img> or <amp-anim>
 */
class AMP_Img_Sanitizer extends AMP_Base_Sanitizer {

	/**
	 * Value used for width attribute when $attributes['width'] is empty.
	 *
	 * @since 0.2
	 *
	 * @const int
	 */
	const FALLBACK_WIDTH = 600;

	/**
	 * Value used for height attribute when $attributes['height'] is empty.
	 *
	 * @since 0.2
	 *
	 * @const int
	 */
	const FALLBACK_HEIGHT = 400;

	/**
	 * Tag.
	 *
	 * @var string HTML <img> tag to identify and replace with AMP version.
	 *
	 * @since 0.2
	 */
	public static $tag = 'img';

	/**
	 * Animation extension.
	 *
	 * @var string
	 */
	private static $anim_extension = '.gif';

	/**
	 * Sanitize the <img> elements from the HTML contained in this instance's DOMDocument.
	 *
	 * @since 0.2
	 */
	public function sanitize() {

		/**
		 * Node list.
		 *
		 * @var DOMNodeList $node
		 */
		$nodes           = $this->dom->getElementsByTagName( self::$tag );
		$need_dimensions = array();

		$num_nodes = $nodes->length;

		if ( 0 === $num_nodes ) {
			return;
		}

		for ( $i = $num_nodes - 1; $i >= 0; $i-- ) {
			$node = $nodes->item( $i );
			if ( ! $node instanceof DOMElement ) {
				continue;
			}

			if ( ! $node->hasAttribute( 'src' ) || '' === trim( $node->getAttribute( 'src' ) ) ) {
				$this->remove_invalid_child( $node );
				continue;
			}

			// Determine which images need their dimensions determined/extracted.
			if ( ! is_numeric( $node->getAttribute( 'width' ) ) || ! is_numeric( $node->getAttribute( 'height' ) ) ) {
				$need_dimensions[ $node->getAttribute( 'src' ) ][] = $node;
			} else {
				$this->adjust_and_replace_node( $node );
			}
		}

		$this->determine_dimensions( $need_dimensions );
		$this->adjust_and_replace_nodes_in_array_map( $need_dimensions );
	}

	/**
	 * "Filter" HTML attributes for <amp-anim> elements.
	 *
	 * @since 0.2
	 *
	 * @param string[] $attributes {
	 *      Attributes.
	 *
	 *      @type string $src Image URL - Pass along if found
	 *      @type string $alt <img> `alt` attribute - Pass along if found
	 *      @type string $class <img> `class` attribute - Pass along if found
	 *      @type string $srcset <img> `srcset` attribute - Pass along if found
	 *      @type string $sizes <img> `sizes` attribute - Pass along if found
	 *      @type string $on <img> `on` attribute - Pass along if found
	 *      @type string $attribution <img> `attribution` attribute - Pass along if found
	 *      @type int $width <img> width attribute - Set to numeric value if px or %
	 *      @type int $height <img> width attribute - Set to numeric value if px or %
	 * }
	 * @return array Returns HTML attributes; removes any not specifically declared above from input.
	 */
	private function filter_attributes( $attributes ) {
		$out = array();

		foreach ( $attributes as $name => $value ) {
			switch ( $name ) {
				case 'src':
				case 'alt':
				case 'class':
				case 'srcset':
				case 'on':
				case 'role':
				case 'tabindex':
				case 'attribution':
					$out[ $name ] = $value;
					break;

				case 'width':
				case 'height':
					$out[ $name ] = $this->sanitize_dimension( $value, $name );
					break;

				case 'data-amp-layout':
					$out['layout'] = $value;
					break;

				case 'data-amp-noloading':
					$out['noloading'] = $value;
					break;

				case 'data-amp-lightbox':
					$out['lightbox'] = $value;
					break;

				default:
					break;
			}
		}

		return $out;
	}

	/**
	 * Determine width and height attribute values for images without them.
	 *
	 * Attempt to determine actual dimensions, otherwise set reasonable defaults.
	 *
	 * @param DOMElement[][] $need_dimensions Map <img> @src URLs to node for images with missing dimensions.
	 */
	private function determine_dimensions( $need_dimensions ) {

		$dimensions_by_url = AMP_Image_Dimension_Extractor::extract( array_keys( $need_dimensions ) );

		foreach ( $dimensions_by_url as $url => $dimensions ) {
			foreach ( $need_dimensions[ $url ] as $node ) {
				if ( ! $node instanceof DOMElement ) {
					continue;
				}
<<<<<<< HEAD

				if (
					! is_numeric( $node->getAttribute( 'width' ) ) ||
					! is_numeric( $node->getAttribute( 'height' ) )
				) {
					$attributes = array(
						'width'  => $node->getAttribute( 'width' ),
						'height' => $node->getAttribute( 'height' ),
					);
					$this->set_attachment_width_and_height_by_src( $node->getAttribute( 'src' ), $attributes );
					$node->setAttribute( 'width', $attributes['width'] );
					$node->setAttribute( 'height', $attributes['height'] );
				}

				// Set fallback dimensions if needed.
				if (
					! is_numeric( $node->getAttribute( 'width' ) ) &&
					! is_numeric( $node->getAttribute( 'height' ) )
				) {
					$height = self::FALLBACK_HEIGHT;
					$width  = self::FALLBACK_WIDTH;
=======
				$class = $node->getAttribute( 'class' );
				if ( ! $class ) {
					$class = '';
				}
				if ( ! $dimensions ) {
					$class .= ' amp-wp-unknown-size';
				}

				$width  = isset( $this->args['content_max_width'] ) ? $this->args['content_max_width'] : self::FALLBACK_WIDTH;
				$height = self::FALLBACK_HEIGHT;
				if ( isset( $dimensions['width'] ) ) {
					$width = $dimensions['width'];
				}
				if ( isset( $dimensions['height'] ) ) {
					$height = $dimensions['height'];
				}

				if ( ! is_numeric( $node->getAttribute( 'width' ) ) ) {

					// Let width have the right aspect ratio based on the height attribute.
					if ( is_numeric( $node->getAttribute( 'height' ) ) && isset( $dimensions['height'] ) && isset( $dimensions['width'] ) ) {
						$width = ( floatval( $node->getAttribute( 'height' ) ) * $dimensions['width'] ) / $dimensions['height'];
					}

>>>>>>> 7439d2ab
					$node->setAttribute( 'width', $width );
					if ( ! isset( $dimensions['width'] ) ) {
						$class .= ' amp-wp-unknown-width';
					}
				}
				if ( ! is_numeric( $node->getAttribute( 'height' ) ) ) {

					// Let height have the right aspect ratio based on the width attribute.
					if ( is_numeric( $node->getAttribute( 'width' ) ) && isset( $dimensions['width'] ) && isset( $dimensions['height'] ) ) {
						$height = ( floatval( $node->getAttribute( 'width' ) ) * $dimensions['height'] ) / $dimensions['width'];
					}

					$node->setAttribute( 'height', $height );
					if ( ! isset( $dimensions['height'] ) ) {
						$class .= ' amp-wp-unknown-height';
					}
				}
				$node->setAttribute( 'class', trim( $class ) );
			}
		}
	}

	/**
	 * Now that all images have width and height attributes, make final tweaks and replace original image nodes
	 *
	 * @param DOMNodeList[] $node_lists Img DOM nodes (now with width and height attributes).
	 */
	private function adjust_and_replace_nodes_in_array_map( $node_lists ) {
		foreach ( $node_lists as $node_list ) {
			foreach ( $node_list as $node ) {
				$this->adjust_and_replace_node( $node );
			}
		}
	}

	/**
	 * Make final modifications to DOMNode
	 *
	 * @param DOMNode $node The DOMNode to adjust and replace.
	 */
	private function adjust_and_replace_node( $node ) {

		$amp_data       = $this->get_data_amp_attributes( $node );
		$old_attributes = AMP_DOM_Utils::get_node_attributes_as_assoc_array( $node );
		$old_attributes = $this->set_data_amp_attributes( $old_attributes, $amp_data );

		$new_attributes = $this->filter_attributes( $old_attributes );
		$layout         = isset( $amp_data['layout'] ) ? $amp_data['layout'] : false;
		$new_attributes = $this->set_attachment_layout_attributes( $node, $new_attributes, $layout );

		$this->add_or_append_attribute( $new_attributes, 'class', 'amp-wp-enforced-sizes' );
		if ( empty( $new_attributes['layout'] ) && ! empty( $new_attributes['height'] ) && ! empty( $new_attributes['width'] ) ) {
			$new_attributes['layout'] = 'intrinsic';
		}

		if ( isset( $new_attributes['lightbox'] ) ) {
			$this->maybe_add_amp_image_lightbox_node();
		}

		if ( $this->is_gif_url( $new_attributes['src'] ) ) {
			$this->did_convert_elements = true;

			$new_tag = 'amp-anim';
		} else {
			$new_tag = 'amp-img';
		}
		$new_node = AMP_DOM_Utils::create_node( $this->dom, $new_tag, $new_attributes );
		$new_node = $this->handle_centering( $new_node );
		$node->parentNode->replaceChild( $new_node, $node );
	}

	/**
	 * Determines is a URL is considered a GIF URL
	 *
	 * @since 0.2
	 *
	 * @param string $url URL to inspect for GIF vs. JPEG or PNG.
	 *
	 * @return bool Returns true if $url ends in `.gif`
	 */
	private function is_gif_url( $url ) {
		$ext  = self::$anim_extension;
		$path = wp_parse_url( $url, PHP_URL_PATH );
		return substr( $path, -strlen( $ext ) ) === $ext;
	}

	/**
	 * Handles an issue with the aligncenter class.
	 *
	 * If the <amp-img> has the class aligncenter, this strips the class and wraps it in a <figure> to center the image.
	 * There was an issue where the aligncenter class overrode the "display: inline-block" rule of AMP's layout="intrinsic" attribute.
	 * So this strips that class, and instead wraps the image in a <figure> to center it.
	 *
	 * @since 0.7
	 * @see https://github.com/Automattic/amp-wp/issues/1104
	 *
	 * @param DOMElement $node The <amp-img> node.
	 * @return DOMElement $node The <amp-img> node, possibly wrapped in a <figure>.
	 */
	public function handle_centering( $node ) {
		$align_class = 'aligncenter';
		$classes     = $node->getAttribute( 'class' );
		$width       = $node->getAttribute( 'width' );

		// If this doesn't have a width attribute, centering it in the <figure> wrapper won't work.
		if ( empty( $width ) || ! in_array( $align_class, preg_split( '/\s+/', trim( $classes ) ), true ) ) {
			return $node;
		}

		// Strip the class, and wrap the <amp-img> in a <figure>.
		$classes = trim( str_replace( $align_class, '', $classes ) );
		$node->setAttribute( 'class', $classes );
		$figure = AMP_DOM_Utils::create_node(
			$this->dom,
			'figure',
			array(
				'class' => $align_class,
				'style' => "max-width: {$width}px;",
			)
		);
		$figure->appendChild( $node );

		return $figure;
	}
}<|MERGE_RESOLUTION|>--- conflicted
+++ resolved
@@ -167,7 +167,13 @@
 				if ( ! $node instanceof DOMElement ) {
 					continue;
 				}
-<<<<<<< HEAD
+				$class = $node->getAttribute( 'class' );
+				if ( ! $class ) {
+					$class = '';
+				}
+				if ( ! $dimensions ) {
+					$class .= ' amp-wp-unknown-size';
+				}
 
 				if (
 					! is_numeric( $node->getAttribute( 'width' ) ) ||
@@ -182,22 +188,6 @@
 					$node->setAttribute( 'height', $attributes['height'] );
 				}
 
-				// Set fallback dimensions if needed.
-				if (
-					! is_numeric( $node->getAttribute( 'width' ) ) &&
-					! is_numeric( $node->getAttribute( 'height' ) )
-				) {
-					$height = self::FALLBACK_HEIGHT;
-					$width  = self::FALLBACK_WIDTH;
-=======
-				$class = $node->getAttribute( 'class' );
-				if ( ! $class ) {
-					$class = '';
-				}
-				if ( ! $dimensions ) {
-					$class .= ' amp-wp-unknown-size';
-				}
-
 				$width  = isset( $this->args['content_max_width'] ) ? $this->args['content_max_width'] : self::FALLBACK_WIDTH;
 				$height = self::FALLBACK_HEIGHT;
 				if ( isset( $dimensions['width'] ) ) {
@@ -214,7 +204,6 @@
 						$width = ( floatval( $node->getAttribute( 'height' ) ) * $dimensions['width'] ) / $dimensions['height'];
 					}
 
->>>>>>> 7439d2ab
 					$node->setAttribute( 'width', $width );
 					if ( ! isset( $dimensions['width'] ) ) {
 						$class .= ' amp-wp-unknown-width';

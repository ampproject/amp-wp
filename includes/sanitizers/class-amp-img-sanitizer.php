--- conflicted
+++ resolved
@@ -31,12 +31,8 @@
 
 		for ( $i = $num_nodes - 1; $i >= 0; $i-- ) {
 			$node = $nodes->item( $i );
-
-<<<<<<< HEAD
+			
 			if ( ! $node->hasAttribute( 'src' ) ) {
-=======
-			if ( empty( $old_attributes['src'] ) ) {
->>>>>>> 53caf74d
 				$node->parentNode->removeChild( $node );
 				continue;
 			}

<?php
/**
 * AMP Helper Functions
 *
 * @package AMP
 */

use AmpProject\AmpWP\AmpWpPluginFactory;
use AmpProject\AmpWP\Icon;
use AmpProject\AmpWP\Option;
use AmpProject\AmpWP\QueryVars;

/**
 * Handle activation of plugin.
 *
 * @since 0.2
 *
 * @param bool $network_wide Whether the activation was done network-wide.
 */
function amp_activate( $network_wide = false ) {
	AmpWpPluginFactory::create()->activate( $network_wide );
	amp_after_setup_theme();
	if ( ! did_action( 'amp_init' ) ) {
		amp_init();
	}
	flush_rewrite_rules();
}

/**
 * Handle deactivation of plugin.
 *
 * @since 0.2
 *
 * @param bool $network_wide Whether the activation was done network-wide.
 */
function amp_deactivate( $network_wide = false ) {
	AmpWpPluginFactory::create()->deactivate( $network_wide );
	// We need to manually remove the amp endpoint.
	global $wp_rewrite;
	foreach ( $wp_rewrite->endpoints as $index => $endpoint ) {
		if ( amp_get_slug() === $endpoint[1] ) {
			unset( $wp_rewrite->endpoints[ $index ] );
			break;
		}
	}

	flush_rewrite_rules( false );
}

/**
 * Bootstrap plugin.
 *
 * @since 1.5
 */
function amp_bootstrap_plugin() {
	AmpWpPluginFactory::create()->register();

	// The plugins_loaded action is the earliest we can run this since that is when pluggable.php has been required and wp_hash() is available.
	add_action( 'plugins_loaded', [ 'AMP_Validation_Manager', 'init_validate_request' ], ~PHP_INT_MAX );

	/*
	 * Register AMP scripts regardless of whether AMP is enabled or it is the AMP endpoint
	 * for the sake of being able to use AMP components on non-AMP documents ("dirty AMP").
	 */
	add_action( 'wp_default_scripts', 'amp_register_default_scripts' );

	add_action( 'wp_default_styles', 'amp_register_default_styles' );

	// Ensure async and custom-element/custom-template attributes are present on script tags.
	add_filter( 'script_loader_tag', 'amp_filter_script_loader_tag', PHP_INT_MAX, 2 );

	// Ensure crossorigin=anonymous is added to font links.
	add_filter( 'style_loader_tag', 'amp_filter_font_style_loader_tag_with_crossorigin_anonymous', 10, 4 );

	add_action( 'after_setup_theme', 'amp_after_setup_theme', 5 );

	add_action( 'plugins_loaded', '_amp_bootstrap_customizer', 9 ); // Should be hooked before priority 10 on 'plugins_loaded' to properly unhook core panels.
}

/**
 * Init AMP.
 *
 * @since 0.1
 */
function amp_init() {

	/**
	 * Triggers on init when AMP plugin is active.
	 *
	 * @since 0.3
	 */
	do_action( 'amp_init' );

	add_filter( 'allowed_redirect_hosts', [ 'AMP_HTTP', 'filter_allowed_redirect_hosts' ] );
	AMP_HTTP::purge_amp_query_vars();
	AMP_HTTP::send_cors_headers();
	AMP_HTTP::handle_xhr_request();
	AMP_Theme_Support::init();
	AMP_Validation_Manager::init();
	AMP_Service_Worker::init();
	add_action( 'admin_init', 'AMP_Options_Manager::init' );
	add_action( 'admin_init', 'AMP_Options_Manager::register_settings' );
	add_action( 'rest_api_init', 'AMP_Options_Manager::register_settings' );
	add_action( 'wp_loaded', 'amp_add_options_menu' );
	add_action( 'wp_loaded', 'amp_bootstrap_admin' );

	add_rewrite_endpoint( amp_get_slug(), EP_PERMALINK );
	AMP_Post_Type_Support::add_post_type_support();
	add_action( 'init', [ 'AMP_Post_Type_Support', 'add_post_type_support' ], 1000 ); // After post types have been defined.
	add_action( 'parse_query', 'amp_correct_query_when_is_front_page' );
	add_action( 'admin_bar_menu', 'amp_add_admin_bar_view_link', 100 );

	add_action(
		'admin_bar_init',
		function () {
			$handle = 'amp-icons';
			if ( ! is_admin() && wp_style_is( $handle, 'registered' ) ) {
				wp_styles()->registered[ $handle ]->deps[] = 'admin-bar'; // Ensure included in dev mode.
				wp_enqueue_style( $handle );
			}
		}
	);

	add_action( 'wp_loaded', 'amp_editor_core_blocks' );
	add_filter( 'request', 'amp_force_query_var_value' );

	// Redirect the old url of amp page to the updated url.
	add_filter( 'old_slug_redirect_url', 'amp_redirect_old_slug_to_new_url' );

	if ( defined( 'WP_CLI' ) && WP_CLI ) {
		if ( class_exists( 'WP_CLI\Dispatcher\CommandNamespace' ) ) {
			WP_CLI::add_command( 'amp', 'AMP_CLI_Namespace' );
		}

		WP_CLI::add_command( 'amp validation', 'AMP_CLI_Validation_Command' );
	}

	/*
	 * Broadcast plugin updates.
	 * Note that AMP_Options_Manager::get_option( Option::VERSION, '0.0' ) cannot be used because
	 * version was new option added, and in that case default would never be used for a site
	 * upgrading from a version prior to 1.0. So this is why get_option() is currently used.
	 */
	$options     = get_option( AMP_Options_Manager::OPTION_NAME, [] );
	$old_version = isset( $options[ Option::VERSION ] ) ? $options[ Option::VERSION ] : '0.0';
	if ( AMP__VERSION !== $old_version && is_admin() && current_user_can( 'manage_options' ) ) {
		/**
		 * Triggers when after amp_init when the plugin version has updated.
		 *
		 * @param string $old_version Old version.
		 */
		do_action( 'amp_plugin_update', $old_version );
		AMP_Options_Manager::update_option( Option::VERSION, AMP__VERSION );
	}

	add_action(
		'rest_api_init',
		static function() {
			if ( amp_should_use_new_onboarding() ) {
				$reader_themes = new AMP_Reader_Themes();

				$reader_theme_controller = new AMP_Reader_Theme_REST_Controller( $reader_themes );
				$reader_theme_controller->register_routes();

				$options_controller = new AMP_Options_REST_Controller( $reader_themes );
				$options_controller->register_routes();
			}
		}
	);

	/*
	 * Hide admin bar if the window is inside the setup wizard iframe.
	 *
	 * Detects whether the current window is in an iframe with the specified `name` attribute. The iframe is created
	 * by Preview component located in <assets/src/setup/pages/save/index.js>.
	 */
	add_action(
		'wp_print_footer_scripts',
		function() {
			if ( ! amp_is_dev_mode() || ! is_admin_bar_showing() ) {
				return;
			}
			?>
			<script data-ampdevmode>
				document.addEventListener( 'DOMContentLoaded', function() {
					if ( 'amp-wizard-completion-preview' !== window.name ) {
						return;
					}

					const adminBar = document.getElementById( 'wpadminbar' );
					if ( adminBar ) {
						document.body.classList.remove( 'admin-bar' );
						document.documentElement.style.cssText += '; margin-top: 0 !important';
						adminBar.remove();
					}
				});
			</script>
			<?php
		}
	);
}

/**
 * Set up AMP.
 *
 * This function must be invoked through the 'after_setup_theme' action to allow
 * the AMP setting to declare the post types support earlier than plugins/theme.
 *
 * @since 0.6
 */
function amp_after_setup_theme() {
	amp_get_slug(); // Ensure AMP_QUERY_VAR is set.

	/**
	 * Filters whether AMP is enabled on the current site.
	 *
	 * Useful if the plugin is network activated and you want to turn it off on select sites.
	 *
	 * @since 0.2
	 */
	if ( false === apply_filters( 'amp_is_enabled', true ) ) {
		return;
	}

	add_action( 'init', 'amp_init', 0 ); // Must be 0 because widgets_init happens at init priority 1.
}

/**
 * Make sure the `amp` query var has an explicit value.
 *
 * This avoids issues when filtering the deprecated `query_string` hook.
 *
 * @since 0.3.3
 *
 * @param array $query_vars Query vars.
 * @return array Query vars.
 */
function amp_force_query_var_value( $query_vars ) {
	if ( isset( $query_vars[ amp_get_slug() ] ) && '' === $query_vars[ amp_get_slug() ] ) {
		$query_vars[ amp_get_slug() ] = 1;
	}
	return $query_vars;
}

/**
 * Fix up WP_Query for front page when amp query var is present.
 *
 * Normally the front page would not get served if a query var is present other than preview, page, paged, and cpage.
 *
 * @since 0.6
 * @see WP_Query::parse_query()
 * @link https://github.com/WordPress/wordpress-develop/blob/0baa8ae85c670d338e78e408f8d6e301c6410c86/src/wp-includes/class-wp-query.php#L951-L971
 *
 * @param WP_Query $query Query.
 */
function amp_correct_query_when_is_front_page( WP_Query $query ) {
	$is_front_page_query = (
		$query->is_main_query()
		&&
		$query->is_home()
		&&
		// Is AMP endpoint.
		false !== $query->get( amp_get_slug(), false )
		&&
		// Is query not yet fixed uo up to be front page.
		! $query->is_front_page()
		&&
		// Is showing pages on front.
		'page' === get_option( 'show_on_front' )
		&&
		// Has page on front set.
		get_option( 'page_on_front' )
		&&
		// See line in WP_Query::parse_query() at <https://github.com/WordPress/wordpress-develop/blob/0baa8ae/src/wp-includes/class-wp-query.php#L961>.
		0 === count( array_diff( array_keys( wp_parse_args( $query->query ) ), [ amp_get_slug(), 'preview', 'page', 'paged', 'cpage' ] ) )
	);
	if ( $is_front_page_query ) {
		$query->is_home     = false;
		$query->is_page     = true;
		$query->is_singular = true;
		$query->set( 'page_id', get_option( 'page_on_front' ) );
	}
}

/**
 * Whether this is in 'canonical mode'.
 *
 * Themes can register support for this with `add_theme_support( AMP_Theme_Support::SLUG )`:
 *
 *      add_theme_support( AMP_Theme_Support::SLUG );
 *
 * This will serve templates in AMP-first, allowing you to use AMP components in your theme templates.
 * If you want to make available in transitional mode, where templates are served in AMP or non-AMP documents, do:
 *
 *      add_theme_support( AMP_Theme_Support::SLUG, array(
 *          'paired' => true,
 *      ) );
 *
 * Transitional mode is also implied if you define a template_dir:
 *
 *      add_theme_support( AMP_Theme_Support::SLUG, array(
 *          'template_dir' => 'amp',
 *      ) );
 *
 * If you want to have AMP-specific templates in addition to serving AMP-first, do:
 *
 *      add_theme_support( AMP_Theme_Support::SLUG, array(
 *          'paired'       => false,
 *          'template_dir' => 'amp',
 *      ) );
 *
 * If you want to force AMP to always be served on a given template, you can use the templates_supported arg,
 * for example to always serve the Category template in AMP:
 *
 *      add_theme_support( AMP_Theme_Support::SLUG, array(
 *          'templates_supported' => array(
 *              'is_category' => true,
 *          ),
 *      ) );
 *
 * Or if you want to force AMP to be used on all templates:
 *
 *      add_theme_support( AMP_Theme_Support::SLUG, array(
 *          'templates_supported' => 'all',
 *      ) );
 *
 * @see AMP_Theme_Support::read_theme_support()
 * @return boolean Whether this is in AMP 'canonical' mode, that is whether it is AMP-first and there is not a separate (paired) AMP URL.
 */
function amp_is_canonical() {
	return AMP_Theme_Support::STANDARD_MODE_SLUG === AMP_Options_Manager::get_option( Option::THEME_SUPPORT );
}

/**
 * Add frontend actions.
 *
 * @since 0.2
 */
function amp_add_frontend_actions() {
	add_action( 'wp_head', 'amp_add_amphtml_link' );
}

/**
 * Determine whether AMP is available for the current URL.
 *
 * @since 1.6
 *
 * @return bool Whether there is an AMP version for the provided URL.
 * @global string $pagenow
 * @global WP_Query $wp_query
 */
function is_amp_available() {
	global $pagenow, $wp_query;

	// Short-circuit for admin requests or requests to non-frontend pages.
	if ( is_admin() || in_array( $pagenow, [ 'wp-login.php', 'wp-signup.php', 'wp-activate.php' ], true ) ) {
		return false;
	}

	$warn = function () {
		static $warned = false;
		if ( $warned ) {
			return;
		}
		$message = sprintf(
			/* translators: %1$s: is_amp_endpoint(), %2$s: the current action, %3$s: the wp action, %4$s: the WP_Query class, %5$s: the amp_skip_post() function */
			__( '%1$s (or %2$s) was called too early and so it will not work properly. WordPress is currently doing the "%3$s" action. Calling this function before the "%4$s" action means it will not have access to %5$s and the queried object to determine if it is an AMP response, thus neither the "%6$s" filter nor the AMP enabled toggle will be considered.', 'amp' ),
			'is_amp_available()',
			'is_amp_endpoint()',
			current_action(),
			'wp',
			'WP_Query',
			'amp_skip_post()'
		);
		_doing_it_wrong( 'is_amp_available', esc_html( $message ), '1.6.0' );
		$warned = true;
	};

	// Make sure the parse_request action has triggered before trying to read from the REST_REQUEST constant, which is set during rest_api_loaded().
	if ( ! did_action( 'parse_request' ) ) {
		$warn();
	} elseif ( defined( 'REST_REQUEST' ) && REST_REQUEST ) {
		return false;
	}

	// Make sure that the parse_query action has triggered, as this is required to initially populate the global WP_Query.
	if ( ! ( $wp_query instanceof WP_Query || did_action( 'parse_query' ) ) ) {
		$warn();
	}

	// Always return false when requesting the service worker.
	// Note this is no longer strictly required because AMP_Theme_Support::prepare_response() will abort for non-HTML responses.
	// But it is still good to do so because it avoids needlessly output-buffering the response.
	if ( class_exists( 'WP_Service_Workers' ) && $wp_query instanceof WP_Query && defined( 'WP_Service_Workers::QUERY_VAR' ) && $wp_query->get( WP_Service_Workers::QUERY_VAR ) ) {
		return false;
	}

	// Short-circuit queries that can never have AMP responses (e.g. post embeds and feeds).
	// Note that these conditionals only require the parse_query action to have been run. They don't depend on the wp action having been fired.
	if (
		$wp_query instanceof WP_Query
		&&
		(
			$wp_query->is_embed()
			||
			$wp_query->is_feed()
			||
			$wp_query->is_comment_feed()
			||
			$wp_query->is_trackback()
			||
			$wp_query->is_robots()
			||
			( method_exists( $wp_query, 'is_favicon' ) && $wp_query->is_favicon() )
		)
	) {
		return false;
	}

	// Ensure that all templates can be accessed in AMP when a Reader theme is selected.
	$has_reader_theme = (
		AMP_Theme_Support::READER_MODE_SLUG === AMP_Options_Manager::get_option( Option::THEME_SUPPORT )
		&&
		AMP_Reader_Themes::DEFAULT_READER_THEME === AMP_Options_Manager::get_option( Option::READER_THEME )
	);
	if ( $has_reader_theme && is_customize_preview() ) {
		return true;
	}

	$is_legacy = amp_is_legacy();

	// If the query has not been initialized, we can only assume AMP is available if theme support is present and all templates are supported.
	if ( ! $wp_query instanceof WP_Query || ! did_action( 'wp' ) ) {
		$warn();
		return ! $is_legacy && AMP_Options_Manager::get_option( Option::ALL_TEMPLATES_SUPPORTED );
	}

	// If redirected to this page because AMP is not available due to validation errors, prevent AMP from being available (if not AMP-first).
	if (
		( ! amp_is_canonical() || AMP_Validation_Manager::has_cap() )
		&&
		( isset( $_GET[ QueryVars::NOAMP ] ) && QueryVars::NOAMP_AVAILABLE === $_GET[ QueryVars::NOAMP ] ) // phpcs:ignore WordPress.Security.NonceVerification.Recommended
	) {
		return false;
	}

	/*
	 * If this is a URL for validation, and validation is forced for all URLs, return true.
	 * Normally, this would be false if the user has deselected a template,
	 * like by unchecking 'Categories' in 'AMP Settings' > 'Supported Templates'.
	 * But there's a flag for the WP-CLI command that sets this query var to validate all URLs.
	 */
	if ( AMP_Validation_Manager::is_theme_support_forced() ) {
		return true;
	}

	$queried_object = get_queried_object();
	if ( ! $is_legacy ) {
		// Abort if in Transitional mode and AMP is not available for the URL.
		$availability = AMP_Theme_Support::get_template_availability( $wp_query );

		if ( ! $availability['supported'] ) {
			return false;
		}

		// If not in an AMP-first mode, check if there are any validation errors with kept invalid markup for this URL.
		// And if so, and if the user cannot do validation (since they can always get fresh validation results), then
		// AMP is not available.
		if ( ! amp_is_canonical() && ! AMP_Validation_Manager::has_cap() ) {
			$validation_errors = AMP_Validated_URL_Post_Type::get_invalid_url_validation_errors(
				amp_get_current_url(),
				[ 'ignore_accepted' => true ]
			);
			if ( count( $validation_errors ) > 0 ) {
				return false;
			}
		}
	} elseif ( ! (
		$queried_object instanceof WP_Post &&
		$wp_query instanceof WP_Query &&
		( $wp_query->is_singular() || $wp_query->is_posts_page ) &&
		post_supports_amp( $queried_object ) )
	) {
		// Abort if in legacy Reader mode and the post doesn't support AMP.
		return false;
	}

	return true;
}

/**
 * Bootstraps the AMP customizer.
 *
 * Uses the priority of 12 for the 'after_setup_theme' action.
 * Many themes run `add_theme_support()` on the 'after_setup_theme' hook, at the default priority of 10.
 * And that function's documentation suggests adding it to that action.
 * So this enables themes to `add_theme_support( AMP_Theme_Support::SLUG )`.
 * And `amp_init_customizer()` will be able to recognize theme support by calling `amp_is_canonical()`.
 *
 * @since 0.4
 */
function _amp_bootstrap_customizer() {
	add_action( 'after_setup_theme', 'amp_init_customizer', 12 );
}

/**
 * Redirects the old AMP URL to the new AMP URL.
 *
 * If post slug is updated the amp page with old post slug will be redirected to the updated url.
 *
 * @since 0.5
 *
 * @param string $link New URL of the post.
 * @return string URL to be redirected.
 */
function amp_redirect_old_slug_to_new_url( $link ) {

	if ( is_amp_endpoint() && ! amp_is_canonical() ) {
		if ( ! amp_is_legacy() ) {
			$link = add_query_arg( amp_get_slug(), '', $link );
		} else {
			$link = trailingslashit( trailingslashit( $link ) . amp_get_slug() );
		}
	}

	return $link;
}

/**
 * Get the slug used in AMP for the query var, endpoint, and post type support.
 *
 * The return value can be overridden by previously defining a AMP_QUERY_VAR
 * constant or by adding a 'amp_query_var' filter, but *warning* this ability
 * may be deprecated in the future. Normally the slug should be just 'amp'.
 *
 * @since 0.7
 *
 * @return string Slug used for query var, endpoint, and post type support.
 */
function amp_get_slug() {
	if ( defined( 'AMP_QUERY_VAR' ) ) {
		return AMP_QUERY_VAR;
	}

	/**
	 * Filter the AMP query variable.
	 *
	 * Warning: This filter may become deprecated.
	 *
	 * @since 0.3.2
	 *
	 * @param string $query_var The AMP query variable.
	 */
	$query_var = apply_filters( 'amp_query_var', QueryVars::AMP );

	define( 'AMP_QUERY_VAR', $query_var );

	return $query_var;
}

/**
 * Get the URL for the current request.
 *
 * This is essentially the REQUEST_URI prefixed by the scheme and host for the home URL.
 * This is needed in particular due to subdirectory installs.
 *
 * @since 1.0
 *
 * @return string Current URL.
 */
function amp_get_current_url() {
	$parsed_url = wp_parse_url( home_url() );
	if ( ! is_array( $parsed_url ) ) {
		$parsed_url = [];
	}
	if ( empty( $parsed_url['scheme'] ) ) {
		$parsed_url['scheme'] = is_ssl() ? 'https' : 'http';
	}
	if ( ! isset( $parsed_url['host'] ) ) {
		$parsed_url['host'] = wp_unslash( $_SERVER['HTTP_HOST'] );
	}

	$current_url = $parsed_url['scheme'] . '://';
	if ( isset( $parsed_url['user'] ) ) {
		$current_url .= $parsed_url['user'];
		if ( isset( $parsed_url['pass'] ) ) {
			$current_url .= ':' . $parsed_url['pass'];
		}
		$current_url .= '@';
	}
	$current_url .= $parsed_url['host'];
	if ( isset( $parsed_url['port'] ) ) {
		$current_url .= ':' . $parsed_url['port'];
	}
	$current_url .= '/';

	if ( isset( $_SERVER['REQUEST_URI'] ) ) {
		$current_url .= ltrim( wp_unslash( $_SERVER['REQUEST_URI'] ), '/' );
	}
	return esc_url_raw( $current_url );
}

/**
 * Retrieves the full AMP-specific permalink for the given post ID.
 *
 * @since 0.1
 *
 * @param int $post_id Post ID.
 * @return string AMP permalink.
 */
function amp_get_permalink( $post_id ) {

	// When theme support is present (i.e. not using legacy Reader post templates), the plain query var should always be used.
	if ( ! amp_is_legacy() ) {
		$permalink = get_permalink( $post_id );
		if ( ! amp_is_canonical() ) {
			$permalink = add_query_arg( amp_get_slug(), '', $permalink );
		}
		return $permalink;
	}

	/**
	 * Filters the AMP permalink to short-circuit normal generation.
	 *
	 * Returning a non-false value in this filter will cause the `get_permalink()` to get called and the `amp_get_permalink` filter to not apply.
	 *
	 * @since 0.4
	 * @since 1.0 This filter does not apply when 'amp' theme support is present.
	 *
	 * @param false $url     Short-circuited URL.
	 * @param int   $post_id Post ID.
	 */
	$pre_url = apply_filters( 'amp_pre_get_permalink', false, $post_id );

	if ( false !== $pre_url ) {
		return $pre_url;
	}

	$permalink = get_permalink( $post_id );

	if ( amp_is_canonical() ) {
		$amp_url = $permalink;
	} else {
		$parsed_url    = wp_parse_url( get_permalink( $post_id ) );
		$structure     = get_option( 'permalink_structure' );
		$use_query_var = (
			// If pretty permalinks aren't available, then query var must be used.
			empty( $structure )
			||
			// If there are existing query vars, then always use the amp query var as well.
			! empty( $parsed_url['query'] )
			||
			// If the post type is hierarchical then the /amp/ endpoint isn't available.
			is_post_type_hierarchical( get_post_type( $post_id ) )
			||
			// Attachment pages don't accept the /amp/ endpoint.
			'attachment' === get_post_type( $post_id )
		);
		if ( $use_query_var ) {
			$amp_url = add_query_arg( amp_get_slug(), '', $permalink );
		} else {
			$amp_url = preg_replace( '/#.*/', '', $permalink );
			$amp_url = trailingslashit( $amp_url ) . user_trailingslashit( amp_get_slug(), 'single_amp' );
			if ( ! empty( $parsed_url['fragment'] ) ) {
				$amp_url .= '#' . $parsed_url['fragment'];
			}
		}
	}

	/**
	 * Filters AMP permalink.
	 *
	 * @since 0.2
	 * @since 1.0 This filter does not apply when 'amp' theme support is present.
	 *
	 * @param false $amp_url AMP URL.
	 * @param int   $post_id Post ID.
	 */
	return apply_filters( 'amp_get_permalink', $amp_url, $post_id );
}

/**
 * Remove the AMP endpoint (and query var) from a given URL.
 *
 * @since 0.7
 *
 * @param string $url URL.
 * @return string URL with AMP stripped.
 */
function amp_remove_endpoint( $url ) {

	// Strip endpoint.
	$url = preg_replace( ':/' . preg_quote( amp_get_slug(), ':' ) . '(?=/?(\?|#|$)):', '', $url );

	// Strip query var.
	$url = remove_query_arg( amp_get_slug(), $url );

	return $url;
}

/**
 * Add amphtml link.
 *
 * If there are known validation errors for the current URL then do not output anything.
 *
 * @since 1.0
 */
function amp_add_amphtml_link() {
	/**
	 * Filters whether to show the amphtml link on the frontend.
	 *
	 * @todo This filter's name is incorrect. It's not about adding a canonical link but adding the amphtml link.
	 * @since 0.2
	 */
	if ( amp_is_canonical() || false === apply_filters( 'amp_frontend_show_canonical', true ) ) {
		return;
	}

	if ( ! is_amp_available() ) {
		printf( '<!-- %s -->', esc_html__( 'There is no amphtml version available for this URL.', 'amp' ) );
		return;
	}

	if ( AMP_Theme_Support::is_paired_available() ) {
		$amp_url = add_query_arg( amp_get_slug(), '', amp_get_current_url() );
	} else {
		$amp_url = amp_get_permalink( get_queried_object_id() );
	}

	if ( $amp_url ) {
		$amp_url = remove_query_arg( QueryVars::NOAMP, $amp_url );
		printf( '<link rel="amphtml" href="%s">', esc_url( $amp_url ) );
	}
}

/**
 * Determine whether a given post supports AMP.
 *
 * @since 0.1
 * @since 0.6 Returns false when post has meta to disable AMP.
 * @see   AMP_Post_Type_Support::get_support_errors()
 *
 * @param WP_Post $post Post.
 * @return bool Whether the post supports AMP.
 */
function post_supports_amp( $post ) {
	return 0 === count( AMP_Post_Type_Support::get_support_errors( $post ) );
}

/**
 * Determine whether the current response being served as AMP.
 *
 * This function cannot be called before the parse_query action because it needs to be able
 * to determine the queried object is able to be served as AMP. If 'amp' theme support is not
 * present, this function returns true just if the query var is present. If theme support is
 * present, then it returns true in transitional mode if an AMP template is available and the query
 * var is present, or else in standard mode if just the template is available.
 *
 * @return bool Whether it is the AMP endpoint.
 * @global WP_Query $wp_query
 */
function is_amp_endpoint() {
	global $wp_query;

	if ( AMP_Validation_Manager::$is_validate_request ) {
		return true;
	}

	$is_amp_url = (
		amp_is_canonical()
		||
		isset( $_GET[ amp_get_slug() ] ) // phpcs:ignore WordPress.Security.NonceVerification.Recommended
		||
		(
			$wp_query instanceof WP_Query
			&&
			false !== $wp_query->get( amp_get_slug(), false )
		)
	);

	// If AMP is not available, then it's definitely not an AMP endpoint.
	if ( ! is_amp_available() ) {
		// But, if WP_Query was not available yet, then we will just assume the query is supported since at this point we do
		// know either that the site is in Standard mode or the URL was requested with the AMP query var. This can still
		// produce an undesired result when a Standard mode site has a post that opts out of AMP, but this issue will
		// have been flagged via _doing_it_wrong() in is_amp_available() above.
		if ( ! did_action( 'wp' ) || ! $wp_query instanceof WP_Query ) {
			return $is_amp_url && AMP_Options_Manager::get_option( Option::ALL_TEMPLATES_SUPPORTED );
		}

		return false;
	}

	return $is_amp_url;
}

/**
 * Get AMP asset URL.
 *
 * @param string $file Relative path to file in assets directory.
 * @return string URL.
 */
function amp_get_asset_url( $file ) {
	return plugins_url( sprintf( 'assets/%s', $file ), AMP__FILE__ );
}

/**
 * Get AMP boilerplate code.
 *
 * @since 0.7
 * @link https://www.ampproject.org/docs/reference/spec#boilerplate
 *
 * @return string Boilerplate code.
 */
function amp_get_boilerplate_code() {
	$stylesheets = amp_get_boilerplate_stylesheets();
	return sprintf( '<style amp-boilerplate>%s</style><noscript><style amp-boilerplate>%s</style></noscript>', $stylesheets[0], $stylesheets[1] );
}

/**
 * Get AMP boilerplate stylesheets.
 *
 * @since 1.3
 * @link https://www.ampproject.org/docs/reference/spec#boilerplate
 *
 * @return string[] Stylesheets, where first is contained in style[amp-boilerplate] and the second in noscript>style[amp-boilerplate].
 */
function amp_get_boilerplate_stylesheets() {
	return [
		'body{-webkit-animation:-amp-start 8s steps(1,end) 0s 1 normal both;-moz-animation:-amp-start 8s steps(1,end) 0s 1 normal both;-ms-animation:-amp-start 8s steps(1,end) 0s 1 normal both;animation:-amp-start 8s steps(1,end) 0s 1 normal both}@-webkit-keyframes -amp-start{from{visibility:hidden}to{visibility:visible}}@-moz-keyframes -amp-start{from{visibility:hidden}to{visibility:visible}}@-ms-keyframes -amp-start{from{visibility:hidden}to{visibility:visible}}@-o-keyframes -amp-start{from{visibility:hidden}to{visibility:visible}}@keyframes -amp-start{from{visibility:hidden}to{visibility:visible}}',
		'body{-webkit-animation:none;-moz-animation:none;-ms-animation:none;animation:none}',
	];
}

/**
 * Add generator metadata.
 *
 * @since 6.0
 * @since 1.0 Add template mode.
 * @since 1.6 Add reader theme.
 */
function amp_add_generator_metadata() {
	$content = sprintf( 'AMP Plugin v%s', AMP__VERSION );

	$mode     = AMP_Options_Manager::get_option( Option::THEME_SUPPORT );
	$content .= sprintf( '; mode=%s', $mode );

	$reader_theme = AMP_Options_Manager::get_option( Option::READER_THEME );
	if ( AMP_Theme_Support::READER_MODE_SLUG === $mode && AMP_Reader_Themes::DEFAULT_READER_THEME !== $reader_theme ) {
		$content .= sprintf( '; theme=%s', $reader_theme );
	}

	printf( '<meta name="generator" content="%s">', esc_attr( $content ) );
}

/**
 * Register default scripts for AMP components.
 *
 * @param WP_Scripts $wp_scripts Scripts.
 */
function amp_register_default_scripts( $wp_scripts ) {
	/*
	 * Polyfill dependencies that are registered in Gutenberg and WordPress 5.0.
	 * Note that Gutenberg will override these at wp_enqueue_scripts if it is active.
	 */
	$handles = [ 'wp-i18n', 'wp-dom-ready', 'wp-polyfill', 'wp-url' ];
	foreach ( $handles as $handle ) {
		if ( ! isset( $wp_scripts->registered[ $handle ] ) ) {
			$asset_file   = AMP__DIR__ . '/assets/js/' . $handle . '.asset.php';
			$asset        = require $asset_file;
			$dependencies = $asset['dependencies'];
			$version      = $asset['version'];

			$wp_scripts->add(
				$handle,
				amp_get_asset_url( sprintf( 'js/%s.js', $handle ) ),
				$dependencies,
				$version
			);
		}
	}

	$vendor_scripts = [
		'lodash' => [
			'dependencies' => [],
			'version'      => '4.17.15',
		],
	];
	foreach ( $vendor_scripts as $handle => $handle_data ) {
		if ( ! isset( $wp_scripts->registered[ $handle ] ) ) {
			$path = amp_get_asset_url( sprintf( 'js/vendor/%s.js', $handle ) );

			$wp_scripts->add( $handle, $path, $handle_data['dependencies'], $handle_data['version'], 1 );
		}
	}

	// AMP Runtime.
	$handle = 'amp-runtime';
	$wp_scripts->add(
		$handle,
		'https://cdn.ampproject.org/v0.js',
		[],
		null
	);
	$wp_scripts->add_data(
		$handle,
		'amp_script_attributes',
		[
			'async' => true,
		]
	);

	// Shadow AMP API.
	$handle = 'amp-shadow';
	$wp_scripts->add(
		$handle,
		'https://cdn.ampproject.org/shadow-v0.js',
		[],
		null
	);
	$wp_scripts->add_data(
		$handle,
		'amp_script_attributes',
		[
			'async' => true,
		]
	);

	// Register all AMP components as defined in the spec.
	foreach ( AMP_Allowed_Tags_Generated::get_extension_specs() as $extension_name => $extension_spec ) {
		$src = sprintf(
			'https://cdn.ampproject.org/v0/%s-%s.js',
			$extension_name,
			end( $extension_spec['version'] )
		);

		$wp_scripts->add(
			$extension_name,
			$src,
			[ 'amp-runtime' ],
			null
		);
	}

	if ( $wp_scripts->query( 'amp-experiment', 'registered' ) ) {
		/*
		 * Version 1.0 of amp-experiment is still experimental and requires the user to enable it.
		 * @todo Revisit once amp-experiment is no longer experimental.
		 */
		$wp_scripts->registered['amp-experiment']->src = 'https://cdn.ampproject.org/v0/amp-experiment-0.1.js';
	}
}

/**
 * Register default styles.
 *
 * @since 1.6
 *
 * @param WP_Styles $styles Styles.
 */
function amp_register_default_styles( WP_Styles $styles ) {
	$styles->add(
		'amp-icons',
		amp_get_asset_url( 'css/amp-icons.css' ),
		[ 'dashicons' ],
		AMP__VERSION
	);
	$styles->add_data( 'amp-icons', 'rtl', 'replace' );
}

/**
 * Generate HTML for AMP scripts that have not yet been printed.
 *
 * This is adapted from `wp_scripts()->do_items()`, but it runs only the bare minimum required to output
 * the missing scripts, without allowing other filters to apply which may cause an invalid AMP response.
 * The HTML for the scripts is returned instead of being printed.
 *
 * @since 0.7.2
 * @see WP_Scripts::do_items()
 * @see AMP_Base_Embed_Handler::get_scripts()
 * @see AMP_Base_Sanitizer::get_scripts()
 *
 * @param array $scripts Script handles mapped to URLs or true.
 * @return string HTML for scripts tags that have not yet been done.
 */
function amp_render_scripts( $scripts ) {
	$script_tags = '';

	/*
	 * Make sure the src is up to date. This allows for embed handlers to override the
	 * default extension version by defining a different URL.
	 */
	foreach ( $scripts as $handle => $src ) {
		if ( is_string( $src ) && wp_script_is( $handle, 'registered' ) ) {
			wp_scripts()->registered[ $handle ]->src = $src;
		}
	}

	foreach ( array_diff( array_keys( $scripts ), wp_scripts()->done ) as $handle ) {
		if ( ! wp_script_is( $handle, 'registered' ) ) {
			continue;
		}

		$script_dep   = wp_scripts()->registered[ $handle ];
		$script_tags .= amp_filter_script_loader_tag(
			sprintf(
				"<script type='text/javascript' src='%s'></script>\n", // phpcs:ignore WordPress.WP.EnqueuedResources.NonEnqueuedScript
				esc_url( $script_dep->src )
			),
			$handle
		);

		wp_scripts()->done[] = $handle;
	}
	return $script_tags;
}

/**
 * Add AMP script attributes to enqueued scripts.
 *
 * @link https://core.trac.wordpress.org/ticket/12009
 * @since 0.7
 *
 * @param string $tag    The script tag.
 * @param string $handle The script handle.
 * @return string Script loader tag.
 */
function amp_filter_script_loader_tag( $tag, $handle ) {
	$prefix = 'https://cdn.ampproject.org/';
	$src    = wp_scripts()->registered[ $handle ]->src;
	if ( 0 !== strpos( $src, $prefix ) ) {
		return $tag;
	}

	/*
	 * All scripts from AMP CDN should be loaded async.
	 * See <https://www.ampproject.org/docs/integration/pwa-amp/amp-in-pwa#include-"shadow-amp"-in-your-progressive-web-app>.
	 */
	$attributes = [
		'async' => true,
	];

	// Add custom-template and custom-element attributes. All component scripts look like https://cdn.ampproject.org/v0/:name-:version.js.
	if ( 'v0' === strtok( substr( $src, strlen( $prefix ) ), '/' ) ) {
		/*
		 * Per the spec, "Most extensions are custom-elements." In fact, there is only one custom template. So we hard-code it here.
		 *
		 * This could also be derived by looking at the extension_type in the extension_spec.
		 *
		 * @link https://github.com/ampproject/amphtml/blob/cd685d4e62153557519553ffa2183aedf8c93d62/validator/validator.proto#L326-L328
		 * @link https://github.com/ampproject/amphtml/blob/cd685d4e62153557519553ffa2183aedf8c93d62/extensions/amp-mustache/validator-amp-mustache.protoascii#L27
		 */
		if ( 'amp-mustache' === $handle ) {
			$attributes['custom-template'] = $handle;
		} else {
			$attributes['custom-element'] = $handle;
		}
	}

	// Add each attribute (if it hasn't already been added).
	foreach ( $attributes as $key => $value ) {
		if ( ! preg_match( ":\s$key(=|>|\s):", $tag ) ) {
			if ( true === $value ) {
				$attribute_string = sprintf( ' %s', esc_attr( $key ) );
			} else {
				$attribute_string = sprintf( ' %s="%s"', esc_attr( $key ), esc_attr( $value ) );
			}
			$tag = preg_replace(
				':(?=></script>):',
				$attribute_string,
				$tag,
				1
			);
		}
	}

	return $tag;
}

/**
 * Explicitly opt-in to CORS mode by adding the crossorigin attribute to font stylesheet links.
 *
 * This explicitly triggers a CORS request, and gets back a non-opaque response, ensuring that a service
 * worker caching the external stylesheet will not inflate the storage quota. This must be done in AMP
 * and non-AMP alike because in transitional mode the service worker could cache the font stylesheets in a
 * non-AMP document without CORS (crossorigin="anonymous") in which case the service worker could then
 * fail to serve the cached font resources in an AMP document with the warning:
 *
 * > The FetchEvent resulted in a network error response: an "opaque" response was used for a request whose type is not no-cors
 *
 * @since 1.0
 * @link https://developers.google.com/web/tools/workbox/guides/storage-quota#beware_of_opaque_responses
 * @link https://developers.google.com/web/tools/workbox/guides/handle-third-party-requests#cross-origin_requests_and_opaque_responses
 * @todo This should be proposed for WordPress core.
 *
 * @param string $tag    Link tag HTML.
 * @param string $handle Dependency handle.
 * @param string $href   Link URL.
 * @return string Link tag HTML.
 */
function amp_filter_font_style_loader_tag_with_crossorigin_anonymous( $tag, $handle, $href ) {
	static $allowed_font_src_regex = null;
	if ( ! $allowed_font_src_regex ) {
		$spec_name = 'link rel=stylesheet for fonts'; // phpcs:ignore WordPress.WP.EnqueuedResources.NonEnqueuedStylesheet
		foreach ( AMP_Allowed_Tags_Generated::get_allowed_tag( 'link' ) as $spec_rule ) {
			if ( isset( $spec_rule[ AMP_Rule_Spec::TAG_SPEC ]['spec_name'] ) && $spec_name === $spec_rule[ AMP_Rule_Spec::TAG_SPEC ]['spec_name'] ) {
				$allowed_font_src_regex = '@^(' . $spec_rule[ AMP_Rule_Spec::ATTR_SPEC_LIST ]['href']['value_regex'] . ')$@';
				break;
			}
		}
	}

	$href = preg_replace( '#^(http:)?(?=//)#', 'https:', $href );

	if ( preg_match( $allowed_font_src_regex, $href ) && false === strpos( $tag, 'crossorigin=' ) ) {
		$tag = preg_replace( '/(?<=<link\s)/', 'crossorigin="anonymous" ', $tag );
	}

	return $tag;
}

/**
 * Retrieve analytics data added in backend.
 *
 * @since 0.7
 *
 * @param array $analytics Analytics entries.
 * @return array Analytics.
 */
function amp_get_analytics( $analytics = [] ) {
	$analytics_entries = AMP_Options_Manager::get_option( Option::ANALYTICS, [] );

	/**
	 * Add amp-analytics tags.
	 *
	 * This filter allows you to easily insert any amp-analytics tags without needing much heavy lifting.
	 * This filter should be used to alter entries for transitional mode.
	 *
	 * @since 0.7
	 *
	 * @param array $analytics_entries An associative array of the analytics entries we want to output. Each array entry must have a unique key, and the value should be an array with the following keys: `type`, `attributes`, `script_data`. See readme for more details.
	 */
	$analytics_entries = apply_filters( 'amp_analytics_entries', $analytics_entries );

	if ( ! $analytics_entries ) {
		return $analytics;
	}

	foreach ( $analytics_entries as $entry_id => $entry ) {
		$analytics[ $entry_id ] = [
			'type'        => $entry['type'],
			'attributes'  => isset( $entry['attributes'] ) ? $entry['attributes'] : [],
			'config_data' => json_decode( $entry['config'] ),
		];
	}

	return $analytics;
}

/**
 * Print analytics data.
 *
 * @since 0.7
 *
 * @param array|string $analytics Analytics entries, or empty string when called via wp_footer action.
 */
function amp_print_analytics( $analytics ) {
	if ( '' === $analytics ) {
		$analytics = [];
	}

	$analytics_entries = amp_get_analytics( $analytics );

	/**
	 * Triggers before analytics entries are printed as amp-analytics tags.
	 *
	 * This is useful for printing additional `amp-analytics` tags to the page without having to refactor any existing
	 * markup generation logic to use the data structure mutated by the `amp_analytics_entries` filter. For such cases,
	 * this action should be used for printing `amp-analytics` tags as opposed to using the `wp_footer` and
	 * `amp_post_template_footer` actions.
	 *
	 * @since 1.3
	 * @param array $analytics_entries Analytics entries, already potentially modified by the amp_analytics_entries filter.
	 */
	do_action( 'amp_print_analytics', $analytics_entries );

	if ( empty( $analytics_entries ) ) {
		return;
	}

	// Can enter multiple configs within backend.
	foreach ( $analytics_entries as $id => $analytics_entry ) {
		if ( ! isset( $analytics_entry['type'], $analytics_entry['attributes'], $analytics_entry['config_data'] ) ) {
			_doing_it_wrong(
				__FUNCTION__,
				sprintf(
					/* translators: 1: the analytics entry ID. 2: type. 3: attributes. 4: config_data. 5: comma-separated list of the actual entry keys. */
					esc_html__( 'Analytics entry for %1$s is missing one of the following keys: `%2$s`, `%3$s`, or `%4$s` (array keys: %5$s)', 'amp' ),
					esc_html( $id ),
					'type',
					'attributes',
					'config_data',
					esc_html( implode( ', ', array_keys( $analytics_entry ) ) )
				),
				'0.3.2'
			);
			continue;
		}
		$script_element = AMP_HTML_Utils::build_tag(
			'script',
			[
				'type' => 'application/json',
			],
			wp_json_encode( $analytics_entry['config_data'] )
		);

		$amp_analytics_attr = array_merge(
			[
				'id'   => $id,
				'type' => $analytics_entry['type'],
			],
			$analytics_entry['attributes']
		);

		echo AMP_HTML_Utils::build_tag( 'amp-analytics', $amp_analytics_attr, $script_element ); // phpcs:ignore WordPress.Security.EscapeOutput.OutputNotEscaped
	}
}

/**
 * Get content embed handlers.
 *
 * @since 0.7
 *
 * @param WP_Post $post Post that the content belongs to. Deprecated when theme supports AMP, as embeds may apply
 *                      to non-post data (e.g. Text widget).
 * @return array Embed handlers.
 */
function amp_get_content_embed_handlers( $post = null ) {
	if ( ! amp_is_legacy() && $post ) {
		_deprecated_argument(
			__FUNCTION__,
			'0.7',
			sprintf(
				/* translators: %s: $post */
				esc_html__( 'The %s argument is deprecated when theme supports AMP.', 'amp' ),
				'$post'
			)
		);
		$post = null;
	}

	/**
	 * Filters the content embed handlers.
	 *
	 * @since 0.2
	 * @since 0.7 Deprecated $post parameter.
	 *
	 * @param array   $handlers Handlers.
	 * @param WP_Post $post     Post. Deprecated. It will be null when `amp_is_canonical()`.
	 */
	return apply_filters(
		'amp_content_embed_handlers',
		[
			'AMP_Core_Block_Handler'         => [],
			'AMP_Twitter_Embed_Handler'      => [],
			'AMP_YouTube_Embed_Handler'      => [],
			'AMP_Crowdsignal_Embed_Handler'  => [],
			'AMP_DailyMotion_Embed_Handler'  => [],
			'AMP_Vimeo_Embed_Handler'        => [],
			'AMP_SoundCloud_Embed_Handler'   => [],
			'AMP_Instagram_Embed_Handler'    => [],
			'AMP_Issuu_Embed_Handler'        => [],
			'AMP_Meetup_Embed_Handler'       => [],
			'AMP_Vine_Embed_Handler'         => [],
			'AMP_Facebook_Embed_Handler'     => [],
			'AMP_Pinterest_Embed_Handler'    => [],
			'AMP_Playlist_Embed_Handler'     => [],
			'AMP_Reddit_Embed_Handler'       => [],
			'AMP_TikTok_Embed_Handler'       => [],
			'AMP_Tumblr_Embed_Handler'       => [],
			'AMP_Gallery_Embed_Handler'      => [],
			'AMP_Gfycat_Embed_Handler'       => [],
			'AMP_Hulu_Embed_Handler'         => [],
			'AMP_Imgur_Embed_Handler'        => [],
			'AMP_Scribd_Embed_Handler'       => [],
			'AMP_WordPress_TV_Embed_Handler' => [],
		],
		$post
	);
}

/**
 * Determine whether AMP dev mode is enabled.
 *
 * When enabled, the <html> element will get the data-ampdevmode attribute and the plugin will add the same attribute
 * to elements associated with the admin bar and other elements that are provided by the `amp_dev_mode_element_xpaths`
 * filter.
 *
 * @since 1.3
 *
 * @return bool Whether AMP dev mode is enabled.
 */
function amp_is_dev_mode() {

	/**
	 * Filters whether AMP mode is enabled.
	 *
	 * When enabled, the data-ampdevmode attribute will be added to the document element and it will allow the
	 * attributes to be added to the admin bar. It will also add the attribute to all elements which match the
	 * queries for the expressions returned by the 'amp_dev_mode_element_xpaths' filter.
	 *
	 * @since 1.3
	 * @param bool Whether AMP dev mode is enabled.
	 */
	return apply_filters(
		'amp_dev_mode_enabled',
		(
			// For the few sites that forcibly show the admin bar even when the user is logged out, only enable dev
			// mode if the user is actually logged in. This prevents the dev mode from being served to crawlers
			// when they index the AMP version. The theme support check disables dev mode in Reader mode.
			( is_admin_bar_showing() && is_user_logged_in() )
			||
			is_customize_preview()
		)
	);
}

/**
 * Get content sanitizers.
 *
 * @since 0.7
 * @since 1.1 Added AMP_Nav_Menu_Toggle_Sanitizer and AMP_Nav_Menu_Dropdown_Sanitizer.
 *
 * @param WP_Post $post Post that the content belongs to. Deprecated when theme supports AMP, as sanitizers apply
 *                      to non-post data (e.g. Text widget).
 * @return array Embed handlers.
 */
function amp_get_content_sanitizers( $post = null ) {
	$theme_support_args = AMP_Theme_Support::get_theme_support_args();

	if ( $post && ! amp_is_legacy() ) {
		_deprecated_argument(
			__FUNCTION__,
			'0.7',
			sprintf(
				/* translators: %s: $post */
				esc_html__( 'The %s argument is deprecated.', 'amp' ),
				'$post'
			)
		);
		$post = null;
	}

	$parsed_home_url = wp_parse_url( get_home_url() );
	$current_origin  = $parsed_home_url['scheme'] . '://' . $parsed_home_url['host'];
	if ( isset( $parsed_home_url['port'] ) ) {
		$current_origin .= ':' . $parsed_home_url['port'];
	}

	/**
	 * Filters whether AMP-to-AMP linking should be enabled.
	 *
	 * @since 1.4.0
	 * @param bool $amp_to_amp_linking_enabled Whether AMP-to-AMP linking should be enabled.
	 */
	$amp_to_amp_linking_enabled = (bool) apply_filters(
		'amp_to_amp_linking_enabled',
		AMP_Theme_Support::TRANSITIONAL_MODE_SLUG === AMP_Options_Manager::get_option( Option::THEME_SUPPORT )
	);

	$sanitizers = [
		'AMP_Embed_Sanitizer'             => [
			'amp_to_amp_linking_enabled' => $amp_to_amp_linking_enabled,
		],
		'AMP_Core_Theme_Sanitizer'        => [
			'template'       => get_template(),
			'stylesheet'     => get_stylesheet(),
			'theme_features' => [
				'force_svg_support' => [], // Always replace 'no-svg' class with 'svg' if it exists.
			],
		],
		'AMP_Img_Sanitizer'               => [
			'align_wide_support' => current_theme_supports( 'align-wide' ),
		],
		'AMP_Form_Sanitizer'              => [],
		'AMP_Comments_Sanitizer'          => [
			'comments_live_list' => ! empty( $theme_support_args['comments_live_list'] ),
		],
		'AMP_Video_Sanitizer'             => [],
		'AMP_O2_Player_Sanitizer'         => [],
		'AMP_Audio_Sanitizer'             => [],
		'AMP_Playbuzz_Sanitizer'          => [],
		'AMP_Iframe_Sanitizer'            => [
			'add_placeholder'    => true,
			'current_origin'     => $current_origin,
			'align_wide_support' => current_theme_supports( 'align-wide' ),
		],
		'AMP_Gallery_Block_Sanitizer'     => [ // Note: Gallery block sanitizer must come after image sanitizers since itś logic is using the already sanitized images.
			'carousel_required' => ! is_array( $theme_support_args ), // For back-compat.
		],
		'AMP_Block_Sanitizer'             => [], // Note: Block sanitizer must come after embed / media sanitizers since its logic is using the already sanitized content.
		'AMP_Script_Sanitizer'            => [],
		'AMP_Style_Sanitizer'             => [],
		'AMP_Meta_Sanitizer'              => [],
		'AMP_Layout_Sanitizer'            => [],
		'AMP_Accessibility_Sanitizer'     => [],
		'AMP_Tag_And_Attribute_Sanitizer' => [], // Note: This validating sanitizer must come at the end to clean up any remaining issues the other sanitizers didn't catch.
	];

	if ( ! empty( $theme_support_args['nav_menu_toggle'] ) ) {
		$sanitizers['AMP_Nav_Menu_Toggle_Sanitizer'] = $theme_support_args['nav_menu_toggle'];
	}

	if ( ! empty( $theme_support_args['nav_menu_dropdown'] ) ) {
		$sanitizers['AMP_Nav_Menu_Dropdown_Sanitizer'] = $theme_support_args['nav_menu_dropdown'];
	}

	if ( $amp_to_amp_linking_enabled && AMP_Theme_Support::STANDARD_MODE_SLUG !== AMP_Options_Manager::get_option( Option::THEME_SUPPORT ) ) {

		/**
		 * Filters the list of URLs which are excluded from being included in AMP-to-AMP linking.
		 *
		 * This only applies when the amp_to_amp_linking_enabled filter returns true,
		 * which it does by default in Transitional mode. This filter can be used to opt-in
		 * when in Reader mode. This does not apply in Standard mode.
		 * Only frontend URLs on the frontend need be excluded, as all other URLs are never made into AMP links.
		 *
		 * @since 1.5.0
		 *
		 * @param string[] $excluded_urls The URLs to exclude from having AMP-to-AMP links.
		 */
		$excluded_urls = apply_filters( 'amp_to_amp_excluded_urls', [] );

		$sanitizers['AMP_Link_Sanitizer'] = array_merge(
			[ 'paired' => ! amp_is_canonical() ],
			compact( 'excluded_urls' )
		);
	}

	/**
	 * Filters the content sanitizers.
	 *
	 * @since 0.2
	 * @since 0.7 Deprecated $post parameter. It will be null when `amp_is_canonical()`.
	 *
	 * @param array   $handlers Handlers.
	 * @param WP_Post $post     Post. Deprecated.
	 */
	$sanitizers = apply_filters( 'amp_content_sanitizers', $sanitizers, $post );

	if ( amp_is_dev_mode() ) {
		/**
		 * Filters the XPath queries for elements that should be enabled for dev mode.
		 *
		 * By supplying XPath queries to this filter, the data-ampdevmode attribute will automatically be added to the
		 * root HTML element as well as to any elements that match the expressions. The attribute is added to the
		 * elements prior to running any of the sanitizers.
		 *
		 * @since 1.3
		 * @param string[] $element_xpaths XPath element queries. Context is the root element.
		 */
		$dev_mode_xpaths = (array) apply_filters( 'amp_dev_mode_element_xpaths', [] );

		if ( is_admin_bar_showing() ) {
			$dev_mode_xpaths[] = '//*[ @id = "wpadminbar" ]';
			$dev_mode_xpaths[] = '//*[ @id = "wpadminbar" ]//*';
			$dev_mode_xpaths[] = '//style[ @id = "admin-bar-inline-css" ]';
		}

		if ( is_customize_preview() ) {
			// Scripts are always needed to inject changeset UUID.
			$dev_mode_xpaths[] = '//script[ @src ]';
			$dev_mode_xpaths[] = '//script[ not( @type ) or @type = "text/javascript" ]';
		}

		$sanitizers = array_merge(
			[
				'AMP_Dev_Mode_Sanitizer' => [
					'element_xpaths' => $dev_mode_xpaths,
				],
			],
			$sanitizers
		);
	}

	/**
	 * Filters whether parsed CSS is allowed to be cached in transients.
	 *
	 * When this is filtered to be false, parsed CSS will not be stored in transients. This is important when there is
	 * highly-variable CSS content in order to prevent filling up the wp_options table with an endless number of entries.
	 *
	 * @since 1.5.0
	 * @param bool $transient_caching_allowed Transient caching allowed.
	 */
	$sanitizers['AMP_Style_Sanitizer']['allow_transient_caching'] = apply_filters( 'amp_parsed_css_transient_caching_allowed', true );

	// Force style sanitizer, meta sanitizer, and validating sanitizer to be at end.
	foreach ( [ 'AMP_Style_Sanitizer', 'AMP_Meta_Sanitizer', 'AMP_Tag_And_Attribute_Sanitizer' ] as $class_name ) {
		if ( isset( $sanitizers[ $class_name ] ) ) {
			$sanitizer = $sanitizers[ $class_name ];
			unset( $sanitizers[ $class_name ] );
			$sanitizers[ $class_name ] = $sanitizer;
		}
	}

	return $sanitizers;
}

/**
 * Grabs featured image or the first attached image for the post.
 *
 * @since 0.7 This originally was located in the private method AMP_Post_Template::get_post_image_metadata().
 *
 * @param WP_Post|int $post Post or post ID.
 * @return array|false $post_image_meta Post image metadata, or false if not found.
 */
function amp_get_post_image_metadata( $post = null ) {
	$post = get_post( $post );
	if ( ! $post ) {
		return false;
	}

	$post_image_meta = null;
	$post_image_id   = false;

	if ( has_post_thumbnail( $post->ID ) ) {
		$post_image_id = get_post_thumbnail_id( $post->ID );
	} elseif ( ( 'attachment' === $post->post_type ) && wp_attachment_is( 'image', $post ) ) {
		$post_image_id = $post->ID;
	} else {
		$attached_image_ids = get_posts(
			[
				'post_parent'      => $post->ID,
				'post_type'        => 'attachment',
				'post_mime_type'   => 'image',
				'posts_per_page'   => 1,
				'orderby'          => 'menu_order',
				'order'            => 'ASC',
				'fields'           => 'ids',
				'suppress_filters' => false,
			]
		);

		if ( ! empty( $attached_image_ids ) ) {
			$post_image_id = array_shift( $attached_image_ids );
		}
	}

	if ( ! $post_image_id ) {
		return false;
	}

	$post_image_src = wp_get_attachment_image_src( $post_image_id, 'full' );

	if ( is_array( $post_image_src ) ) {
		$post_image_meta = [
			'@type'  => 'ImageObject',
			'url'    => $post_image_src[0],
			'width'  => $post_image_src[1],
			'height' => $post_image_src[2],
		];
	}

	return $post_image_meta;
}

/**
 * Get the publisher logo.
 *
 * The following guidelines apply to logos used for general AMP pages.
 *
 * "The logo should be a rectangle, not a square. The logo should fit in a 60x600px rectangle.,
 * and either be exactly 60px high (preferred), or exactly 600px wide. For example, 450x45px
 * would not be acceptable, even though it fits in the 600x60px rectangle."
 *
 * @since 1.2.1
 * @link https://developers.google.com/search/docs/data-types/article#logo-guidelines
 *
 * @return string Publisher logo image URL. WordPress logo if no site icon or custom logo defined, and no logo provided via 'amp_site_icon_url' filter.
 */
function amp_get_publisher_logo() {
	$logo_image_url = null;

	/*
	 * This should be 60x600px rectangle. It *can* be larger than this, contrary to the current documentation.
	 * Only minimum size and ratio matters. So height should be at least 60px and width a minimum of 200px.
	 * An aspect ratio between 200/60 (10/3) and 600:60 (10/1) should be used. A square image still be used,
	 * but it is not preferred; a landscape logo should be provided if possible.
	 */
	$logo_width  = 600;
	$logo_height = 60;

	// Use the Custom Logo if set.
	$custom_logo_id = get_theme_mod( 'custom_logo' );
	if ( has_custom_logo() && $custom_logo_id ) {
		$custom_logo_img = wp_get_attachment_image_src( $custom_logo_id, [ $logo_width, $logo_height ], false );
		if ( ! empty( $custom_logo_img[0] ) ) {
			$logo_image_url = $custom_logo_img[0];
		}
	}

	// Try Site Icon if a custom logo is not set.
	$site_icon_id = get_option( 'site_icon' );
	if ( empty( $logo_image_url ) && $site_icon_id ) {
		$site_icon_src = wp_get_attachment_image_src( $site_icon_id, [ $logo_width, $logo_height ], false );
		if ( ! empty( $site_icon_src ) ) {
			$logo_image_url = $site_icon_src[0];
		}
	}

	/**
	 * Filters the publisher logo URL in the schema.org data.
	 *
	 * Previously, this only filtered the Site Icon, as that was the only possible schema.org publisher logo.
	 * But the Custom Logo is now the preferred publisher logo, if it exists and its dimensions aren't too big.
	 *
	 * @since 0.3
	 *
	 * @param string $schema_img_url URL of the publisher logo, either the Custom Logo or the Site Icon.
	 */
	$logo_image_url = apply_filters( 'amp_site_icon_url', $logo_image_url );

	// Fallback to serving the WordPress logo.
	if ( empty( $logo_image_url ) ) {
		$logo_image_url = amp_get_asset_url( 'images/amp-page-fallback-wordpress-publisher-logo.png' );
	}

	return $logo_image_url;
}

/**
 * Get schema.org metadata for the current query.
 *
 * @since 0.7
 * @see AMP_Post_Template::build_post_data() Where the logic in this function originally existed.
 *
 * @return array $metadata All schema.org metadata for the post.
 */
function amp_get_schemaorg_metadata() {
	$metadata = [
		'@context'  => 'http://schema.org',
		'publisher' => [
			'@type' => 'Organization',
			'name'  => get_bloginfo( 'name' ),
		],
	];

	$publisher_logo = amp_get_publisher_logo();
	if ( $publisher_logo ) {
		$metadata['publisher']['logo'] = $publisher_logo;
	}

	$queried_object = get_queried_object();
	if ( $queried_object instanceof WP_Post ) {
		$metadata = array_merge(
			$metadata,
			[
				'@type'            => is_page() ? 'WebPage' : 'BlogPosting',
				'mainEntityOfPage' => get_permalink(),
				'headline'         => get_the_title(),
				'datePublished'    => mysql2date( 'c', $queried_object->post_date_gmt, false ),
				'dateModified'     => mysql2date( 'c', $queried_object->post_modified_gmt, false ),
			]
		);

		$post_author = get_userdata( $queried_object->post_author );
		if ( $post_author ) {
			$metadata['author'] = [
				'@type' => 'Person',
				'name'  => html_entity_decode( $post_author->display_name, ENT_QUOTES, get_bloginfo( 'charset' ) ),
			];
		}

		$image_metadata = amp_get_post_image_metadata( $queried_object );
		if ( $image_metadata ) {
			$metadata['image'] = $image_metadata['url'];
		}

		/**
		 * Filters Schema.org metadata for a post.
		 *
		 * The 'post_template' in the filter name here is due to this filter originally being introduced in `AMP_Post_Template`.
		 * In general the `amp_schemaorg_metadata` filter should be used instead.
		 *
		 * @since 0.3
		 *
		 * @param array   $metadata       Metadata.
		 * @param WP_Post $queried_object Post.
		 */
		$metadata = apply_filters( 'amp_post_template_metadata', $metadata, $queried_object );
	} elseif ( is_archive() ) {
		$metadata['@type'] = 'CollectionPage';
	}

	/**
	 * Filters Schema.org metadata for a query.
	 *
	 * Check the the main query for the context for which metadata should be added.
	 *
	 * @since 0.7
	 *
	 * @param array   $metadata Metadata.
	 */
	$metadata = apply_filters( 'amp_schemaorg_metadata', $metadata );

	return $metadata;
}

/**
 * Output schema.org metadata.
 *
 * @since 0.7
 * @since 1.1 we pass `JSON_UNESCAPED_UNICODE` to `wp_json_encode`.
 * @see https://github.com/ampproject/amp-wp/issues/1969
 */
function amp_print_schemaorg_metadata() {
	$metadata = amp_get_schemaorg_metadata();
	if ( empty( $metadata ) ) {
		return;
	}
	?>
	<script type="application/ld+json"><?php echo wp_json_encode( $metadata, JSON_UNESCAPED_UNICODE ); ?></script>
	<?php
}

/**
 * Filters content and keeps only allowable HTML elements by amp-mustache.
 *
 * @see wp_kses()
 * @since 1.0
 *
 * @param string $markup Markup to sanitize.
 * @return string HTML markup with tags allowed by amp-mustache.
 */
function amp_wp_kses_mustache( $markup ) {
	$amp_mustache_allowed_html_tags = [ 'strong', 'b', 'em', 'i', 'u', 's', 'small', 'mark', 'del', 'ins', 'sup', 'sub' ];
	return wp_kses( $markup, array_fill_keys( $amp_mustache_allowed_html_tags, [] ) );
}

/**
 * Add "View AMP" admin bar item for Transitional/Reader mode.
 *
 * Note that when theme support is present (in Native/Transitional modes), the admin bar item will be further amended by
 * the `AMP_Validation_Manager::add_admin_bar_menu_items()` method.
 *
 * @see \AMP_Validation_Manager::add_admin_bar_menu_items()
 *
 * @param WP_Admin_Bar $wp_admin_bar Admin bar.
 */
function amp_add_admin_bar_view_link( $wp_admin_bar ) {
	if ( is_admin() || amp_is_canonical() || ! is_amp_available() ) {
		return;
	}

	$is_amp_endpoint = is_amp_endpoint();

	if ( $is_amp_endpoint ) {
		$href = amp_remove_endpoint( amp_get_current_url() );
	} elseif ( is_singular() ) {
		$href = amp_get_permalink( get_queried_object_id() ); // For sake of Reader mode.
	} else {
		$href = add_query_arg( amp_get_slug(), '', amp_get_current_url() );
	}

	$href = remove_query_arg( QueryVars::NOAMP, $href );

	if ( $is_amp_endpoint ) {
		$icon = Icon::logo()->to_html(
			[
				'id'    => 'amp-admin-bar-item-status-icon',
				'class' => 'ab-icon',
			]
		);
	} else {
		$icon = Icon::link()->to_html(
			[
				'id'    => 'amp-admin-bar-item-status-icon',
				'class' => 'ab-icon',
			]
		);
	}

	$wp_admin_bar->add_node(
		[
			'id'    => 'amp',
			'title' => sprintf(
				'%s %s',
				$icon,
				esc_html__( 'AMP', 'amp' )
			),
<<<<<<< HEAD
			esc_html( $is_amp_endpoint ? __( 'Non-AMP', 'amp' ) : __( 'AMP', 'amp' ) )
		),
		'href'  => esc_url( $href ),
	];

	$wp_admin_bar->add_node( $parent );

	// Make sure the Customizer opens with AMP enabled.
	$customize_node = $wp_admin_bar->get_node( 'customize' );
	if ( $customize_node && $is_amp_endpoint ) {
		$args         = get_object_vars( $customize_node );
		$args['href'] = add_query_arg( amp_get_slug(), '1', $args['href'] );
		$wp_admin_bar->add_node( $args );
	}
=======
			'href'  => esc_url( $href ),
		]
	);

	$wp_admin_bar->add_node(
		[
			'parent' => 'amp',
			'id'     => 'amp-view',
			'title'  => esc_html( $is_amp_endpoint ? __( 'View non-AMP version', 'amp' ) : __( 'View AMP version', 'amp' ) ),
			'href'   => esc_url( $href ),
		]
	);
>>>>>>> 14e9fd55
}

/**
 * Generate hash for inline amp-script.
 *
 * The sha384 hash used by amp-script is represented not as hexadecimal but as base64url, which is defined in RFC 4648
 * under section 5, "Base 64 Encoding with URL and Filename Safe Alphabet". It is sometimes referred to as "web safe".
 *
 * @since 1.4.0
 * @link https://amp.dev/documentation/components/amp-script/#security-features
 * @link https://github.com/ampproject/amphtml/blob/e8707858895c2af25903af25d396e144e64690ba/extensions/amp-script/0.1/amp-script.js#L401-L425
 * @link https://github.com/ampproject/amphtml/blob/27b46b9c8c0fb3711a00376668d808f413d798ed/src/service/crypto-impl.js#L67-L124
 * @link https://github.com/ampproject/amphtml/blob/c4a663d0ba13d0488c6fe73c55dc8c971ac6ec0d/src/utils/base64.js#L52-L61
 * @link https://tools.ietf.org/html/rfc4648#section-5
 *
 * @param string $script Script.
 * @return string|null Script hash or null if the sha384 algorithm is not supported.
 */
function amp_generate_script_hash( $script ) {
	$sha384 = hash( 'sha384', $script, true );
	if ( false === $sha384 ) {
		return null;
	}
	$hash = str_replace(
		[ '+', '/', '=' ],
		[ '-', '_', '.' ],
		base64_encode( $sha384 ) // phpcs:ignore WordPress.PHP.DiscouragedPHPFunctions.obfuscation_base64_encode
	);
	return 'sha384-' . $hash;
}<|MERGE_RESOLUTION|>--- conflicted
+++ resolved
@@ -1764,46 +1764,16 @@
 
 	$href = remove_query_arg( QueryVars::NOAMP, $href );
 
-	if ( $is_amp_endpoint ) {
-		$icon = Icon::logo()->to_html(
-			[
-				'id'    => 'amp-admin-bar-item-status-icon',
-				'class' => 'ab-icon',
-			]
-		);
-	} else {
-		$icon = Icon::link()->to_html(
-			[
-				'id'    => 'amp-admin-bar-item-status-icon',
-				'class' => 'ab-icon',
-			]
-		);
-	}
+	$icon = $is_amp_endpoint ? Icon::logo() : Icon::link();
+	$attr = [
+		'id'    => 'amp-admin-bar-item-status-icon',
+		'class' => 'ab-icon',
+	];
 
 	$wp_admin_bar->add_node(
 		[
 			'id'    => 'amp',
-			'title' => sprintf(
-				'%s %s',
-				$icon,
-				esc_html__( 'AMP', 'amp' )
-			),
-<<<<<<< HEAD
-			esc_html( $is_amp_endpoint ? __( 'Non-AMP', 'amp' ) : __( 'AMP', 'amp' ) )
-		),
-		'href'  => esc_url( $href ),
-	];
-
-	$wp_admin_bar->add_node( $parent );
-
-	// Make sure the Customizer opens with AMP enabled.
-	$customize_node = $wp_admin_bar->get_node( 'customize' );
-	if ( $customize_node && $is_amp_endpoint ) {
-		$args         = get_object_vars( $customize_node );
-		$args['href'] = add_query_arg( amp_get_slug(), '1', $args['href'] );
-		$wp_admin_bar->add_node( $args );
-	}
-=======
+			'title' => $icon->to_html( $attr ) . ' ' . esc_html__( 'AMP', 'amp' ),
 			'href'  => esc_url( $href ),
 		]
 	);
@@ -1816,7 +1786,14 @@
 			'href'   => esc_url( $href ),
 		]
 	);
->>>>>>> 14e9fd55
+
+	// Make sure the Customizer opens with AMP enabled.
+	$customize_node = $wp_admin_bar->get_node( 'customize' );
+	if ( $customize_node && $is_amp_endpoint ) {
+		$args         = get_object_vars( $customize_node );
+		$args['href'] = add_query_arg( amp_get_slug(), '1', $args['href'] );
+		$wp_admin_bar->add_node( $args );
+	}
 }
 
 /**

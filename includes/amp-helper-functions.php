--- conflicted
+++ resolved
@@ -287,9 +287,6 @@
 		return false;
 	}
 
-<<<<<<< HEAD
-	if ( is_singular( AMP_Story_Post_Type::POST_TYPE_SLUG ) ) {
-=======
 	/*
 	 * If this is a URL for validation, and validation is forced for all URLs, return true.
 	 * Normally, this would be false if the user has deselected a template,
@@ -297,7 +294,10 @@
 	 * But there's a flag for the WP-CLI command that sets this query var to validate all URLs.
 	 */
 	if ( AMP_Validation_Manager::is_theme_support_forced() ) {
->>>>>>> c539a181
+		return true;
+	}
+
+	if ( is_singular( AMP_Story_Post_Type::POST_TYPE_SLUG ) ) {
 		return true;
 	}
 

--- conflicted
+++ resolved
@@ -1137,8 +1137,6 @@
 	);
 
 	$wp_admin_bar->add_menu( $parent );
-<<<<<<< HEAD
-=======
 }
 
 /**
@@ -1170,5 +1168,4 @@
 	);
 
 	echo AMP_HTML_Utils::build_tag( 'amp-story-auto-ads', array(), $script_element ); // phpcs:ignore WordPress.Security.EscapeOutput.OutputNotEscaped
->>>>>>> cb0c7e32
 }
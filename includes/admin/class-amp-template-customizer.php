--- conflicted
+++ resolved
@@ -106,9 +106,6 @@
 	}
 
 	/**
-<<<<<<< HEAD
-	 * Force select settings to have a refresh transport.
-=======
 	 * Force changes to header video to cause refresh since there are various JS dependencies that prevent selective refresh from working properly.
 	 *
 	 * In the AMP Customizer preview, selective refresh partial for `custom_header` will render <amp-video> or <amp-youtube> elements.
@@ -118,7 +115,6 @@
 	 * Additionally, the Twenty Seventeen core theme (the only which supports header videos) has two separate scripts
 	 * `twentyseventeen-global` and `twentyseventeen-skip-link-focus-fix` which are depended on for displaying the
 	 * video, for example toggling the 'has-header-video' class when the video is added or removed.
->>>>>>> 5050b1ef
 	 *
 	 * This applies whenever AMP is being served in the Customizer preview, that is, in Standard mode or Reader mode with a Reader theme.
 	 */
@@ -128,12 +124,8 @@
 		}
 
 		$setting_ids = [
-			// Force changes to header video to cause refresh since logic in wp-customize-header.js does not construct AMP components.
 			'header_video',
 			'external_header_video',
-
-			// Because injecting the amp-img via JS may not result in the right dimensions.
-			'custom_logo',
 		];
 		foreach ( $setting_ids as $setting_id ) {
 			$setting = $this->wp_customize->get_setting( $setting_id );

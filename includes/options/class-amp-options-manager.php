--- conflicted
+++ resolved
@@ -29,15 +29,10 @@
 		Option::SUPPORTED_POST_TYPES    => [ 'post' ],
 		Option::ANALYTICS               => [],
 		Option::ALL_TEMPLATES_SUPPORTED => true,
-		Option::MOBILE_REDIRECT         => false,
 		Option::SUPPORTED_TEMPLATES     => [ 'is_singular' ],
 		Option::VERSION                 => AMP__VERSION,
 		Option::READER_THEME            => AMP_Reader_Themes::DEFAULT_READER_THEME,
-<<<<<<< HEAD
-=======
-		Option::SUPPRESSED_PLUGINS      => [],
 		Option::WIZARD_COMPLETED        => false,
->>>>>>> fba785f0
 	];
 
 	/**
@@ -242,13 +237,6 @@
 			}
 		}
 
-		// Validate mobile redirect.
-		if ( isset( $new_options[ Option::MOBILE_REDIRECT ] ) && 'on' === $new_options[ Option::MOBILE_REDIRECT ] || true === $new_options[ Option::MOBILE_REDIRECT ] ) {
-			$options[ Option::MOBILE_REDIRECT ] = true;
-		} else {
-			$options[ Option::MOBILE_REDIRECT ] = false;
-		}
-
 		// Validate wizard completion.
 		if ( isset( $new_options[ Option::WIZARD_COMPLETED ] ) ) {
 			$options[ Option::WIZARD_COMPLETED ] = (bool) $new_options[ OPTION::WIZARD_COMPLETED ];

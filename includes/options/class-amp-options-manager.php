--- conflicted
+++ resolved
@@ -251,15 +251,10 @@
 		$theme_support_args = AMP_Theme_Support::get_theme_support_args();
 
 		$is_template_support_required = ( isset( $theme_support_args['templates_supported'] ) && 'all' === $theme_support_args['templates_supported'] );
-<<<<<<< HEAD
-		if ( ! $is_template_support_required && ! isset( $theme_support_args['available_callback'] ) ) {
+		if ( ! $is_template_support_required ) {
 			if ( isset( $new_options[ Option::ALL_TEMPLATES_SUPPORTED ] ) ) {
 				$options[ Option::ALL_TEMPLATES_SUPPORTED ] = ! empty( $new_options[ Option::ALL_TEMPLATES_SUPPORTED ] );
 			}
-=======
-		if ( ! $is_template_support_required ) {
-			$options[ Option::ALL_TEMPLATES_SUPPORTED ] = ! empty( $new_options[ Option::ALL_TEMPLATES_SUPPORTED ] );
->>>>>>> af10876f
 
 			// Validate supported templates.
 			$options[ Option::SUPPORTED_TEMPLATES ] = [];

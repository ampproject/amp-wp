<?php
/**
 * AMP Options.
 *
 * @package AMP
 */

/**
 * AMP_Options_Menu class.
 */
class AMP_Options_Menu {

	/**
	 * The AMP svg menu icon.
	 *
	 * @var string
	 */
	const ICON_BASE64_SVG = 'data:image/svg+xml;base64,PHN2ZyB3aWR0aD0iNjIiIGhlaWdodD0iNjIiIHhtbG5zPSJodHRwOi8vd3d3LnczLm9yZy8yMDAwL3N2ZyI+PHBhdGggZD0iTTQxLjYyODg2NjcgMjguMTYxNDMzM2wtMTMuMDA0NSAyMS42NDIxMzM0aC0yLjM1NmwyLjMyOTEzMzMtMTQuMTAxOS03LjIxMzcuMDA5M3MtLjA2ODIuMDAyMDY2Ni0uMTAwMjMzMy4wMDIwNjY2Yy0uNjQ5OTY2NyAwLTEuMTc1OTMzNC0uNTI1OTY2Ni0xLjE3NTkzMzQtMS4xNzU5MzMzIDAtLjI3OS4yNTkzNjY3LS43NTEyMzMzLjI1OTM2NjctLjc1MTIzMzNsMTIuOTYyMTMzMy0yMS42MTYzTDM1LjcyNDQgMTIuMTc5OWwtMi4zODgwMzMzIDE0LjEyMzYgNy4yNTA5LS4wMDkzcy4wNzc1LS4wMDEwMzMzLjExNDctLjAwMTAzMzNjLjY0OTk2NjYgMCAxLjE3NTkzMzMuNTI1OTY2NiAxLjE3NTkzMzMgMS4xNzU5MzMzIDAgLjI2MzUtLjEwMzMzMzMuNDk0OTY2Ny0uMjUwMDY2Ny42OTEzbC4wMDEwMzM0LjAwMTAzMzN6TTMxIDBDMTMuODc4NyAwIDAgMTMuODc5NzMzMyAwIDMxYzAgMTcuMTIxMyAxMy44Nzg3IDMxIDMxIDMxIDE3LjEyMDI2NjcgMCAzMS0xMy44Nzg3IDMxLTMxQzYyIDEzLjg3OTczMzMgNDguMTIwMjY2NyAwIDMxIDB6IiBmaWxsPSIjYTBhNWFhIiBmaWxsLXJ1bGU9ImV2ZW5vZGQiLz48L3N2Zz4=';

	/**
	 * Initialize.
	 */
	public function init() {
		add_action( 'admin_post_amp_analytics_options', 'AMP_Options_Manager::handle_analytics_submit' );
		add_action( 'admin_menu', array( $this, 'add_menu_items' ), 9 );

		$plugin_file = preg_replace( '#.+/(?=.+?/.+?)#', '', AMP__FILE__ );
		add_filter( "plugin_action_links_{$plugin_file}", array( $this, 'add_plugin_action_links' ) );
	}

	/**
	 * Add plugin action links.
	 *
	 * @param array $links Links.
	 * @return array Modified links.
	 */
	public function add_plugin_action_links( $links ) {
		return array_merge(
			array(
				'settings' => sprintf(
					'<a href="%1$s">%2$s</a>',
					esc_url( add_query_arg( 'page', AMP_Options_Manager::OPTION_NAME, admin_url( 'admin.php' ) ) ),
					__( 'Settings', 'amp' )
				),
			),
			$links
		);
	}

	/**
	 * Add menu.
	 */
	public function add_menu_items() {

		add_menu_page(
			__( 'AMP Options', 'amp' ),
			__( 'AMP', 'amp' ),
			'edit_posts',
			AMP_Options_Manager::OPTION_NAME,
			array( $this, 'render_screen' ),
			self::ICON_BASE64_SVG
		);

		add_submenu_page(
			AMP_Options_Manager::OPTION_NAME,
			__( 'AMP Settings', 'amp' ),
			__( 'General', 'amp' ),
			'edit_posts',
			AMP_Options_Manager::OPTION_NAME
		);

		add_settings_section(
			'general',
			false,
			'__return_false',
			AMP_Options_Manager::OPTION_NAME
		);

		add_settings_field(
			'experiences',
			__( 'Experiences', 'amp' ),
			array( $this, 'render_experiences' ),
			AMP_Options_Manager::OPTION_NAME,
			'general',
			array(
				'class' => 'experiences',
			)
		);

		add_settings_field(
			'theme_support',
			__( 'Website Mode', 'amp' ),
			array( $this, 'render_theme_support' ),
			AMP_Options_Manager::OPTION_NAME,
			'general',
			array(
				'class' => 'amp-website-mode',
			)
		);

		add_settings_field(
			'validation',
			__( 'Validation Handling', 'amp' ),
			array( $this, 'render_validation_handling' ),
			AMP_Options_Manager::OPTION_NAME,
			'general',
			array(
				'class' => 'amp-validation-field',
			)
		);

		add_settings_field(
			'supported_templates',
			__( 'Supported Templates', 'amp' ),
			array( $this, 'render_supported_templates' ),
			AMP_Options_Manager::OPTION_NAME,
			'general',
			array(
				'class' => 'amp-template-support-field',
			)
		);

		add_action(
			'admin_print_styles',
			function() {
				?>
				<style>
					body:not(.amp-experience-website) .amp-website-mode,
					body:not(.amp-experience-website) .amp-template-support-field,
					body:not(.amp-experience-website) .amp-validation-field {
						display: none;
					}
				</style>
				<?php
			}
		);

		if ( wp_using_ext_object_cache() ) {
			add_settings_field(
				'caching',
				__( 'Caching', 'amp' ),
				array( $this, 'render_caching' ),
				AMP_Options_Manager::OPTION_NAME,
				'general',
				array(
					'class' => 'amp-caching-field',
				)
			);
		}

		$submenus = array(
			new AMP_Analytics_Options_Submenu( AMP_Options_Manager::OPTION_NAME ),
		);

		// Create submenu items and calls on the Submenu Page object to render the actual contents of the page.
		foreach ( $submenus as $submenu ) {
			$submenu->init();
		}
	}

	/**
	 * Render experiences.
	 *
	 * @since 1.2
	 */
	public function render_experiences() {
		$experiences = AMP_Options_Manager::get_option( 'experiences' );

		$has_required_block_capabilities = AMP_Story_Post_Type::has_required_block_capabilities();
		?>
		<style>
			label[for="stories_experience"] span {
				text-transform: uppercase;
				font-size: 0.7em;
				border: 1px solid;
				border-radius: 2px;
				padding: 2px;
				margin: -15px 0  0 3px;
				position: relative;
				top: -2px;
				font-weight: 400;
				line-height: 1;
			}
		</style>
		<fieldset>
			<dl>
				<dt>
					<input type="checkbox" name="<?php echo esc_attr( AMP_Options_Manager::OPTION_NAME . '[experiences][]' ); ?>" id="website_experience" value="<?php echo esc_attr( AMP_Options_Manager::WEBSITE_EXPERIENCE ); ?>" <?php checked( in_array( AMP_Options_Manager::WEBSITE_EXPERIENCE, $experiences, true ) ); ?>>
					<label for="website_experience">
						<strong><?php esc_html_e( 'Website', 'amp' ); ?></strong>
					</label>
				</dt>
				<dd>
					<?php
					echo wp_kses_post(
						sprintf(
							/* translators: %s: Stories documentation URL. */
							__( 'AMP is a powerful web components framework that helps you build fast, user-first websites that monetize well. AMP puts tons of advanced capabilities at your fingertips, effectively reducing the operating and development costs of your sites. Read more about <a href="%s" target="_blank">AMP Websites</a>.', 'amp' ),
							esc_url( 'https://amp.dev/about/websites' )
						)
					);
					?>
				</dd>
				<dt>
					<input type="checkbox" name="<?php echo esc_attr( AMP_Options_Manager::OPTION_NAME . '[experiences][]' ); ?>" id="stories_experience" value="<?php echo esc_attr( AMP_Options_Manager::STORIES_EXPERIENCE ); ?>" <?php disabled( ! $has_required_block_capabilities ); ?> <?php checked( in_array( AMP_Options_Manager::STORIES_EXPERIENCE, $experiences, true ) ); ?>>
					<label for="stories_experience">
						<strong><?php echo wp_kses_post( __( 'Stories <span>Beta</span>', 'amp' ) ); ?></strong>
					</label>
				</dt>
				<dd>
					<?php if ( ! $has_required_block_capabilities ) : ?>
						<div class="notice notice-info notice-alt inline">
							<p>
								<?php
								$gutenberg = 'Gutenberg';
								// Link to Gutenberg plugin installation if eligible.
								if ( current_user_can( 'install_plugins' ) ) {
									$gutenberg = '<a href="' . esc_url( add_query_arg( 'tab', 'beta', admin_url( 'plugin-install.php' ) ) ) . '">' . $gutenberg . '</a>';
								}
								printf(
									/* translators: %s: Gutenberg plugin name */
									esc_html__( 'To use stories, you currently must have the latest version of the %s plugin installed and activated.', 'amp' ),
									$gutenberg // phpcs:ignore WordPress.Security.EscapeOutput.OutputNotEscaped
								);
								?>
							</p>
						</div>
					<?php endif; ?>
					<?php
					echo wp_kses_post(
						sprintf(
							/* translators: %s: Stories documentation URL. */
							__( 'Stories is a visual storytelling format for the open web which immerses your readers in fast-loading, full-screen, and visually rich experiences. Stories can be a great addition to your overall content strategy. Read more about <a href="%s" target="_blank">AMP Stories</a>.', 'amp' ),
							esc_url( 'https://amp.dev/about/stories' )
						)
					);
					?>
				</dd>
			</dl>
			<script>
				/*
				 * Toggle visibility of setting sections based on whether or not their respective experiences are enabled.
				 * Ensure that at least one experience is selected, either Website, Stories, or both.
				 */
				( function( $, optionInputName, mustSelectMessage ) {
					const websiteExperienceInput = $( '#website_experience' )[0];
					const checkboxInputs = $( 'input[name="' + optionInputName + '"]' );

					const handleExperiencesUpdate = () => {
						const checkedCount = checkboxInputs.filter( ':checked' ).length;
						if ( 0 === checkedCount ) {
							websiteExperienceInput.setCustomValidity( mustSelectMessage );
						} else {
							websiteExperienceInput.setCustomValidity( '' );
						}

						checkboxInputs.each( function() {
							document.body.classList.toggle( 'amp-experience-' + this.value, this.checked );
						} );
					};

					checkboxInputs.on( 'change', handleExperiencesUpdate );
					handleExperiencesUpdate();
				})(
					jQuery,
					<?php echo wp_json_encode( AMP_Options_Manager::OPTION_NAME . '[experiences][]' ); ?>,
					<?php echo wp_json_encode( __( 'You must select at least one experience.', 'amp' ) ); ?>
				);
			</script>
		</fieldset>
		<?php
	}

	/**
	 * Render theme support.
	 *
	 * @since 1.0
	 */
	public function render_theme_support() {
		$theme_support = AMP_Theme_Support::get_support_mode();

		/* translators: %s: URL to the documentation. */
		$standard_description = sprintf( __( 'The active theme integrates AMP as the framework for your site by using its templates and styles to render webpages. This means your site is <b>AMP-first</b> and your canonical URLs are AMP! Depending on your theme/plugins, a varying level of <a href="%s">development work</a> may be required.', 'amp' ), esc_url( 'https://amp-wp.org/documentation/developing-wordpress-amp-sites/' ) );
		/* translators: %s: URL to the documentation. */
		$transitional_description = sprintf( __( 'The active theme’s templates are used to generate non-AMP and AMP versions of your content, allowing for each canonical URL to have a corresponding (paired) AMP URL. This mode is useful to progressively transition towards a fully AMP-first site. Depending on your theme/plugins, a varying level of <a href="%s">development work</a> may be required.', 'amp' ), esc_url( 'https://amp-wp.org/documentation/developing-wordpress-amp-sites/' ) );
		$reader_description       = __( 'Formerly called the <b>classic mode</b>, this mode generates paired AMP content using simplified templates which may not match the look-and-feel of your site. Only posts/pages can be served as AMP in Reader mode. No redirection is performed for mobile visitors; AMP pages are served by AMP consumption platforms.', 'amp' );
		/* translators: %s: URL to the ecosystem page. */
		$ecosystem_description = sprintf( __( 'For a list of themes and plugins that are known to be AMP compatible, please see the <a href="%s">ecosystem page</a>.' ), esc_url( 'https://amp-wp.org/ecosystem/' ) );

		$builtin_support = in_array( get_template(), AMP_Core_Theme_Sanitizer::get_supported_themes(), true );
		?>

		<fieldset <?php disabled( ! current_user_can( 'manage_options' ) ); ?>>
			<?php if ( AMP_Theme_Support::READER_MODE_SLUG === AMP_Theme_Support::get_support_mode() ) : ?>
				<?php if ( AMP_Theme_Support::STANDARD_MODE_SLUG === AMP_Theme_Support::get_support_mode_added_via_theme() ) : ?>
					<div class="notice notice-success notice-alt inline">
						<p><?php esc_html_e( 'Your active theme is known to work well in standard mode.', 'amp' ); ?></p>
					</div>
				<?php elseif ( $builtin_support || AMP_Theme_Support::TRANSITIONAL_MODE_SLUG === AMP_Theme_Support::get_support_mode_added_via_theme() ) : ?>
					<div class="notice notice-success notice-alt inline">
						<p><?php esc_html_e( 'Your active theme is known to work well in standard or transitional mode.', 'amp' ); ?></p>
					</div>
				<?php endif; ?>
			<?php endif; ?>

			<?php if ( ! AMP_Theme_Support::get_support_mode_added_via_theme() ) : ?>
				<p>
					<?php echo wp_kses_post( $ecosystem_description ); ?>
				</p>
			<?php endif; ?>

			<dl>
				<dt>
					<input type="radio" id="theme_support_standard" name="<?php echo esc_attr( AMP_Options_Manager::OPTION_NAME . '[theme_support]' ); ?>" value="<?php echo esc_attr( AMP_Theme_Support::STANDARD_MODE_SLUG ); ?>" <?php checked( $theme_support, AMP_Theme_Support::STANDARD_MODE_SLUG ); ?>>
					<label for="theme_support_standard">
						<strong><?php esc_html_e( 'Standard', 'amp' ); ?></strong>
					</label>
				</dt>
				<dd>
					<?php echo wp_kses_post( $standard_description ); ?>
				</dd>
				<dt>
					<input type="radio" id="theme_support_transitional" name="<?php echo esc_attr( AMP_Options_Manager::OPTION_NAME . '[theme_support]' ); ?>" value="<?php echo esc_attr( AMP_Theme_Support::TRANSITIONAL_MODE_SLUG ); ?>" <?php checked( $theme_support, AMP_Theme_Support::TRANSITIONAL_MODE_SLUG ); ?>>
					<label for="theme_support_transitional">
						<strong><?php esc_html_e( 'Transitional', 'amp' ); ?></strong>
					</label>
				</dt>
				<dd>
					<?php echo wp_kses_post( $transitional_description ); ?>
				</dd>
				<dt>
					<input type="radio" id="theme_support_disabled" name="<?php echo esc_attr( AMP_Options_Manager::OPTION_NAME . '[theme_support]' ); ?>" value="<?php echo esc_attr( AMP_Theme_Support::READER_MODE_SLUG ); ?>" <?php checked( $theme_support, AMP_Theme_Support::READER_MODE_SLUG ); ?>>
					<label for="theme_support_disabled">
						<strong><?php esc_html_e( 'Reader', 'amp' ); ?></strong>
					</label>
				</dt>
				<dd>
					<?php echo wp_kses_post( $reader_description ); ?>

					<?php if ( ! current_theme_supports( AMP_Theme_Support::SLUG ) && wp_count_posts( AMP_Validated_URL_Post_Type::POST_TYPE_SLUG )->publish > 0 ) : ?>
						<div class="notice notice-info inline notice-alt">
							<p>
								<?php
								echo wp_kses_post(
									sprintf(
										/* translators: %1: link to invalid URLs. 2: link to validation errors. */
										__( 'View current site compatibility results for standard and transitional modes: %1$s and %2$s.', 'amp' ),
										sprintf(
<<<<<<< HEAD
											/* translators: %1: link to invalid URLs. 2: link to validation errors. */
											__( 'View current site compatibility results for native and transitional modes: %1$s and %2$s.', 'amp' ),
											sprintf(
												'<a href="%s">%s</a>',
												esc_url( add_query_arg( 'post_type', AMP_Validated_URL_Post_Type::POST_TYPE_SLUG, admin_url( 'edit.php' ) ) ),
												esc_html( get_post_type_object( AMP_Validated_URL_Post_Type::POST_TYPE_SLUG )->labels->name )
=======
											'<a href="%s">%s</a>',
											esc_url( add_query_arg( 'post_type', AMP_Validated_URL_Post_Type::POST_TYPE_SLUG, admin_url( 'edit.php' ) ) ),
											esc_html( get_post_type_object( AMP_Validated_URL_Post_Type::POST_TYPE_SLUG )->labels->name )
										),
										sprintf(
											'<a href="%s">%s</a>',
											esc_url(
												add_query_arg(
													array(
														'taxonomy' => AMP_Validation_Error_Taxonomy::TAXONOMY_SLUG,
														'post_type' => AMP_Validated_URL_Post_Type::POST_TYPE_SLUG,
													),
													admin_url( 'edit-tags.php' )
												)
>>>>>>> cb0c7e32
											),
											esc_html( get_taxonomy( AMP_Validation_Error_Taxonomy::TAXONOMY_SLUG )->labels->name )
										)
									)
								);
								?>
							</p>
						</div>
					<?php endif; ?>
				</dd>
			</dl>

			<?php if ( AMP_Theme_Support::get_support_mode_added_via_theme() ) : ?>
				<p>
					<?php echo wp_kses_post( $ecosystem_description ); ?>
				</p>
			<?php endif; ?>
		</fieldset>
		<?php
	}

	/**
	 * Post types support section renderer.
	 *
	 * @todo If dirty AMP is ever allowed (that is, post-processed documents which can be served with non-sanitized valdation errors), then automatically forcing sanitization in standard mode should be able to be turned off.
	 *
	 * @since 1.0
	 */
	public function render_validation_handling() {
		?>
		<fieldset <?php disabled( ! current_user_can( 'manage_options' ) ); ?>>
			<?php
			$auto_sanitization = AMP_Validation_Error_Taxonomy::get_validation_error_sanitization(
				array(
					'code' => 'non_existent',
				)
			);

			$forced_sanitization = 'with_filter' === $auto_sanitization['forced'];
			?>

			<?php if ( $forced_sanitization ) : ?>
				<div class="notice notice-info notice-alt inline">
					<p><?php esc_html_e( 'Your install is configured via a theme or plugin to automatically sanitize any AMP validation error that is encountered.', 'amp' ); ?></p>
				</div>
				<input type="hidden" name="<?php echo esc_attr( AMP_Options_Manager::OPTION_NAME . '[auto_accept_sanitization]' ); ?>" value="<?php echo AMP_Options_Manager::get_option( 'auto_accept_sanitization' ) ? 'on' : ''; ?>">
			<?php else : ?>
				<div class="amp-auto-accept-sanitize-canonical notice notice-info notice-alt inline">
					<p><?php esc_html_e( 'All new validation errors are automatically accepted when in standard mode.', 'amp' ); ?></p>
				</div>
				<div class="amp-auto-accept-sanitize">
					<p>
						<label for="auto_accept_sanitization">
							<input id="auto_accept_sanitization" type="checkbox" name="<?php echo esc_attr( AMP_Options_Manager::OPTION_NAME . '[auto_accept_sanitization]' ); ?>" <?php checked( AMP_Options_Manager::get_option( 'auto_accept_sanitization' ) ); ?>>
							<?php esc_html_e( 'Automatically accept sanitization for any newly encountered AMP validation errors.', 'amp' ); ?>
						</label>
					</p>
					<p class="description">
						<?php esc_html_e( 'This will ensure your responses are always valid AMP but some important content may get stripped out (e.g. scripts).', 'amp' ); ?>
						<?php
						echo wp_kses_post(
							sprintf(
								/* translators: %s is URL to validation errors screen */
								__( 'Existing validation errors which you have already rejected will not be modified (you may want to consider <a href="%s">bulk-accepting them</a>).', 'amp' ),
								esc_url(
									add_query_arg(
										array(
											'taxonomy'  => AMP_Validation_Error_Taxonomy::TAXONOMY_SLUG,
											'post_type' => AMP_Validated_URL_Post_Type::POST_TYPE_SLUG,
										),
										admin_url( 'edit-tags.php' )
									)
								)
							)
						)
						?>
					</p>
				</div>
			<?php endif; ?>

			<script>
			(function( $, standardModeSlug, readerModeSlug ) {
				const getThemeSupportMode = () => {
					const checkedInput = $( 'input[type=radio][name="amp-options[theme_support]"]:checked' );
					if ( 0 === checkedInput.length ) {
						return standardModeSlug;
					}
					return checkedInput.val();
				};

				const updateHiddenClasses = function() {
					const themeSupportMode = getThemeSupportMode();
					$( '.amp-auto-accept-sanitize' ).toggleClass( 'hidden', standardModeSlug === themeSupportMode );
					$( '.amp-validation-field' ).toggleClass( 'hidden', readerModeSlug === themeSupportMode );
					$( '.amp-auto-accept-sanitize-canonical' ).toggleClass( 'hidden', standardModeSlug !== themeSupportMode );
				};

				$( 'input[type=radio][name="amp-options[theme_support]"]' ).change( updateHiddenClasses );

				updateHiddenClasses();
			})(
				jQuery,
				<?php echo wp_json_encode( AMP_Theme_Support::STANDARD_MODE_SLUG ); ?>,
				<?php echo wp_json_encode( AMP_Theme_Support::READER_MODE_SLUG ); ?>
			);
			</script>
		</fieldset>
		<?php
	}

	/**
	 * Supported templates section renderer.
	 *
	 * @since 1.0
	 */
	public function render_supported_templates() {
		$theme_support_args = AMP_Theme_Support::get_theme_support_args();
		?>

		<?php if ( ! isset( $theme_support_args['available_callback'] ) ) : ?>
			<fieldset id="all_templates_supported_fieldset" <?php disabled( ! current_user_can( 'manage_options' ) ); ?>>
				<?php if ( isset( $theme_support_args['templates_supported'] ) && 'all' === $theme_support_args['templates_supported'] ) : ?>
					<div class="notice notice-info notice-alt inline">
						<p>
							<?php esc_html_e( 'The current theme requires all templates to support AMP.', 'amp' ); ?>
						</p>
					</div>
				<?php else : ?>
					<p>
						<label for="all_templates_supported">
							<input id="all_templates_supported" type="checkbox" name="<?php echo esc_attr( AMP_Options_Manager::OPTION_NAME . '[all_templates_supported]' ); ?>" <?php checked( AMP_Options_Manager::get_option( 'all_templates_supported' ) ); ?>>
							<?php esc_html_e( 'Serve all templates as AMP regardless of what is being queried.', 'amp' ); ?>
						</label>
					</p>
					<p class="description">
						<?php esc_html_e( 'This will allow all of the URLs on your site to be served as AMP by default.', 'amp' ); ?>
					</p>
				<?php endif; ?>
			</fieldset>
		<?php else : ?>
			<div class="notice notice-warning notice-alt inline">
				<p>
					<?php
					printf(
						/* translators: %s: available_callback */
						esc_html__( 'Your theme is using the deprecated %s argument for AMP theme support.', 'amp' ),
						'available_callback'
					);
					?>
				</p>
			</div>
		<?php endif; ?>

		<fieldset id="supported_post_types_fieldset" <?php disabled( ! current_user_can( 'manage_options' ) ); ?>>
			<?php
			$element_name         = AMP_Options_Manager::OPTION_NAME . '[supported_post_types][]';
			$supported_post_types = AMP_Options_Manager::get_option( 'supported_post_types' );
			?>
			<h4 class="title"><?php esc_html_e( 'Content Types', 'amp' ); ?></h4>
			<p>
				<?php esc_html_e( 'The following content types will be available as AMP:', 'amp' ); ?>
			</p>
			<ul>
			<?php foreach ( array_map( 'get_post_type_object', AMP_Post_Type_Support::get_eligible_post_types() ) as $post_type ) : ?>
				<?php
				$checked = (
					post_type_supports( $post_type->name, AMP_Post_Type_Support::SLUG )
					||
					( ! AMP_Options_Manager::is_website_experience_enabled() && in_array( $post_type->name, $supported_post_types, true ) )
				);
				?>
				<li>
					<?php $element_id = AMP_Options_Manager::OPTION_NAME . "-supported_post_types-{$post_type->name}"; ?>
					<input
						type="checkbox"
						id="<?php echo esc_attr( $element_id ); ?>"
						name="<?php echo esc_attr( $element_name ); ?>"
						value="<?php echo esc_attr( $post_type->name ); ?>"
						<?php checked( $checked ); ?>
						>
					<label for="<?php echo esc_attr( $element_id ); ?>">
						<?php echo esc_html( $post_type->label ); ?>
					</label>
				</li>
			<?php endforeach; ?>
			</ul>
		</fieldset>

		<?php if ( ! isset( $theme_support_args['available_callback'] ) ) : ?>
			<fieldset id="supported_templates_fieldset" <?php disabled( ! current_user_can( 'manage_options' ) ); ?>>
				<style>
					#supported_templates_fieldset ul ul {
						margin-left: 40px;
					}
				</style>
				<h4 class="title"><?php esc_html_e( 'Templates', 'amp' ); ?></h4>
				<?php
				self::list_template_conditional_options( AMP_Theme_Support::get_supportable_templates() );
				?>
				<script>
					// Let clicks on parent items automatically cause the children checkboxes to have same checked state applied.
					(function ( $ ) {
						$( '#supported_templates_fieldset input[type=checkbox]' ).on( 'click', function() {
							$( this ).siblings( 'ul' ).find( 'input[type=checkbox]' ).prop( 'checked', this.checked );
						} );
					})( jQuery );
				</script>
			</fieldset>

			<script>
				// Update the visibility of the fieldsets based on the selected template mode and then whether all templates are indicated to be supported.
				(function ( $ ) {
					const templateModeInputs = $( 'input[type=radio][name="amp-options[theme_support]"]' );
					const themeSupportDisabledInput = $( '#theme_support_disabled' );
					const allTemplatesSupportedInput = $( '#all_templates_supported' );

					function isThemeSupportDisabled() {
						return Boolean( themeSupportDisabledInput.length && themeSupportDisabledInput.prop( 'checked' ) );
					}

					function updateFieldsetVisibility() {
						const allTemplatesSupported = 0 === allTemplatesSupportedInput.length || allTemplatesSupportedInput.prop( 'checked' );
						$( '#all_templates_supported_fieldset, #supported_post_types_fieldset > .title' ).toggleClass(
							'hidden',
							isThemeSupportDisabled()
						);
						$( '#supported_post_types_fieldset' ).toggleClass(
							'hidden',
							allTemplatesSupported && ! isThemeSupportDisabled()
						);
						$( '#supported_templates_fieldset' ).toggleClass(
							'hidden',
							allTemplatesSupported || isThemeSupportDisabled()
						);
					}

					templateModeInputs.on( 'change', updateFieldsetVisibility );
					allTemplatesSupportedInput.on( 'click', updateFieldsetVisibility );
					updateFieldsetVisibility();
				})( jQuery );
			</script>
		<?php endif; ?>
		<?php
	}

	/**
	 * Render the caching settings section.
	 *
	 * @since 1.0
	 *
	 * @todo Change the messaging and description to be user-friendly and helpful.
	 */
	public function render_caching() {
		?>
		<fieldset <?php disabled( ! current_user_can( 'manage_options' ) ); ?>>
			<?php if ( AMP_Options_Manager::show_response_cache_disabled_notice() ) : ?>
				<div class="notice notice-info notice-alt inline">
					<p><?php esc_html_e( 'The post-processor cache was disabled due to detecting randomly generated content found on', 'amp' ); ?> <a href="<?php echo esc_url( get_option( AMP_Theme_Support::CACHE_MISS_URL_OPTION, '' ) ); ?>"><?php esc_html_e( 'on this web page.', 'amp' ); ?></a></p>
					<p><?php esc_html_e( 'Randomly generated content was detected on this web page.  To avoid filling up the cache with unusable content, the AMP plugin\'s post-processor cache was automatically disabled.', 'amp' ); ?>
						<a href="<?php echo esc_url( 'https://github.com/ampproject/amp-wp/wiki/Post-Processor-Cache' ); ?>"><?php esc_html_e( 'Read more', 'amp' ); ?></a>.</p>
				</div>
			<?php endif; ?>
			<p>
				<label for="enable_response_caching">
					<input id="enable_response_caching" type="checkbox" name="<?php echo esc_attr( AMP_Options_Manager::OPTION_NAME . '[enable_response_caching]' ); ?>" <?php checked( AMP_Options_Manager::get_option( 'enable_response_caching' ) ); ?>>
					<?php esc_html_e( 'Enable post-processor caching.', 'amp' ); ?>
				</label>
			</p>
			<p class="description"><?php esc_html_e( 'This will enable post-processor caching to speed up processing an AMP response after WordPress renders a template.', 'amp' ); ?></p>
		</fieldset>
		<?php
	}

	/**
	 * List template conditional options.
	 *
	 * @param array       $options Options.
	 * @param string|null $parent  ID of the parent option.
	 */
	private function list_template_conditional_options( $options, $parent = null ) {
		$element_name = AMP_Options_Manager::OPTION_NAME . '[supported_templates][]';
		?>
		<ul>
			<?php foreach ( $options as $id => $option ) : ?>
				<?php
				$element_id = AMP_Options_Manager::OPTION_NAME . '-supported-templates-' . $id;
				if ( $parent ? empty( $option['parent'] ) || $parent !== $option['parent'] : ! empty( $option['parent'] ) ) {
					continue;
				}

				// Skip showing an option if it doesn't have a label.
				if ( empty( $option['label'] ) ) {
					continue;
				}

				?>
				<li>
					<?php if ( empty( $option['immutable'] ) ) : ?>
						<input
							type="checkbox"
							id="<?php echo esc_attr( $element_id ); ?>"
							name="<?php echo esc_attr( $element_name ); ?>"
							value="<?php echo esc_attr( $id ); ?>"
							<?php checked( ! empty( $option['user_supported'] ) ); ?>
						>
					<?php else : // Persist user selection even when checkbox disabled, when selection forced by theme/filter. ?>
						<input
							type="checkbox"
							id="<?php echo esc_attr( $element_id ); ?>"
							<?php checked( ! empty( $option['supported'] ) ); ?>
							<?php disabled( true ); ?>
						>
						<?php if ( ! empty( $option['user_supported'] ) ) : ?>
							<input type="hidden" name="<?php echo esc_attr( $element_name ); ?>" value="<?php echo esc_attr( $id ); ?>">
						<?php endif; ?>
					<?php endif; ?>
					<label for="<?php echo esc_attr( $element_id ); ?>">
						<?php echo esc_html( $option['label'] ); ?>
					</label>

					<?php if ( ! empty( $option['description'] ) ) : ?>
						<span class="description">
							&mdash; <?php echo wp_kses_post( $option['description'] ); ?>
						</span>
					<?php endif; ?>

					<?php self::list_template_conditional_options( $options, $id ); ?>
				</li>
			<?php endforeach; ?>
		</ul>
		<?php
	}

	/**
	 * Display Settings.
	 *
	 * @since 0.6
	 */
	public function render_screen() {
		if ( ! empty( $_GET['settings-updated'] ) ) { // phpcs:ignore WordPress.Security.NonceVerification.Recommended
			AMP_Options_Manager::check_supported_post_type_update_errors();
		}
		?>
		<?php if ( ! current_user_can( 'manage_options' ) ) : ?>
			<div class="notice notice-info">
				<p><?php esc_html_e( 'You do not have permission to modify these settings. They are shown here for your reference. Please contact your administrator to make changes.', 'amp' ); ?></p>
			</div>
		<?php endif; ?>
		<div class="wrap">
			<h1><?php echo esc_html( get_admin_page_title() ); ?></h1>
			<?php settings_errors(); ?>
			<form id="amp-settings" action="options.php" method="post">
				<?php
				settings_fields( AMP_Options_Manager::OPTION_NAME );
				do_settings_sections( AMP_Options_Manager::OPTION_NAME );
				if ( current_user_can( 'manage_options' ) ) {
					submit_button();
				}
				?>
			</form>
		</div>
		<?php
	}
}<|MERGE_RESOLUTION|>--- conflicted
+++ resolved
@@ -346,14 +346,6 @@
 										/* translators: %1: link to invalid URLs. 2: link to validation errors. */
 										__( 'View current site compatibility results for standard and transitional modes: %1$s and %2$s.', 'amp' ),
 										sprintf(
-<<<<<<< HEAD
-											/* translators: %1: link to invalid URLs. 2: link to validation errors. */
-											__( 'View current site compatibility results for native and transitional modes: %1$s and %2$s.', 'amp' ),
-											sprintf(
-												'<a href="%s">%s</a>',
-												esc_url( add_query_arg( 'post_type', AMP_Validated_URL_Post_Type::POST_TYPE_SLUG, admin_url( 'edit.php' ) ) ),
-												esc_html( get_post_type_object( AMP_Validated_URL_Post_Type::POST_TYPE_SLUG )->labels->name )
-=======
 											'<a href="%s">%s</a>',
 											esc_url( add_query_arg( 'post_type', AMP_Validated_URL_Post_Type::POST_TYPE_SLUG, admin_url( 'edit.php' ) ) ),
 											esc_html( get_post_type_object( AMP_Validated_URL_Post_Type::POST_TYPE_SLUG )->labels->name )
@@ -368,7 +360,6 @@
 													),
 													admin_url( 'edit-tags.php' )
 												)
->>>>>>> cb0c7e32
 											),
 											esc_html( get_taxonomy( AMP_Validation_Error_Taxonomy::TAXONOMY_SLUG )->labels->name )
 										)

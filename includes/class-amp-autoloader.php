<?php
/**
 * Class AMP_Autoloader
 *
 * @package AMP
 */

/**
 * Autoload the classes used by the AMP plugin.
 *
 * Class AMP_Autoloader
 */
class AMP_Autoloader {

	/**
	 * Map of Classname to relative filepath sans extension.
	 *
	 * @note We omitted the leading slash and the .php extension from each
	 *       relative filepath because they are redundant and to include
	 *       them would take up unnecessary bytes of memory at runtime.
	 *
	 * @example Format (note no leading / and no .php extension):
	 *
	 *  array(
	 *      'Class_Name1' =>  'subdir-of-includes/filename1',
	 *      'Class_Name2' =>  '2nd-subdir-of-includes/filename2',
	 *  );
	 *
	 * @var string[]
	 */
	private static $_classmap = array(
<<<<<<< HEAD
		'AMP_Actions'                                 => 'includes/actions/class-amp-actions',
		'AMP_Frontend_Actions'                        => 'includes/actions/class-amp-frontend-actions',
		'AMP_Paired_Post_Actions'                     => 'includes/actions/class-amp-paired-post-actions',
		'AMP_Theme_Support'                           => 'includes/class-amp-theme-support',
=======
>>>>>>> 13bbfabe
		'AMP_Template_Customizer'                     => 'includes/admin/class-amp-customizer',
		'AMP_Post_Meta_Box'                           => 'includes/admin/class-amp-post-meta-box',
		'AMP_Post_Type_Support'                       => 'includes/class-amp-post-type-support',
		'AMP_Base_Embed_Handler'                      => 'includes/embeds/class-amp-base-embed-handler',
		'AMP_DailyMotion_Embed_Handler'               => 'includes/embeds/class-amp-dailymotion-embed',
		'AMP_Facebook_Embed_Handler'                  => 'includes/embeds/class-amp-facebook-embed',
		'AMP_Gallery_Embed_Handler'                   => 'includes/embeds/class-amp-gallery-embed',
		'AMP_Instagram_Embed_Handler'                 => 'includes/embeds/class-amp-instagram-embed',
		'AMP_Pinterest_Embed_Handler'                 => 'includes/embeds/class-amp-pinterest-embed',
		'AMP_SoundCloud_Embed_Handler'                => 'includes/embeds/class-amp-soundcloud-embed',
		'AMP_Twitter_Embed_Handler'                   => 'includes/embeds/class-amp-twitter-embed',
		'AMP_Vimeo_Embed_Handler'                     => 'includes/embeds/class-amp-vimeo-embed',
		'AMP_Vine_Embed_Handler'                      => 'includes/embeds/class-amp-vine-embed',
		'AMP_YouTube_Embed_Handler'                   => 'includes/embeds/class-amp-youtube-embed',
		'FastImage'                                   => 'includes/lib/fastimage/class-fastimage',
		'WillWashburn\Stream\Exception\StreamBufferTooSmallException' => 'includes/lib/fasterimage/Stream/Exception/StreamBufferTooSmallException',
		'WillWashburn\Stream\StreamableInterface'     => 'includes/lib/fasterimage/Stream/StreamableInterface',
		'WillWashburn\Stream\Stream'                  => 'includes/lib/fasterimage/Stream/Stream',
		'FasterImage\Exception\InvalidImageException' => 'includes/lib/fasterimage/Exception/InvalidImageException',
		'FasterImage\ExifParser'                      => 'includes/lib/fasterimage/ExifParser',
		'FasterImage\ImageParser'                     => 'includes/lib/fasterimage/ImageParser',
		'FasterImage\FasterImage'                     => 'includes/lib/fasterimage/FasterImage',
		'AMP_Analytics_Options_Submenu'               => 'includes/options/class-amp-analytics-options-submenu',
		'AMP_Options_Menu'                            => 'includes/options/class-amp-options-menu',
		'AMP_Options_Manager'                         => 'includes/options/class-amp-options-manager',
		'AMP_Analytics_Options_Submenu_Page'          => 'includes/options/views/class-amp-analytics-options-submenu-page',
		'AMP_Options_Menu_Page'                       => 'includes/options/views/class-amp-options-menu-page',
		'AMP_Rule_Spec'                               => 'includes/sanitizers/class-amp-rule-spec',
		'AMP_Allowed_Tags_Generated'                  => 'includes/sanitizers/class-amp-allowed-tags-generated',
		'AMP_Audio_Sanitizer'                         => 'includes/sanitizers/class-amp-audio-sanitizer',
		'AMP_Base_Sanitizer'                          => 'includes/sanitizers/class-amp-base-sanitizer',
		'AMP_Blacklist_Sanitizer'                     => 'includes/sanitizers/class-amp-blacklist-sanitizer',
		'AMP_Iframe_Sanitizer'                        => 'includes/sanitizers/class-amp-iframe-sanitizer',
		'AMP_Img_Sanitizer'                           => 'includes/sanitizers/class-amp-img-sanitizer',
		'AMP_Playbuzz_Sanitizer'                      => 'includes/sanitizers/class-amp-playbuzz-sanitizer',
		'AMP_Style_Sanitizer'                         => 'includes/sanitizers/class-amp-style-sanitizer',
		'AMP_Tag_And_Attribute_Sanitizer'             => 'includes/sanitizers/class-amp-tag-and-attribute-sanitizer',
		'AMP_Video_Sanitizer'                         => 'includes/sanitizers/class-amp-video-sanitizer',
		'AMP_Customizer_Design_Settings'              => 'includes/settings/class-amp-customizer-design-settings',
		'AMP_Customizer_Settings'                     => 'includes/settings/class-amp-customizer-settings',
		'AMP_Content'                                 => 'includes/templates/class-amp-content',
		'AMP_Content_Sanitizer'                       => 'includes/templates/class-amp-content-sanitizer',
		'AMP_Post_Template'                           => 'includes/templates/class-amp-post-template',
		'AMP_DOM_Utils'                               => 'includes/utils/class-amp-dom-utils',
		'AMP_HTML_Utils'                              => 'includes/utils/class-amp-html-utils',
		'AMP_Image_Dimension_Extractor'               => 'includes/utils/class-amp-image-dimension-extractor',
		'AMP_String_Utils'                            => 'includes/utils/class-amp-string-utils',
		'AMP_WP_Utils'                                => 'includes/utils/class-amp-wp-utils',
		'WPCOM_AMP_Polldaddy_Embed'                   => 'wpcom/class-amp-polldaddy-embed',
		'AMP_Test_Stub_Sanitizer'                     => 'tests/stubs',
		'AMP_Test_World_Sanitizer'                    => 'tests/stubs',
	);

	/**
	 * Is registered.
	 *
	 * @var bool
	 */
	public static $is_registered = false;

	/**
	 * Perform the autoload on demand when requested by PHP runtime.
	 *
	 * Design Goal: Execute as few lines of code as possible each call.
	 *
	 * @since 0.6
	 *
	 * @param string $class_name Class name.
	 */
	protected static function autoload( $class_name ) {
		if ( ! isset( self::$_classmap[ $class_name ] ) ) {
			return;
		}
		$filepath = self::$_classmap[ $class_name ];
		require AMP__DIR__ . "/{$filepath}.php";
	}

	/**
	 * Registers this autoloader to PHP.
	 *
	 * @since 0.6
	 *
	 * Called at the end of this file; calling a second time has no effect.
	 */
	public static function register() {
		if ( ! self::$is_registered ) {
			spl_autoload_register( array( __CLASS__, 'autoload' ) );
			self::$is_registered = true;
		}
	}

	/**
	 * Allows an extensions plugin to register a class and its file for autoloading
	 *
	 * @since 0.6
	 *
	 * @param string $class_name Full classname (include namespace if applicable).
	 * @param string $filepath   Absolute filepath to class file, including .php extension.
	 */
	public static function register_autoload_class( $class_name, $filepath ) {
		self::$_classmap[ $class_name ] = '!' . $filepath;
	}
}<|MERGE_RESOLUTION|>--- conflicted
+++ resolved
@@ -29,13 +29,7 @@
 	 * @var string[]
 	 */
 	private static $_classmap = array(
-<<<<<<< HEAD
-		'AMP_Actions'                                 => 'includes/actions/class-amp-actions',
-		'AMP_Frontend_Actions'                        => 'includes/actions/class-amp-frontend-actions',
-		'AMP_Paired_Post_Actions'                     => 'includes/actions/class-amp-paired-post-actions',
 		'AMP_Theme_Support'                           => 'includes/class-amp-theme-support',
-=======
->>>>>>> 13bbfabe
 		'AMP_Template_Customizer'                     => 'includes/admin/class-amp-customizer',
 		'AMP_Post_Meta_Box'                           => 'includes/admin/class-amp-post-meta-box',
 		'AMP_Post_Type_Support'                       => 'includes/class-amp-post-type-support',

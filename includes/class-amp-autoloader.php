<?php
/**
 * Class AMP_Autoloader
 *
 * @package AMP
 */

/**
 * Autoload the classes used by the AMP plugin.
 *
 * Class AMP_Autoloader
 *
 * @deprecated Use Composer autoloading instead.
 * @internal
 */
class AMP_Autoloader {
<<<<<<< HEAD

	/**
	 * Map of Classname to relative filepath sans extension.
	 *
	 * @note We omitted the leading slash and the .php extension from each
	 *       relative filepath because they are redundant and to include
	 *       them would take up unnecessary bytes of memory at runtime.
	 *
	 * @example Format (note no leading / and no .php extension):
	 *
	 *  array(
	 *      'Class_Name1' =>  'subdir-of-includes/filename1',
	 *      'Class_Name2' =>  '2nd-subdir-of-includes/filename2',
	 *  );
	 *
	 * @var string[]
	 */
	private static $classmap = [
		'AMP_Editor_Blocks'                  => 'includes/admin/class-amp-editor-blocks',
		'AMP_Theme_Support'                  => 'includes/class-amp-theme-support',
		'AMP_Service_Worker'                 => 'includes/class-amp-service-worker',
		'AMP_HTTP'                           => 'includes/class-amp-http',
		'AMP_REST_API'                       => 'includes/class-amp-rest-api',
		'AMP_Comment_Walker'                 => 'includes/class-amp-comment-walker',
		'AMP_Template_Customizer'            => 'includes/admin/class-amp-customizer',
		'AMP_Post_Meta_Box'                  => 'includes/admin/class-amp-post-meta-box',
		'AMP_Admin_Pointer'                  => 'includes/admin/class-amp-admin-pointer',
		'AMP_Admin_Pointers'                 => 'includes/admin/class-amp-admin-pointers',
		'AMP_Post_Type_Support'              => 'includes/class-amp-post-type-support',
		'AMP_Base_Embed_Handler'             => 'includes/embeds/class-amp-base-embed-handler',
		'AMP_Crowdsignal_Embed_Handler'      => 'includes/embeds/class-amp-crowdsignal-embed-handler',
		'AMP_DailyMotion_Embed_Handler'      => 'includes/embeds/class-amp-dailymotion-embed',
		'AMP_Facebook_Embed_Handler'         => 'includes/embeds/class-amp-facebook-embed',
		'AMP_Gallery_Embed_Handler'          => 'includes/embeds/class-amp-gallery-embed',
		'AMP_Gfycat_Embed_Handler'           => 'includes/embeds/class-amp-gfycat-embed-handler',
		'AMP_Hulu_Embed_Handler'             => 'includes/embeds/class-amp-hulu-embed-handler',
		'AMP_Imgur_Embed_Handler'            => 'includes/embeds/class-amp-imgur-embed-handler',
		'AMP_Core_Block_Handler'             => 'includes/embeds/class-amp-core-block-handler',
		'AMP_Instagram_Embed_Handler'        => 'includes/embeds/class-amp-instagram-embed',
		'AMP_Issuu_Embed_Handler'            => 'includes/embeds/class-amp-issuu-embed-handler',
		'AMP_Meetup_Embed_Handler'           => 'includes/embeds/class-amp-meetup-embed-handler',
		'AMP_Pinterest_Embed_Handler'        => 'includes/embeds/class-amp-pinterest-embed',
		'AMP_Playlist_Embed_Handler'         => 'includes/embeds/class-amp-playlist-embed-handler',
		'AMP_Reddit_Embed_Handler'           => 'includes/embeds/class-amp-reddit-embed-handler',
		'AMP_SoundCloud_Embed_Handler'       => 'includes/embeds/class-amp-soundcloud-embed',
		'AMP_Tumblr_Embed_Handler'           => 'includes/embeds/class-amp-tumblr-embed-handler',
		'AMP_Twitter_Embed_Handler'          => 'includes/embeds/class-amp-twitter-embed',
		'AMP_Vimeo_Embed_Handler'            => 'includes/embeds/class-amp-vimeo-embed',
		'AMP_Vine_Embed_Handler'             => 'includes/embeds/class-amp-vine-embed',
		'AMP_YouTube_Embed_Handler'          => 'includes/embeds/class-amp-youtube-embed',
		'AMP_Analytics_Options_Submenu'      => 'includes/options/class-amp-analytics-options-submenu',
		'AMP_Options_Menu'                   => 'includes/options/class-amp-options-menu',
		'AMP_Options_Manager'                => 'includes/options/class-amp-options-manager',
		'AMP_Analytics_Options_Submenu_Page' => 'includes/options/views/class-amp-analytics-options-submenu-page',
		'AMP_Options_Menu_Page'              => 'includes/options/views/class-amp-options-menu-page',
		'AMP_Rule_Spec'                      => 'includes/sanitizers/class-amp-rule-spec',
		'AMP_Allowed_Tags_Generated'         => 'includes/sanitizers/class-amp-allowed-tags-generated',
		'AMP_Audio_Sanitizer'                => 'includes/sanitizers/class-amp-audio-sanitizer',
		'AMP_Base_Sanitizer'                 => 'includes/sanitizers/class-amp-base-sanitizer',
		'AMP_Blacklist_Sanitizer'            => 'includes/sanitizers/class-amp-blacklist-sanitizer',
		'AMP_Block_Sanitizer'                => 'includes/sanitizers/class-amp-block-sanitizer',
		'AMP_Gallery_Block_Sanitizer'        => 'includes/sanitizers/class-amp-gallery-block-sanitizer',
		'AMP_Iframe_Sanitizer'               => 'includes/sanitizers/class-amp-iframe-sanitizer',
		'AMP_Img_Sanitizer'                  => 'includes/sanitizers/class-amp-img-sanitizer',
		'AMP_Nav_Menu_Toggle_Sanitizer'      => 'includes/sanitizers/class-amp-nav-menu-toggle-sanitizer',
		'AMP_Nav_Menu_Dropdown_Sanitizer'    => 'includes/sanitizers/class-amp-nav-menu-dropdown-sanitizer',
		'AMP_Comments_Sanitizer'             => 'includes/sanitizers/class-amp-comments-sanitizer',
		'AMP_Form_Sanitizer'                 => 'includes/sanitizers/class-amp-form-sanitizer',
		'AMP_O2_Player_Sanitizer'            => 'includes/sanitizers/class-amp-o2-player-sanitizer',
		'AMP_Playbuzz_Sanitizer'             => 'includes/sanitizers/class-amp-playbuzz-sanitizer',
		'AMP_Style_Sanitizer'                => 'includes/sanitizers/class-amp-style-sanitizer',
		'AMP_Script_Sanitizer'               => 'includes/sanitizers/class-amp-script-sanitizer',
		'AMP_Embed_Sanitizer'                => 'includes/sanitizers/class-amp-embed-sanitizer',
		'AMP_Tag_And_Attribute_Sanitizer'    => 'includes/sanitizers/class-amp-tag-and-attribute-sanitizer',
		'AMP_Video_Sanitizer'                => 'includes/sanitizers/class-amp-video-sanitizer',
		'AMP_Core_Theme_Sanitizer'           => 'includes/sanitizers/class-amp-core-theme-sanitizer',
		'AMP_Noscript_Fallback'              => 'includes/sanitizers/trait-amp-noscript-fallback',
		'AMP_Customizer_Design_Settings'     => 'includes/settings/class-amp-customizer-design-settings',
		'AMP_Customizer_Settings'            => 'includes/settings/class-amp-customizer-settings',
		'AMP_Content'                        => 'includes/templates/class-amp-content',
		'AMP_Content_Sanitizer'              => 'includes/templates/class-amp-content-sanitizer',
		'AMP_Post_Template'                  => 'includes/templates/class-amp-post-template',
		'AMP_DOM_Utils'                      => 'includes/utils/class-amp-dom-utils',
		'AMP_HTML_Utils'                     => 'includes/utils/class-amp-html-utils',
		'AMP_Image_Dimension_Extractor'      => 'includes/utils/class-amp-image-dimension-extractor',
		'AMP_Validation_Manager'             => 'includes/validation/class-amp-validation-manager',
		'AMP_Validation_Callback_Wrapper'    => 'includes/validation/class-amp-validation-callback-wrapper',
		'AMP_Validated_URL_Post_Type'        => 'includes/validation/class-amp-validated-url-post-type',
		'AMP_Validation_Error_Taxonomy'      => 'includes/validation/class-amp-validation-error-taxonomy',
		'AMP_CLI'                            => 'includes/class-amp-cli',
		'AMP_String_Utils'                   => 'includes/utils/class-amp-string-utils',
		'AMP_WP_Utils'                       => 'includes/utils/class-amp-wp-utils',
		'AMP_Widget_Archives'                => 'includes/widgets/class-amp-widget-archives',
		'AMP_Widget_Categories'              => 'includes/widgets/class-amp-widget-categories',
		'AMP_Widget_Text'                    => 'includes/widgets/class-amp-widget-text',
		'AMP_Story_Post_Type'                => 'includes/class-amp-story-post-type',
		'AMP_Story_Media'                    => 'includes/class-amp-story-media',
		'AMP_Story_Templates'                => 'includes/admin/class-amp-story-templates',
		'AMP_Story_Sanitizer'                => 'includes/sanitizers/class-amp-story-sanitizer',
		'AMP_Story_Export_Sanitizer'         => 'includes/sanitizers/class-amp-story-export-sanitizer',
		'AMP_Test_Stub_Sanitizer'            => 'tests/php/stubs',
		'AMP_Test_World_Sanitizer'           => 'tests/php/stubs',
	];

=======
>>>>>>> 6ceca505
	/**
	 * Is registered.
	 *
	 * @var bool
	 */
	public static $is_registered = false;

	/**
	 * Registers this autoloader to PHP.
	 *
	 * @since 0.6
	 *
	 * Called at the end of this file; calling a second time has no effect.
	 */
	public static function register() {
		_deprecated_function( 'AMP_Autoloader::register', '1.5', 'Autoloading is done through Composer.' );
	}

	/**
	 * Allows an extensions plugin to register a class and its file for autoloading
	 *
	 * phpcs:disable VariableAnalysis.CodeAnalysis.VariableAnalysis.UnusedVariable
	 *
	 * @since 0.6
	 *
	 * @deprecated Autoloading works via Composer. Extensions need to use their own mechanism.
	 *
	 * @param string $class_name Full classname (include namespace if applicable).
	 * @param string $filepath   Absolute filepath to class file, including .php extension.
	 */
	public static function register_autoload_class( $class_name, $filepath ) {
		_deprecated_function( 'AMP_Autoloader::register_autoload_class', '1.5', 'Use Composer or custom autoloader in extensions.' );
	}
}<|MERGE_RESOLUTION|>--- conflicted
+++ resolved
@@ -14,113 +14,6 @@
  * @internal
  */
 class AMP_Autoloader {
-<<<<<<< HEAD
-
-	/**
-	 * Map of Classname to relative filepath sans extension.
-	 *
-	 * @note We omitted the leading slash and the .php extension from each
-	 *       relative filepath because they are redundant and to include
-	 *       them would take up unnecessary bytes of memory at runtime.
-	 *
-	 * @example Format (note no leading / and no .php extension):
-	 *
-	 *  array(
-	 *      'Class_Name1' =>  'subdir-of-includes/filename1',
-	 *      'Class_Name2' =>  '2nd-subdir-of-includes/filename2',
-	 *  );
-	 *
-	 * @var string[]
-	 */
-	private static $classmap = [
-		'AMP_Editor_Blocks'                  => 'includes/admin/class-amp-editor-blocks',
-		'AMP_Theme_Support'                  => 'includes/class-amp-theme-support',
-		'AMP_Service_Worker'                 => 'includes/class-amp-service-worker',
-		'AMP_HTTP'                           => 'includes/class-amp-http',
-		'AMP_REST_API'                       => 'includes/class-amp-rest-api',
-		'AMP_Comment_Walker'                 => 'includes/class-amp-comment-walker',
-		'AMP_Template_Customizer'            => 'includes/admin/class-amp-customizer',
-		'AMP_Post_Meta_Box'                  => 'includes/admin/class-amp-post-meta-box',
-		'AMP_Admin_Pointer'                  => 'includes/admin/class-amp-admin-pointer',
-		'AMP_Admin_Pointers'                 => 'includes/admin/class-amp-admin-pointers',
-		'AMP_Post_Type_Support'              => 'includes/class-amp-post-type-support',
-		'AMP_Base_Embed_Handler'             => 'includes/embeds/class-amp-base-embed-handler',
-		'AMP_Crowdsignal_Embed_Handler'      => 'includes/embeds/class-amp-crowdsignal-embed-handler',
-		'AMP_DailyMotion_Embed_Handler'      => 'includes/embeds/class-amp-dailymotion-embed',
-		'AMP_Facebook_Embed_Handler'         => 'includes/embeds/class-amp-facebook-embed',
-		'AMP_Gallery_Embed_Handler'          => 'includes/embeds/class-amp-gallery-embed',
-		'AMP_Gfycat_Embed_Handler'           => 'includes/embeds/class-amp-gfycat-embed-handler',
-		'AMP_Hulu_Embed_Handler'             => 'includes/embeds/class-amp-hulu-embed-handler',
-		'AMP_Imgur_Embed_Handler'            => 'includes/embeds/class-amp-imgur-embed-handler',
-		'AMP_Core_Block_Handler'             => 'includes/embeds/class-amp-core-block-handler',
-		'AMP_Instagram_Embed_Handler'        => 'includes/embeds/class-amp-instagram-embed',
-		'AMP_Issuu_Embed_Handler'            => 'includes/embeds/class-amp-issuu-embed-handler',
-		'AMP_Meetup_Embed_Handler'           => 'includes/embeds/class-amp-meetup-embed-handler',
-		'AMP_Pinterest_Embed_Handler'        => 'includes/embeds/class-amp-pinterest-embed',
-		'AMP_Playlist_Embed_Handler'         => 'includes/embeds/class-amp-playlist-embed-handler',
-		'AMP_Reddit_Embed_Handler'           => 'includes/embeds/class-amp-reddit-embed-handler',
-		'AMP_SoundCloud_Embed_Handler'       => 'includes/embeds/class-amp-soundcloud-embed',
-		'AMP_Tumblr_Embed_Handler'           => 'includes/embeds/class-amp-tumblr-embed-handler',
-		'AMP_Twitter_Embed_Handler'          => 'includes/embeds/class-amp-twitter-embed',
-		'AMP_Vimeo_Embed_Handler'            => 'includes/embeds/class-amp-vimeo-embed',
-		'AMP_Vine_Embed_Handler'             => 'includes/embeds/class-amp-vine-embed',
-		'AMP_YouTube_Embed_Handler'          => 'includes/embeds/class-amp-youtube-embed',
-		'AMP_Analytics_Options_Submenu'      => 'includes/options/class-amp-analytics-options-submenu',
-		'AMP_Options_Menu'                   => 'includes/options/class-amp-options-menu',
-		'AMP_Options_Manager'                => 'includes/options/class-amp-options-manager',
-		'AMP_Analytics_Options_Submenu_Page' => 'includes/options/views/class-amp-analytics-options-submenu-page',
-		'AMP_Options_Menu_Page'              => 'includes/options/views/class-amp-options-menu-page',
-		'AMP_Rule_Spec'                      => 'includes/sanitizers/class-amp-rule-spec',
-		'AMP_Allowed_Tags_Generated'         => 'includes/sanitizers/class-amp-allowed-tags-generated',
-		'AMP_Audio_Sanitizer'                => 'includes/sanitizers/class-amp-audio-sanitizer',
-		'AMP_Base_Sanitizer'                 => 'includes/sanitizers/class-amp-base-sanitizer',
-		'AMP_Blacklist_Sanitizer'            => 'includes/sanitizers/class-amp-blacklist-sanitizer',
-		'AMP_Block_Sanitizer'                => 'includes/sanitizers/class-amp-block-sanitizer',
-		'AMP_Gallery_Block_Sanitizer'        => 'includes/sanitizers/class-amp-gallery-block-sanitizer',
-		'AMP_Iframe_Sanitizer'               => 'includes/sanitizers/class-amp-iframe-sanitizer',
-		'AMP_Img_Sanitizer'                  => 'includes/sanitizers/class-amp-img-sanitizer',
-		'AMP_Nav_Menu_Toggle_Sanitizer'      => 'includes/sanitizers/class-amp-nav-menu-toggle-sanitizer',
-		'AMP_Nav_Menu_Dropdown_Sanitizer'    => 'includes/sanitizers/class-amp-nav-menu-dropdown-sanitizer',
-		'AMP_Comments_Sanitizer'             => 'includes/sanitizers/class-amp-comments-sanitizer',
-		'AMP_Form_Sanitizer'                 => 'includes/sanitizers/class-amp-form-sanitizer',
-		'AMP_O2_Player_Sanitizer'            => 'includes/sanitizers/class-amp-o2-player-sanitizer',
-		'AMP_Playbuzz_Sanitizer'             => 'includes/sanitizers/class-amp-playbuzz-sanitizer',
-		'AMP_Style_Sanitizer'                => 'includes/sanitizers/class-amp-style-sanitizer',
-		'AMP_Script_Sanitizer'               => 'includes/sanitizers/class-amp-script-sanitizer',
-		'AMP_Embed_Sanitizer'                => 'includes/sanitizers/class-amp-embed-sanitizer',
-		'AMP_Tag_And_Attribute_Sanitizer'    => 'includes/sanitizers/class-amp-tag-and-attribute-sanitizer',
-		'AMP_Video_Sanitizer'                => 'includes/sanitizers/class-amp-video-sanitizer',
-		'AMP_Core_Theme_Sanitizer'           => 'includes/sanitizers/class-amp-core-theme-sanitizer',
-		'AMP_Noscript_Fallback'              => 'includes/sanitizers/trait-amp-noscript-fallback',
-		'AMP_Customizer_Design_Settings'     => 'includes/settings/class-amp-customizer-design-settings',
-		'AMP_Customizer_Settings'            => 'includes/settings/class-amp-customizer-settings',
-		'AMP_Content'                        => 'includes/templates/class-amp-content',
-		'AMP_Content_Sanitizer'              => 'includes/templates/class-amp-content-sanitizer',
-		'AMP_Post_Template'                  => 'includes/templates/class-amp-post-template',
-		'AMP_DOM_Utils'                      => 'includes/utils/class-amp-dom-utils',
-		'AMP_HTML_Utils'                     => 'includes/utils/class-amp-html-utils',
-		'AMP_Image_Dimension_Extractor'      => 'includes/utils/class-amp-image-dimension-extractor',
-		'AMP_Validation_Manager'             => 'includes/validation/class-amp-validation-manager',
-		'AMP_Validation_Callback_Wrapper'    => 'includes/validation/class-amp-validation-callback-wrapper',
-		'AMP_Validated_URL_Post_Type'        => 'includes/validation/class-amp-validated-url-post-type',
-		'AMP_Validation_Error_Taxonomy'      => 'includes/validation/class-amp-validation-error-taxonomy',
-		'AMP_CLI'                            => 'includes/class-amp-cli',
-		'AMP_String_Utils'                   => 'includes/utils/class-amp-string-utils',
-		'AMP_WP_Utils'                       => 'includes/utils/class-amp-wp-utils',
-		'AMP_Widget_Archives'                => 'includes/widgets/class-amp-widget-archives',
-		'AMP_Widget_Categories'              => 'includes/widgets/class-amp-widget-categories',
-		'AMP_Widget_Text'                    => 'includes/widgets/class-amp-widget-text',
-		'AMP_Story_Post_Type'                => 'includes/class-amp-story-post-type',
-		'AMP_Story_Media'                    => 'includes/class-amp-story-media',
-		'AMP_Story_Templates'                => 'includes/admin/class-amp-story-templates',
-		'AMP_Story_Sanitizer'                => 'includes/sanitizers/class-amp-story-sanitizer',
-		'AMP_Story_Export_Sanitizer'         => 'includes/sanitizers/class-amp-story-export-sanitizer',
-		'AMP_Test_Stub_Sanitizer'            => 'tests/php/stubs',
-		'AMP_Test_World_Sanitizer'           => 'tests/php/stubs',
-	];
-
-=======
->>>>>>> 6ceca505
 	/**
 	 * Is registered.
 	 *

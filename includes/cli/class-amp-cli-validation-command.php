<?php
/**
 * Class AMP_CLI_Validation_Command.
 *
 * Commands that deal with validation of AMP markup.
 *
 * @package AMP
 */

use AmpProject\AmpWP\Admin\ReaderThemes;
use AmpProject\AmpWP\Option;
use AmpProject\AmpWP\Validation\SiteScan;

/**
 * Crawls the site for validation errors or resets the stored validation errors.
 *
 * @since 1.0
 * @since 1.3.0 Renamed subcommands.
 * @internal
 */
final class AMP_CLI_Validation_Command {

	/**
	 * The WP-CLI flag to force validation.
	 *
	 * By default, the WP-CLI command does not validate templates that the user has opted-out of.
	 * For example, by unchecking 'Categories' in 'AMP Settings' > 'Supported Templates'.
	 * But with this flag, validation will ignore these options.
	 *
	 * @var string
	 */
	const FLAG_NAME_FORCE_VALIDATION = 'force';

	/**
	 * The WP-CLI argument to validate based on certain conditionals
	 *
	 * For example, --include=is_tag,is_author
	 * Normally, this script will validate all of the templates that don't have AMP disabled.
	 * But this allows validating only specific templates.
	 *
	 * @var string
	 */
	const INCLUDE_ARGUMENT = 'include';

	/**
	 * The WP-CLI argument for the maximum URLs to validate for each type.
	 *
	 * If this is passed in the command,
	 * it overrides the value of $this->maximum_urls_to_validate_for_each_type.
	 *
	 * @var string
	 */
	const LIMIT_URLS_ARGUMENT = 'limit';

	/**
	 * The WP CLI progress bar.
	 *
	 * @see https://make.wordpress.org/cli/handbook/internal-api/wp-cli-utils-make-progress-bar/
	 * @var \cli\progress\Bar|\WP_CLI\NoOp
	 */
	public $wp_cli_progress;

	/**
	 * SiteScan instance.
	 *
	 * @var SiteScan
	 */
	private $site_scan;

	/**
	 * Associative args passed to the command.
	 *
	 * @var array
	 */
	private $assoc_args;

	/**
	 * Crawl the entire site to get AMP validation results.
	 *
	 * ## OPTIONS
	 *
	 * [--limit=<count>]
	 * : The maximum number of URLs to validate for each template and content type.
	 * ---
	 * default: 100
	 * ---
	 *
	 * [--include=<templates>]
	 * : Only validates a URL if one of the conditionals is true.
	 *
	 * [--force]
	 * : Force validation of URLs even if their associated templates or object types do not have AMP enabled.
	 *
	 * ## EXAMPLES
	 *
	 *     wp amp validation run --include=is_author,is_tag
	 *
	 * @param array $args       Positional args.
	 * @param array $assoc_args Associative args.
	 * @throws Exception If an error happens.
	 */
	public function run( $args, $assoc_args ) {
		$this->assoc_args = $assoc_args;
		$site_scan        = $this->get_site_scan();

		$number_urls_to_crawl = $site_scan->count_urls_to_validate();
		if ( ! $number_urls_to_crawl ) {
			if ( ! empty( $this->include_conditionals ) ) {
				WP_CLI::error(
					sprintf(
						'The templates passed via the --%s argument did not match any URLs. You might try passing different templates to it.',
						self::INCLUDE_ARGUMENT
					)
				);
			} else {
				WP_CLI::error(
					sprintf(
						'All of your templates might be unchecked in AMP Settings > Supported Templates. You might pass --%s to this command.',
						self::FLAG_NAME_FORCE_VALIDATION
					)
				);
			}
		}

		WP_CLI::log( 'Crawling the site for AMP validity.' );

		$this->wp_cli_progress = WP_CLI\Utils\make_progress_bar(
			sprintf( 'Validating %d URLs...', $number_urls_to_crawl ),
			$number_urls_to_crawl
		);
		$this->crawl_site();
		$this->wp_cli_progress->finish();

		$key_template_type = 'Template or content type';
		$key_url_count     = 'URL Count';
		$key_validity_rate = 'Validity Rate';

		$table_validation_by_type = [];
		foreach ( $site_scan->validity_by_type as $type_name => $validity ) {
			$table_validation_by_type[] = [
				$key_template_type => $type_name,
				$key_url_count     => $validity['total'],
				$key_validity_rate => sprintf( '%d%%', 100.0 * ( $validity['valid'] / $validity['total'] ) ),
			];
		}

		if ( empty( $table_validation_by_type ) ) {
			WP_CLI::error( 'No validation results were obtained from the URLs.' );
			return;
		}

		WP_CLI::success(
			sprintf(
				'%3$d crawled URLs have invalid markup kept out of %2$d total with AMP validation issue(s); %1$d URLs were crawled.',
				$site_scan->number_crawled,
				$site_scan->total_errors,
				$site_scan->unaccepted_errors
			)
		);

		// Output a table of validity by template/content type.
		WP_CLI\Utils\format_items(
			'table',
			$table_validation_by_type,
			[ $key_template_type, $key_url_count, $key_validity_rate ]
		);

		$url_more_details = add_query_arg(
			'post_type',
			AMP_Validated_URL_Post_Type::POST_TYPE_SLUG,
			admin_url( 'edit.php' )
		);
		WP_CLI::line( sprintf( 'For more details, please see: %s', $url_more_details ) );
	}

	/**
	 * Provides the associative args for the command.
	 *
	 * @return array
	 */
	private function get_assoc_args() {
		if ( ! is_array( $this->assoc_args ) ) {
			$this->assoc_args = [];
		}

		return array_merge(
			[
				self::LIMIT_URLS_ARGUMENT        => 100,
				self::INCLUDE_ARGUMENT           => [],
				self::FLAG_NAME_FORCE_VALIDATION => false,
			],
			$this->assoc_args
		);
	}

	/**
	 * Provides the site scan class.
	 *
	 * @return SiteScan
	 */
	private function get_site_scan() {
		if ( ! is_null( $this->site_scan ) ) {
			return $this->site_scan;
		}

		$assoc_args = $this->get_assoc_args();

		$include_conditionals      = [];
		$force_crawl_urls          = false;
		$limit_type_validate_count = (int) $assoc_args[ self::LIMIT_URLS_ARGUMENT ];

		/*
		 * Handle the argument and flag passed to the command: --include and --force.
		 * If the self::INCLUDE_ARGUMENT is present, force crawling or URLs.
		 * The WP-CLI command should indicate which templates are crawled, not the /wp-admin options.
		 */
		if ( ! empty( $assoc_args[ self::INCLUDE_ARGUMENT ] ) ) {
			$include_conditionals = explode( ',', $assoc_args[ self::INCLUDE_ARGUMENT ] );
			$force_crawl_urls     = true;
		} elseif ( isset( $assoc_args[ self::FLAG_NAME_FORCE_VALIDATION ] ) ) {
			$force_crawl_urls = true;
		}

		// Handle special case for Legacy Reader mode.
		if (
			AMP_Theme_Support::READER_MODE_SLUG === AMP_Options_Manager::get_option( Option::THEME_SUPPORT )
			&&
			ReaderThemes::DEFAULT_READER_THEME === AMP_Options_Manager::get_option( Option::READER_THEME )
		) {
			$allowed_templates = [
				'is_singular',
			];
			if ( 'page' === get_option( 'show_on_front' ) ) {
				$allowed_templates[] = 'is_home';
				$allowed_templates[] = 'is_front_page';
			}

			$disallowed_templates = array_diff( $include_conditionals, $allowed_templates );
			if ( ! empty( $disallowed_templates ) ) {
				WP_CLI::error( sprintf( 'Templates not supported in legacy Reader mode with current configuration: %s', implode( ',', $disallowed_templates ) ) );
			}

			if ( empty( $include_conditionals ) ) {
				$include_conditionals = $allowed_templates;
			}
		}

		$this->site_scan = new SiteScan(
			$limit_type_validate_count,
			$include_conditionals,
			$force_crawl_urls,
			true
		);

		return $this->site_scan;
	}

	/**
	 * Validates the URLs of the entire site.
	 *
	 * Includes the URLs of public, published posts, public taxonomies, and other templates.
	 * This validates one of each type at a time,
	 * and iterates until it reaches the maximum number of URLs for each type.
	 */
	private function crawl_site() {
		$site_scan = $this->get_site_scan();

		foreach ( $site_scan->get_urls() as $url ) {
			$validity = $site_scan->validate_and_store_url( $url['url'], $url['type'] );

			if ( $this->wp_cli_progress ) {
				$this->wp_cli_progress->tick();
			}

			if ( is_wp_error( $validity ) ) {
				WP_CLI::warning( sprintf( 'Validate URL error (%1$s): %2$s URL: %3$s', $validity->get_error_code(), $validity->get_error_message(), $url ) );
			}
		}
	}

	/**
	 * Reset all validation data on a site.
	 *
	 * This deletes all amp_validated_url posts and all amp_validation_error terms.
	 *
	 * ## OPTIONS
	 *
	 * [--yes]
	 * : Proceed to empty the site validation data without a confirmation prompt.
	 *
	 * ## EXAMPLES
	 *
	 *     wp amp validation reset --yes
	 *
	 * @param array $args       Positional args. Unused.
	 * @param array $assoc_args Associative args.
	 * @throws Exception If an error happens.
	 */
	public function reset( $args, $assoc_args ) {
		global $wpdb;
		WP_CLI::confirm( 'Are you sure you want to empty all amp_validated_url posts and amp_validation_error taxonomy terms?', $assoc_args );

		// Delete all posts.
		$count = $wpdb->get_var( $wpdb->prepare( "SELECT COUNT(*) FROM $wpdb->posts WHERE post_type = %s", AMP_Validated_URL_Post_Type::POST_TYPE_SLUG ) );
		$query = $wpdb->prepare( "SELECT ID FROM $wpdb->posts WHERE post_type = %s", AMP_Validated_URL_Post_Type::POST_TYPE_SLUG );
		$posts = new WP_CLI\Iterators\Query( $query, 10000 );

		$progress = WP_CLI\Utils\make_progress_bar(
			sprintf( 'Deleting %d amp_validated_url posts...', $count ),
			$count
		);

		foreach ( $posts as $post ) {
			wp_delete_post( $post->ID, true );
			$progress->tick();
		}

		$progress->finish();

		// Delete all terms. Note that many terms should get deleted when their post counts go to zero above.
		$count = $wpdb->get_var( $wpdb->prepare( "SELECT COUNT( * ) FROM $wpdb->term_taxonomy WHERE taxonomy = %s", AMP_Validation_Error_Taxonomy::TAXONOMY_SLUG ) );
		$query = $wpdb->prepare( "SELECT term_id FROM $wpdb->term_taxonomy WHERE taxonomy = %s", AMP_Validation_Error_Taxonomy::TAXONOMY_SLUG );
		$terms = new WP_CLI\Iterators\Query( $query, 10000 );

		$progress = WP_CLI\Utils\make_progress_bar(
			sprintf( 'Deleting %d amp_taxonomy_error terms...', $count ),
			$count
		);

		foreach ( $terms as $term ) {
			wp_delete_term( $term->term_id, AMP_Validation_Error_Taxonomy::TAXONOMY_SLUG );
			$progress->tick();
		}

		$progress->finish();

		WP_CLI::success( 'All AMP validation data has been removed.' );
	}

	/**
	 * Generate the authorization nonce needed for a validate request.
	 *
	 * @subcommand generate-nonce
	 * @alias nonce
	 */
	public function generate_nonce() {
		WP_CLI::line( AMP_Validation_Manager::get_amp_validate_nonce() );
	}

	/**
	 * Get the validation results for a given URL.
	 *
	 * The results are returned in JSON format.
	 *
	 * ## OPTIONS
	 *
	 * <url>
	 * : The URL to check. The host name need not be included. The URL must be local to this WordPress install.
	 *
	 * ## EXAMPLES
	 *
	 *     wp amp validation check-url /about/
	 *     wp amp validation check-url $( wp option get home )/?p=1
	 *
	 * @subcommand check-url
	 * @alias check
	 *
	 * @param array $args Args.
	 */
	public function check_url( $args ) {
		list( $url ) = $args;

		$host            = wp_parse_url( $url, PHP_URL_HOST );
		$parsed_home_url = wp_parse_url( home_url( '/' ) );

		if ( ! isset( $parsed_home_url['host'], $parsed_home_url['scheme'] ) ) {
			WP_CLI::error(
				sprintf(
					'The home URL (%s) is missing a scheme and host.',
					home_url( '/' )
				)
			);
		}

		if ( $host && $host !== $parsed_home_url['host'] ) {
			WP_CLI::error(
				sprintf(
					'Supplied URL must be for this WordPress install. Expected host "%1$s" but provided is "%2$s".',
					$parsed_home_url['host'],
					$host
				)
			);
		}

		if ( ! $host ) {
			$origin = $parsed_home_url['scheme'] . '://' . $parsed_home_url['host'];
			if ( ! empty( $parsed_home_url['port'] ) ) {
				$origin .= ':' . $parsed_home_url['port'];
			}
			$url = $origin . '/' . ltrim( $url, '/' );
		}

		$result = AMP_Validation_Manager::validate_url( $url );
		if ( $result instanceof WP_Error ) {
			WP_CLI::error( $result );
		}

		WP_CLI::line( wp_json_encode( $result, JSON_PRETTY_PRINT | JSON_UNESCAPED_SLASHES ) );
	}
<<<<<<< HEAD
=======

	/**
	 * Gets the total number of URLs to validate.
	 *
	 * By default, this only counts AMP-enabled posts and terms.
	 * But if $force_crawl_urls is true, it counts all of them, regardless of their AMP status.
	 * It also uses $this->maximum_urls_to_validate_for_each_type,
	 * which can be overridden with a command line argument.
	 *
	 * @return int The number of URLs to validate.
	 */
	private function count_urls_to_validate() {
		/*
		 * If the homepage is set to 'Your latest posts,' start the $total_count at 1.
		 * Otherwise, it will probably be counted in the query for pages below.
		 */
		$total_count = 'posts' === get_option( 'show_on_front' ) && $this->is_template_supported( 'is_home' ) ? 1 : 0;

		$amp_enabled_taxonomies = array_filter(
			get_taxonomies( [ 'public' => true ] ),
			[ $this, 'does_taxonomy_support_amp' ]
		);

		// Count all public taxonomy terms.
		foreach ( $amp_enabled_taxonomies as $taxonomy ) {
			$term_query = new WP_Term_Query(
				[
					'taxonomy' => $taxonomy,
					'fields'   => 'ids',
					'number'   => $this->limit_type_validate_count,
				]
			);

			// If $term_query->terms is an empty array, passing it to count() will throw an error.
			$total_count += ! empty( $term_query->terms ) ? count( $term_query->terms ) : 0;
		}

		// Count posts by type, like post, page, attachment, etc.
		$public_post_types = get_post_types( [ 'public' => true ], 'names' );
		foreach ( $public_post_types as $post_type ) {
			$posts        = $this->get_posts_that_support_amp( $this->get_posts_by_type( $post_type ) );
			$total_count += ! empty( $posts ) ? count( $posts ) : 0;
		}

		// Count author pages, like https://example.com/author/admin/.
		$total_count += count( $this->get_author_page_urls() );

		// Count a single example date page, like https://example.com/?year=2019.
		if ( $this->get_date_page() ) {
			$total_count++;
		}

		// Count a single example search page, like https://example.com/?s=example.
		if ( $this->get_search_page() ) {
			$total_count++;
		}

		return $total_count;
	}

	/**
	 * Gets the posts IDs that support AMP.
	 *
	 * By default, this only gets the post IDs if they support AMP.
	 * This means that 'Posts' isn't deselected in 'AMP Settings' > 'Supported Templates'.
	 * And 'Enable AMP' isn't unchecked in the post's editor.
	 * But if $force_crawl_urls is true, this simply returns all of the IDs.
	 *
	 * @param array $ids THe post IDs to check for AMP support.
	 * @return array The post IDs that support AMP, or an empty array.
	 */
	private function get_posts_that_support_amp( $ids ) {
		if ( ! $this->is_template_supported( 'is_singular' ) ) {
			return [];
		}

		if ( $this->force_crawl_urls ) {
			return $ids;
		}

		return array_filter(
			$ids,
			'amp_is_post_supported'
		);
	}

	/**
	 * Gets whether the taxonomy supports AMP.
	 *
	 * This only gets the term IDs if they support AMP.
	 * If their taxonomy is unchecked in 'AMP Settings' > 'Supported Templates,' this does not return them.
	 * For example, if 'Categories' is unchecked.
	 * This can be overridden by passing the self::FLAG_NAME_FORCE_VALIDATION argument to the WP-CLI command.
	 *
	 * @param string $taxonomy The taxonomy.
	 * @return boolean Whether the taxonomy supports AMP.
	 */
	private function does_taxonomy_support_amp( $taxonomy ) {
		if ( 'post_tag' === $taxonomy ) {
			$taxonomy = 'tag';
		}
		$taxonomy_key        = 'is_' . $taxonomy;
		$custom_taxonomy_key = sprintf( 'is_tax[%s]', $taxonomy );
		return $this->is_template_supported( $taxonomy_key ) || $this->is_template_supported( $custom_taxonomy_key );
	}

	/**
	 * Gets whether the template is supported.
	 *
	 * If the user has passed an include argument to the WP-CLI command, use that to find if this template supports AMP.
	 * For example, wp amp validation run --include=is_tag,is_category
	 * would return true only if is_tag() or is_category().
	 * But passing the self::FLAG_NAME_FORCE_VALIDATION argument to the WP-CLI command overrides this.
	 *
	 * @param string $template The template to check.
	 * @return bool Whether the template is supported.
	 */
	private function is_template_supported( $template ) {
		// If the --include argument is present in the WP-CLI command, this template conditional must be present in it.
		if ( ! empty( $this->include_conditionals ) ) {
			return in_array( $template, $this->include_conditionals, true );
		}
		if ( $this->force_crawl_urls ) {
			return true;
		}

		$supportable_templates = AMP_Theme_Support::get_supportable_templates();

		// Check whether this taxonomy's template is supported, including in the 'AMP Settings' > 'Supported Templates' UI.
		return ! empty( $supportable_templates[ $template ]['supported'] );
	}

	/**
	 * Gets the IDs of public, published posts.
	 *
	 * @param string   $post_type The post type.
	 * @param int|null $offset The offset of the query (optional).
	 * @param int|null $number The number of posts to query for (optional).
	 * @return int[]   $post_ids The post IDs in an array.
	 */
	private function get_posts_by_type( $post_type, $offset = null, $number = null ) {
		$args = [
			'post_type'      => $post_type,
			'posts_per_page' => is_int( $number ) ? $number : $this->limit_type_validate_count,
			'post_status'    => 'publish',
			'orderby'        => 'ID',
			'order'          => 'DESC',
			'fields'         => 'ids',
		];
		if ( is_int( $offset ) ) {
			$args['offset'] = $offset;
		}

		// Attachment posts usually have the post_status of 'inherit,' so they can use the status of the post they're attached to.
		if ( 'attachment' === $post_type ) {
			$args['post_status'] = 'inherit';
		}
		$query = new WP_Query( $args );

		return $query->posts;
	}

	/**
	 * Gets the front-end links for taxonomy terms.
	 * For example, https://example.org/?cat=2
	 *
	 * @param string     $taxonomy The name of the taxonomy, like 'category' or 'post_tag'.
	 * @param int|string $offset The number at which to offset the query (optional).
	 * @param int        $number The maximum amount of links to get (optional).
	 * @return string[]  The term links, as an array of strings.
	 */
	private function get_taxonomy_links( $taxonomy, $offset = '', $number = 1 ) {
		return array_map(
			'get_term_link',
			get_terms(
				array_merge(
					compact( 'taxonomy', 'offset', 'number' ),
					[
						'orderby' => 'id',
					]
				)
			)
		);
	}

	/**
	 * Gets the author page URLs, like https://example.com/author/admin/.
	 *
	 * Accepts an $offset parameter, for the query of authors.
	 * 0 is the first author in the query, and 1 is the second.
	 *
	 * @param int|string $offset The offset for the URL to query for, should be an int if passing an argument.
	 * @param int|string $number The total number to query for, should be an int if passing an argument.
	 * @return array The author page URLs, or an empty array.
	 */
	private function get_author_page_urls( $offset = '', $number = '' ) {
		$author_page_urls = [];
		if ( ! $this->is_template_supported( 'is_author' ) ) {
			return $author_page_urls;
		}

		$number = ! empty( $number ) ? $number : $this->limit_type_validate_count;
		foreach ( get_users( compact( 'offset', 'number' ) ) as $author ) {
			$author_page_urls[] = get_author_posts_url( $author->ID, $author->user_nicename );
		}

		return $author_page_urls;
	}

	/**
	 * Gets a single search page URL, like https://example.com/?s=example.
	 *
	 * @return string|null An example search page, or null.
	 */
	private function get_search_page() {
		if ( ! $this->is_template_supported( 'is_search' ) ) {
			return null;
		}

		return add_query_arg( 's', 'example', home_url( '/' ) );
	}

	/**
	 * Gets a single date page URL, like https://example.com/?year=2018.
	 *
	 * @return string|null An example search page, or null.
	 */
	private function get_date_page() {
		if ( ! $this->is_template_supported( 'is_date' ) ) {
			return null;
		}

		return add_query_arg( 'year', gmdate( 'Y' ), home_url( '/' ) );
	}

	/**
	 * Validates the URLs of the entire site.
	 *
	 * Includes the URLs of public, published posts, public taxonomies, and other templates.
	 * This validates one of each type at a time,
	 * and iterates until it reaches the maximum number of URLs for each type.
	 */
	private function crawl_site() {
		/*
		 * If 'Your homepage displays' is set to 'Your latest posts', validate the homepage.
		 * It will not be part of the page validation below.
		 */
		if ( 'posts' === get_option( 'show_on_front' ) && $this->is_template_supported( 'is_home' ) ) {
			$this->validate_and_store_url( home_url( '/' ), 'home' );
		}

		$amp_enabled_taxonomies = array_filter(
			get_taxonomies( [ 'public' => true ] ),
			[ $this, 'does_taxonomy_support_amp' ]
		);
		$public_post_types      = get_post_types( [ 'public' => true ], 'names' );

		// Validate one URL of each template/content type, then another URL of each type on the next iteration.
		for ( $i = 0; $i < $this->limit_type_validate_count; $i++ ) {
			// Validate all public, published posts.
			foreach ( $public_post_types as $post_type ) {
				$post_ids = $this->get_posts_that_support_amp( $this->get_posts_by_type( $post_type, $i, 1 ) );
				if ( ! empty( $post_ids[0] ) ) {
					$this->validate_and_store_url( get_permalink( $post_ids[0] ), $post_type );
				}
			}

			foreach ( $amp_enabled_taxonomies as $taxonomy ) {
				$taxonomy_links = $this->get_taxonomy_links( $taxonomy, $i, 1 );
				$link           = reset( $taxonomy_links );
				if ( ! empty( $link ) ) {
					$this->validate_and_store_url( $link, $taxonomy );
				}
			}

			$author_page_urls = $this->get_author_page_urls( $i, 1 );
			if ( ! empty( $author_page_urls[0] ) ) {
				$this->validate_and_store_url( $author_page_urls[0], 'author' );
			}
		}

		// Only validate 1 date and 1 search page.
		$url = $this->get_date_page();
		if ( $url ) {
			$this->validate_and_store_url( $url, 'date' );
		}
		$url = $this->get_search_page();
		if ( $url ) {
			$this->validate_and_store_url( $url, 'search' );
		}
	}

	/**
	 * Validates the URL, stores the results, and increments the counts.
	 *
	 * @param string $url  The URL to validate.
	 * @param string $type The type of template, post, or taxonomy.
	 */
	private function validate_and_store_url( $url, $type ) {
		$validity = AMP_Validation_Manager::validate_url_and_store( $url );

		/*
		 * If the request to validate this returns a WP_Error, return.
		 * One cause of an error is if the validation request results in a 404 response code.
		 */
		if ( is_wp_error( $validity ) ) {
			WP_CLI::warning( sprintf( 'Validate URL error (%1$s): %2$s URL: %3$s', $validity->get_error_code(), $validity->get_error_message(), $url ) );
			return;
		}
		if ( $this->wp_cli_progress ) {
			$this->wp_cli_progress->tick();
		}

		$validation_errors      = wp_list_pluck( $validity['results'], 'error' );
		$unaccepted_error_count = count(
			array_filter(
				$validation_errors,
				static function( $error ) {
					$validation_status = AMP_Validation_Error_Taxonomy::get_validation_error_sanitization( $error );
					return (
					AMP_Validation_Error_Taxonomy::VALIDATION_ERROR_ACK_ACCEPTED_STATUS !== $validation_status['term_status']
					&&
					AMP_Validation_Error_Taxonomy::VALIDATION_ERROR_NEW_ACCEPTED_STATUS !== $validation_status['term_status']
					);
				}
			)
		);

		if ( count( $validation_errors ) > 0 ) {
			$this->total_errors++;
		}
		if ( $unaccepted_error_count > 0 ) {
			$this->unaccepted_errors++;
		}

		$this->number_crawled++;

		if ( ! isset( $this->validity_by_type[ $type ] ) ) {
			$this->validity_by_type[ $type ] = [
				'valid' => 0,
				'total' => 0,
			];
		}
		$this->validity_by_type[ $type ]['total']++;
		if ( 0 === $unaccepted_error_count ) {
			$this->validity_by_type[ $type ]['valid']++;
		}
	}
>>>>>>> dce58640
}<|MERGE_RESOLUTION|>--- conflicted
+++ resolved
@@ -407,355 +407,4 @@
 
 		WP_CLI::line( wp_json_encode( $result, JSON_PRETTY_PRINT | JSON_UNESCAPED_SLASHES ) );
 	}
-<<<<<<< HEAD
-=======
-
-	/**
-	 * Gets the total number of URLs to validate.
-	 *
-	 * By default, this only counts AMP-enabled posts and terms.
-	 * But if $force_crawl_urls is true, it counts all of them, regardless of their AMP status.
-	 * It also uses $this->maximum_urls_to_validate_for_each_type,
-	 * which can be overridden with a command line argument.
-	 *
-	 * @return int The number of URLs to validate.
-	 */
-	private function count_urls_to_validate() {
-		/*
-		 * If the homepage is set to 'Your latest posts,' start the $total_count at 1.
-		 * Otherwise, it will probably be counted in the query for pages below.
-		 */
-		$total_count = 'posts' === get_option( 'show_on_front' ) && $this->is_template_supported( 'is_home' ) ? 1 : 0;
-
-		$amp_enabled_taxonomies = array_filter(
-			get_taxonomies( [ 'public' => true ] ),
-			[ $this, 'does_taxonomy_support_amp' ]
-		);
-
-		// Count all public taxonomy terms.
-		foreach ( $amp_enabled_taxonomies as $taxonomy ) {
-			$term_query = new WP_Term_Query(
-				[
-					'taxonomy' => $taxonomy,
-					'fields'   => 'ids',
-					'number'   => $this->limit_type_validate_count,
-				]
-			);
-
-			// If $term_query->terms is an empty array, passing it to count() will throw an error.
-			$total_count += ! empty( $term_query->terms ) ? count( $term_query->terms ) : 0;
-		}
-
-		// Count posts by type, like post, page, attachment, etc.
-		$public_post_types = get_post_types( [ 'public' => true ], 'names' );
-		foreach ( $public_post_types as $post_type ) {
-			$posts        = $this->get_posts_that_support_amp( $this->get_posts_by_type( $post_type ) );
-			$total_count += ! empty( $posts ) ? count( $posts ) : 0;
-		}
-
-		// Count author pages, like https://example.com/author/admin/.
-		$total_count += count( $this->get_author_page_urls() );
-
-		// Count a single example date page, like https://example.com/?year=2019.
-		if ( $this->get_date_page() ) {
-			$total_count++;
-		}
-
-		// Count a single example search page, like https://example.com/?s=example.
-		if ( $this->get_search_page() ) {
-			$total_count++;
-		}
-
-		return $total_count;
-	}
-
-	/**
-	 * Gets the posts IDs that support AMP.
-	 *
-	 * By default, this only gets the post IDs if they support AMP.
-	 * This means that 'Posts' isn't deselected in 'AMP Settings' > 'Supported Templates'.
-	 * And 'Enable AMP' isn't unchecked in the post's editor.
-	 * But if $force_crawl_urls is true, this simply returns all of the IDs.
-	 *
-	 * @param array $ids THe post IDs to check for AMP support.
-	 * @return array The post IDs that support AMP, or an empty array.
-	 */
-	private function get_posts_that_support_amp( $ids ) {
-		if ( ! $this->is_template_supported( 'is_singular' ) ) {
-			return [];
-		}
-
-		if ( $this->force_crawl_urls ) {
-			return $ids;
-		}
-
-		return array_filter(
-			$ids,
-			'amp_is_post_supported'
-		);
-	}
-
-	/**
-	 * Gets whether the taxonomy supports AMP.
-	 *
-	 * This only gets the term IDs if they support AMP.
-	 * If their taxonomy is unchecked in 'AMP Settings' > 'Supported Templates,' this does not return them.
-	 * For example, if 'Categories' is unchecked.
-	 * This can be overridden by passing the self::FLAG_NAME_FORCE_VALIDATION argument to the WP-CLI command.
-	 *
-	 * @param string $taxonomy The taxonomy.
-	 * @return boolean Whether the taxonomy supports AMP.
-	 */
-	private function does_taxonomy_support_amp( $taxonomy ) {
-		if ( 'post_tag' === $taxonomy ) {
-			$taxonomy = 'tag';
-		}
-		$taxonomy_key        = 'is_' . $taxonomy;
-		$custom_taxonomy_key = sprintf( 'is_tax[%s]', $taxonomy );
-		return $this->is_template_supported( $taxonomy_key ) || $this->is_template_supported( $custom_taxonomy_key );
-	}
-
-	/**
-	 * Gets whether the template is supported.
-	 *
-	 * If the user has passed an include argument to the WP-CLI command, use that to find if this template supports AMP.
-	 * For example, wp amp validation run --include=is_tag,is_category
-	 * would return true only if is_tag() or is_category().
-	 * But passing the self::FLAG_NAME_FORCE_VALIDATION argument to the WP-CLI command overrides this.
-	 *
-	 * @param string $template The template to check.
-	 * @return bool Whether the template is supported.
-	 */
-	private function is_template_supported( $template ) {
-		// If the --include argument is present in the WP-CLI command, this template conditional must be present in it.
-		if ( ! empty( $this->include_conditionals ) ) {
-			return in_array( $template, $this->include_conditionals, true );
-		}
-		if ( $this->force_crawl_urls ) {
-			return true;
-		}
-
-		$supportable_templates = AMP_Theme_Support::get_supportable_templates();
-
-		// Check whether this taxonomy's template is supported, including in the 'AMP Settings' > 'Supported Templates' UI.
-		return ! empty( $supportable_templates[ $template ]['supported'] );
-	}
-
-	/**
-	 * Gets the IDs of public, published posts.
-	 *
-	 * @param string   $post_type The post type.
-	 * @param int|null $offset The offset of the query (optional).
-	 * @param int|null $number The number of posts to query for (optional).
-	 * @return int[]   $post_ids The post IDs in an array.
-	 */
-	private function get_posts_by_type( $post_type, $offset = null, $number = null ) {
-		$args = [
-			'post_type'      => $post_type,
-			'posts_per_page' => is_int( $number ) ? $number : $this->limit_type_validate_count,
-			'post_status'    => 'publish',
-			'orderby'        => 'ID',
-			'order'          => 'DESC',
-			'fields'         => 'ids',
-		];
-		if ( is_int( $offset ) ) {
-			$args['offset'] = $offset;
-		}
-
-		// Attachment posts usually have the post_status of 'inherit,' so they can use the status of the post they're attached to.
-		if ( 'attachment' === $post_type ) {
-			$args['post_status'] = 'inherit';
-		}
-		$query = new WP_Query( $args );
-
-		return $query->posts;
-	}
-
-	/**
-	 * Gets the front-end links for taxonomy terms.
-	 * For example, https://example.org/?cat=2
-	 *
-	 * @param string     $taxonomy The name of the taxonomy, like 'category' or 'post_tag'.
-	 * @param int|string $offset The number at which to offset the query (optional).
-	 * @param int        $number The maximum amount of links to get (optional).
-	 * @return string[]  The term links, as an array of strings.
-	 */
-	private function get_taxonomy_links( $taxonomy, $offset = '', $number = 1 ) {
-		return array_map(
-			'get_term_link',
-			get_terms(
-				array_merge(
-					compact( 'taxonomy', 'offset', 'number' ),
-					[
-						'orderby' => 'id',
-					]
-				)
-			)
-		);
-	}
-
-	/**
-	 * Gets the author page URLs, like https://example.com/author/admin/.
-	 *
-	 * Accepts an $offset parameter, for the query of authors.
-	 * 0 is the first author in the query, and 1 is the second.
-	 *
-	 * @param int|string $offset The offset for the URL to query for, should be an int if passing an argument.
-	 * @param int|string $number The total number to query for, should be an int if passing an argument.
-	 * @return array The author page URLs, or an empty array.
-	 */
-	private function get_author_page_urls( $offset = '', $number = '' ) {
-		$author_page_urls = [];
-		if ( ! $this->is_template_supported( 'is_author' ) ) {
-			return $author_page_urls;
-		}
-
-		$number = ! empty( $number ) ? $number : $this->limit_type_validate_count;
-		foreach ( get_users( compact( 'offset', 'number' ) ) as $author ) {
-			$author_page_urls[] = get_author_posts_url( $author->ID, $author->user_nicename );
-		}
-
-		return $author_page_urls;
-	}
-
-	/**
-	 * Gets a single search page URL, like https://example.com/?s=example.
-	 *
-	 * @return string|null An example search page, or null.
-	 */
-	private function get_search_page() {
-		if ( ! $this->is_template_supported( 'is_search' ) ) {
-			return null;
-		}
-
-		return add_query_arg( 's', 'example', home_url( '/' ) );
-	}
-
-	/**
-	 * Gets a single date page URL, like https://example.com/?year=2018.
-	 *
-	 * @return string|null An example search page, or null.
-	 */
-	private function get_date_page() {
-		if ( ! $this->is_template_supported( 'is_date' ) ) {
-			return null;
-		}
-
-		return add_query_arg( 'year', gmdate( 'Y' ), home_url( '/' ) );
-	}
-
-	/**
-	 * Validates the URLs of the entire site.
-	 *
-	 * Includes the URLs of public, published posts, public taxonomies, and other templates.
-	 * This validates one of each type at a time,
-	 * and iterates until it reaches the maximum number of URLs for each type.
-	 */
-	private function crawl_site() {
-		/*
-		 * If 'Your homepage displays' is set to 'Your latest posts', validate the homepage.
-		 * It will not be part of the page validation below.
-		 */
-		if ( 'posts' === get_option( 'show_on_front' ) && $this->is_template_supported( 'is_home' ) ) {
-			$this->validate_and_store_url( home_url( '/' ), 'home' );
-		}
-
-		$amp_enabled_taxonomies = array_filter(
-			get_taxonomies( [ 'public' => true ] ),
-			[ $this, 'does_taxonomy_support_amp' ]
-		);
-		$public_post_types      = get_post_types( [ 'public' => true ], 'names' );
-
-		// Validate one URL of each template/content type, then another URL of each type on the next iteration.
-		for ( $i = 0; $i < $this->limit_type_validate_count; $i++ ) {
-			// Validate all public, published posts.
-			foreach ( $public_post_types as $post_type ) {
-				$post_ids = $this->get_posts_that_support_amp( $this->get_posts_by_type( $post_type, $i, 1 ) );
-				if ( ! empty( $post_ids[0] ) ) {
-					$this->validate_and_store_url( get_permalink( $post_ids[0] ), $post_type );
-				}
-			}
-
-			foreach ( $amp_enabled_taxonomies as $taxonomy ) {
-				$taxonomy_links = $this->get_taxonomy_links( $taxonomy, $i, 1 );
-				$link           = reset( $taxonomy_links );
-				if ( ! empty( $link ) ) {
-					$this->validate_and_store_url( $link, $taxonomy );
-				}
-			}
-
-			$author_page_urls = $this->get_author_page_urls( $i, 1 );
-			if ( ! empty( $author_page_urls[0] ) ) {
-				$this->validate_and_store_url( $author_page_urls[0], 'author' );
-			}
-		}
-
-		// Only validate 1 date and 1 search page.
-		$url = $this->get_date_page();
-		if ( $url ) {
-			$this->validate_and_store_url( $url, 'date' );
-		}
-		$url = $this->get_search_page();
-		if ( $url ) {
-			$this->validate_and_store_url( $url, 'search' );
-		}
-	}
-
-	/**
-	 * Validates the URL, stores the results, and increments the counts.
-	 *
-	 * @param string $url  The URL to validate.
-	 * @param string $type The type of template, post, or taxonomy.
-	 */
-	private function validate_and_store_url( $url, $type ) {
-		$validity = AMP_Validation_Manager::validate_url_and_store( $url );
-
-		/*
-		 * If the request to validate this returns a WP_Error, return.
-		 * One cause of an error is if the validation request results in a 404 response code.
-		 */
-		if ( is_wp_error( $validity ) ) {
-			WP_CLI::warning( sprintf( 'Validate URL error (%1$s): %2$s URL: %3$s', $validity->get_error_code(), $validity->get_error_message(), $url ) );
-			return;
-		}
-		if ( $this->wp_cli_progress ) {
-			$this->wp_cli_progress->tick();
-		}
-
-		$validation_errors      = wp_list_pluck( $validity['results'], 'error' );
-		$unaccepted_error_count = count(
-			array_filter(
-				$validation_errors,
-				static function( $error ) {
-					$validation_status = AMP_Validation_Error_Taxonomy::get_validation_error_sanitization( $error );
-					return (
-					AMP_Validation_Error_Taxonomy::VALIDATION_ERROR_ACK_ACCEPTED_STATUS !== $validation_status['term_status']
-					&&
-					AMP_Validation_Error_Taxonomy::VALIDATION_ERROR_NEW_ACCEPTED_STATUS !== $validation_status['term_status']
-					);
-				}
-			)
-		);
-
-		if ( count( $validation_errors ) > 0 ) {
-			$this->total_errors++;
-		}
-		if ( $unaccepted_error_count > 0 ) {
-			$this->unaccepted_errors++;
-		}
-
-		$this->number_crawled++;
-
-		if ( ! isset( $this->validity_by_type[ $type ] ) ) {
-			$this->validity_by_type[ $type ] = [
-				'valid' => 0,
-				'total' => 0,
-			];
-		}
-		$this->validity_by_type[ $type ]['total']++;
-		if ( 0 === $unaccepted_error_count ) {
-			$this->validity_by_type[ $type ]['valid']++;
-		}
-	}
->>>>>>> dce58640
 }
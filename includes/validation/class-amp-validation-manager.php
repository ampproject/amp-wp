<?php
/**
 * Class AMP_Validation_Manager
 *
 * @package AMP
 */

use AmpProject\AmpWP\DevTools\UserAccess;
use AmpProject\AmpWP\Icon;
use AmpProject\AmpWP\Option;
use AmpProject\AmpWP\QueryVar;
use AmpProject\AmpWP\Sandboxing;
use AmpProject\AmpWP\Services;
use AmpProject\Attribute;
use AmpProject\Tag;
use AmpProject\Dom\Document;
use AmpProject\Exception\MaxCssByteCountExceeded;

/**
 * Class AMP_Validation_Manager
 *
 * @since 0.7
 * @internal
 */
class AMP_Validation_Manager {

	/**
	 * Query var that triggers validation.
	 *
	 * @var string
	 */
	const VALIDATE_QUERY_VAR = 'amp_validate';

	/**
	 * Key for amp_validate query var array for nonce to authorize validation.
	 *
	 * @var string
	 */
	const VALIDATE_QUERY_VAR_NONCE = 'nonce';

	/**
	 * Key for amp_validate query var array for whether to store the validation results in an amp_validated_url post.
	 *
	 * @var string
	 */
	const VALIDATE_QUERY_VAR_CACHE = 'cache';

	/**
	 * Key for amp_validate query var array for whether to return previously-stored the validation results if an
	 * amp_validated_url post exists for the URL and it is not stale.
	 *
	 * @var string
	 */
	const VALIDATE_QUERY_VAR_CACHED_IF_FRESH = 'cached_if_fresh';

	/**
	 * Key for amp_validate query var array for whether to omit stylesheets data.
	 *
	 * @var string
	 */
	const VALIDATE_QUERY_VAR_OMIT_STYLESHEETS = 'omit_stylesheets';

	/**
	 * Key for amp_validate query var array to bust the cache.
	 *
	 * @var string
	 */
	const VALIDATE_QUERY_VAR_CACHE_BUST = 'cache_bust';

	/**
	 * Meta capability for validation.
	 *
	 * Note that this is mapped to 'manage_options' by default via `AMP_Validation_Manager::map_meta_cap()`. Using a
	 * meta capability allows a site to customize which users get access to perform validation.
	 *
	 * @see AMP_Validation_Manager::map_meta_cap()
	 * @var string
	 */
	const VALIDATE_CAPABILITY = 'amp_validate';

	/**
	 * Action name for previewing the status change for invalid markup.
	 *
	 * @var string
	 */
	const MARKUP_STATUS_PREVIEW_ACTION = 'amp_markup_status_preview';

	/**
	 * Query var for passing status preview/update for validation error.
	 *
	 * @var string
	 */
	const VALIDATION_ERROR_TERM_STATUS_QUERY_VAR = 'amp_validation_error_term_status';

	/**
	 * Transient key to store validation errors when activating a plugin.
	 *
	 * @var string
	 */
	const PLUGIN_ACTIVATION_VALIDATION_ERRORS_TRANSIENT_KEY = 'amp_plugin_activation_validation_errors';

	/**
	 * The errors encountered when validating.
	 *
	 * @var array[] {
	 *     @type array $error     Error data.
	 *     @type bool  $sanitized Whether sanitized.
	 * }
	 */
	public static $validation_results = [];

	/**
	 * Sources that enqueue (or register) each script.
	 *
	 * @var array
	 */
	public static $enqueued_script_sources = [];

	/**
	 * Sources for script extras that are attached to each dependency.
	 *
	 * The keys are the values of the extras being added; the values are an array of the source(s) that caused the extra
	 * to be added.
	 *
	 * @since 1.5
	 * @var array[]
	 */
	public static $extra_script_sources = [];

	/**
	 * Sources that enqueue (or register) each style.
	 *
	 * @var array
	 */
	public static $enqueued_style_sources = [];

	/**
	 * Sources for style extras that are attached to each dependency.
	 *
	 * The keys are the style handles, and the values are mappings of the inline CSS to the array of sources.
	 *
	 * @since 1.5
	 * @var array[]
	 */
	public static $extra_style_sources = [];

	/**
	 * Post IDs for posts that have been updated which need to be re-validated.
	 *
	 * Keys are post IDs and values are whether the post has been re-validated.
	 *
	 * @deprecated In 2.1 the classic editor block validation was removed. This is not removed yet since there is a mini plugin that uses it: https://gist.github.com/westonruter/31ac0e056b8b1278c98f8a9f548fcc1a.
	 * @var bool[]
	 */
	public static $posts_pending_frontend_validation = [];

	/**
	 * Current sources gathered for a given hook currently being run.
	 *
	 * @see AMP_Validation_Manager::wrap_hook_callbacks()
	 * @see AMP_Validation_Manager::decorate_filter_source()
	 * @var array[]
	 */
	protected static $current_hook_source_stack = [];

	/**
	 * Index for where block appears in a post's content.
	 *
	 * @var int
	 */
	protected static $block_content_index = 0;

	/**
	 * Hook source stack.
	 *
	 * This has to be public for the sake of PHP 5.3.
	 *
	 * @since 0.7
	 * @var array[]
	 */
	public static $hook_source_stack = [];

	/**
	 * Original render_callbacks for blocks at the time of wrapping.
	 *
	 * Keys are block names, values are the render_callback callables.
	 *
	 * @see AMP_Validation_Manager::wrap_block_callbacks()
	 * @var array<string, callable>
	 */
	protected static $original_block_render_callbacks = [];

	/**
	 * Whether a validate request is being performed.
	 *
	 * When responding to a request to validate a URL, instead of an HTML document being returned, a JSON document is
	 * returned with any errors that were encountered during validation.
	 *
	 * @see AMP_Validation_Manager::get_validate_response_data()
	 *
	 * @var bool
	 */
	protected static $is_validate_request = false;

	/**
	 * Overrides for validation errors.
	 *
	 * @var array
	 */
	public static $validation_error_status_overrides = [];

	/**
	 * Whether the admin bar item was added for AMP.
	 *
	 * @var bool
	 */
	protected static $amp_admin_bar_item_added = false;

	/**
	 * Get dev tools user access service.
	 *
	 * @return UserAccess
	 */
	private static function get_dev_tools_user_access() {
		$service = Services::get( 'dev_tools.user_access' );
		return $service;
	}

	/**
	 * Initialize.
	 *
	 * @return void
	 */
	public static function init() {
		add_filter( 'map_meta_cap', [ __CLASS__, 'map_meta_cap' ], 100, 2 );
		AMP_Validated_URL_Post_Type::register();
		AMP_Validation_Error_Taxonomy::register();

		add_action( 'enqueue_block_editor_assets', [ __CLASS__, 'enqueue_block_validation' ] );

		// Add actions for checking theme support is present to determine plugin compatibility and show validation links in the admin bar.
		// @todo Eliminate this in favor of async validation. See <https://github.com/ampproject/amp-wp/issues/5101>.
		add_action(
			'activate_plugin',
			static function() {
				if ( ! has_action( 'shutdown', [ __CLASS__, 'validate_after_plugin_activation' ] ) && self::get_dev_tools_user_access()->is_user_enabled() ) {
					add_action( 'shutdown', [ __CLASS__, 'validate_after_plugin_activation' ] ); // Shutdown so all plugins will have been activated.
				}
			}
		);

		add_action( 'all_admin_notices', [ __CLASS__, 'print_plugin_notice' ] );
		add_action( 'admin_bar_menu', [ __CLASS__, 'add_admin_bar_menu_items' ], 101 );
<<<<<<< HEAD
		add_action( 'wp', [ __CLASS__, 'maybe_fail_validate_request' ], 10 );
=======
		add_action( 'wp', [ __CLASS__, 'maybe_fail_validate_request' ] );
>>>>>>> 746d7acb
		add_action( 'wp', [ __CLASS__, 'maybe_send_cached_validate_response' ], 20 );
		add_action( 'wp', [ __CLASS__, 'override_validation_error_statuses' ] );

		// Allow query parameter to force a response to be served with Standard mode (AMP-first). This query parameter
		// is only honored when doing a validation request or when the user is able to do validation. This is used as
		// part of Site Scanning in order to determine if the primary theme is suitable for serving AMP.
		if ( ! amp_is_canonical() ) {
			add_filter(
				'option_' . AMP_Options_Manager::OPTION_NAME,
				[ __CLASS__, 'filter_options_for_standard_mode_when_amp_first_override' ]
			);
		}
	}

	/**
	 * Filter AMP options to set Standard template mode if it is an AMP-override request.
	 *
	 * @param array $options Options.
	 * @return array Filtered options.
	 */
	public static function filter_options_for_standard_mode_when_amp_first_override( $options ) {
		if ( self::is_amp_first_override_request() ) {
			$options[ Option::THEME_SUPPORT ] = AMP_Theme_Support::STANDARD_MODE_SLUG;
		}
		return $options;
	}

	/**
	 * Determine whether the request includes the AMP-first override.
	 *
	 * The logic in here is admittedly a mess. It was first worked out in the context of the Web Stories plugin to
	 * force a single web story to be served without any paired endpoint when a site is running the AMP plugin in
	 * a paired template mode (Transitional or Reader).
	 *
	 * @since 2.2
	 * @see \Google\Web_Stories\Integrations\AMP::get_request_post_type()
	 * @link https://github.com/google/web-stories-wp/pull/3621
	 *
	 * @return bool Whether
	 */
	private static function is_amp_first_override_request() {
		// phpcs:disable WordPress.Security.NonceVerification.Recommended

		// Frontend.
		if (
			isset( $_GET[ QueryVar::AMP_FIRST ] )
			&&
			( self::is_validate_request() || self::has_cap() )
		) {
			return true;
		}

		// If not in the admin or the user doesn't have the validate capability, then abort.
		if ( ! is_admin() || ! self::has_cap() ) {
			return false;
		}

		// Admin request for validation.
		if (
			isset( $_GET['action'] )
			&&
			self::VALIDATE_QUERY_VAR === $_GET['action']
			&&
			(
				// First admin request to validate a URL.
				(
					isset( $_GET['url'] )
					&&
					self::is_amp_first_override_url( esc_url_raw( $_GET['url'] ) )
				)
				||
				// Subsequent admin request to validate a URL.
				(
					isset( $_GET['post'] )
					&&
					get_post_type( (int) $_GET['post'] ) === AMP_Validated_URL_Post_Type::POST_TYPE_SLUG
					&&
					self::is_amp_first_override_url( get_post( (int) $_GET['post'] )->post_title )
				)
			)
		) {
			return true;
		}

		// Admin screen for validated URL screen and Validated URLs post list table (where this may only return true
		// selectively based on the current post in the loop).
		$current_screen = function_exists( 'get_current_screen' ) ? get_current_screen() : null;
		if (
			$current_screen instanceof WP_Screen
			&&
			AMP_Validated_URL_Post_Type::POST_TYPE_SLUG === $current_screen->post_type
			&&
			self::is_amp_first_override_url( get_post()->post_title )
		) {
			return true;
		}

		// phpcs:enable WordPress.Security.NonceVerification.Recommended
		return false;
	}

	/**
	 * Determine whether the URL includes the AMP-first override query var.
	 *
	 * @since 2.2
	 *
	 * @param string $url URL.
	 * @return bool Whether the URL has the AMP-first override.
	 */
	private static function is_amp_first_override_url( $url ) {
		$query_string = wp_parse_url( $url, PHP_URL_QUERY );
		$query_vars   = [];
		if ( $query_string ) {
			wp_parse_str( $query_string, $query_vars );
		}
		return array_key_exists( QueryVar::AMP_FIRST, $query_vars );
	}

	/**
	 * Determine if a post supports AMP validation.
	 *
	 * @since 1.2
	 *
	 * @param WP_Post|int $post Post.
	 * @return bool Whether post supports AMP validation.
	 */
	public static function post_supports_validation( $post ) {
		$post = get_post( $post );
		if ( ! $post ) {
			return false;
		}

		return (
			// Skip if the post type is not viewable on the frontend, since we need a permalink to validate.
			in_array( $post->post_type, AMP_Post_Type_Support::get_eligible_post_types(), true )
			&&
			! wp_is_post_autosave( $post )
			&&
			! wp_is_post_revision( $post )
			&&
			'auto-draft' !== $post->post_status
			&&
			'trash' !== $post->post_status
			&&
			amp_is_post_supported( $post )
		);
	}

	/**
	 * Return whether sanitization is initially accepted (by default) for newly encountered validation errors.
	 *
	 * To reject all new validation errors by default, a filter can be used like so:
	 *
	 *     add_filter( 'amp_validation_error_default_sanitized', '__return_false' );
	 *
	 * Whether or not a validation error is then actually sanitized is the ultimately determined by the
	 * `amp_validation_error_sanitized` filter.
	 *
	 * @since 1.0
	 * @see AMP_Validation_Error_Taxonomy::is_validation_error_sanitized()
	 * @see AMP_Validation_Error_Taxonomy::get_validation_error_sanitization()
	 *
	 * @param array $error Optional. Validation error. Will query the general status if no error provided.
	 * @return bool Whether sanitization is forcibly accepted.
	 */
	public static function is_sanitization_auto_accepted( $error = null ) {

		if (
			$error
			&&
			amp_is_canonical()
			&&
			! Sandboxing::is_needed() // @todo Remove this once Sandboxing no longer experimental.
		) {
			// Excessive CSS on AMP-first sites must not be removed by default since removing CSS can severely break a site.
			$accepted = AMP_Style_Sanitizer::STYLESHEET_TOO_LONG !== $error['code'];
		} else {
			$accepted = true;
		}

		/**
		 * Filters whether sanitization is accepted for a newly-encountered validation error .
		 *
		 * This only applies to validation errors that have not been encountered before. To override the sanitization
		 * status of existing validation errors, use the `amp_validation_error_sanitized` filter.
		 *
		 * @since 1.4
		 * @see AMP_Validation_Error_Taxonomy::get_validation_error_sanitization()
		 *
		 * @param bool       $accepted Default accepted.
		 * @param array|null $error    Validation error. May be null when asking if accepting sanitization is enabled by default.
		 */
		return apply_filters( 'amp_validation_error_default_sanitized', $accepted, $error );
	}

	/**
	 * Add menu items to admin bar for AMP.
	 *
	 * When on a non-AMP response (transitional mode), then the admin bar item should include:
	 * - Icon: LINK SYMBOL when AMP not known to be invalid and sanitization is not forced, or CROSS MARK when AMP is known to be valid.
	 * - Parent admin item and first submenu item: link to AMP version.
	 * - Second submenu item: link to validate the URL.
	 *
	 * When on transitional AMP response:
	 * - Icon: CHECK MARK if no unaccepted validation errors on page, or WARNING SIGN if there are unaccepted validation errors which are being forcibly sanitized.
	 *         Otherwise, if there are unsanitized validation errors then a redirect to the non-AMP version will be done.
	 * - Parent admin item and first submenu item: link to non-AMP version.
	 * - Second submenu item: link to validate the URL.
	 *
	 * When on AMP-first response:
	 * - Icon: CHECK MARK if no unaccepted validation errors on page, or WARNING SIGN if there are unaccepted validation errors.
	 * - Parent admin and first submenu item: link to validate the URL.
	 *
	 * @see AMP_Validation_Manager::finalize_validation() Where the emoji is updated.
	 * @see amp_add_admin_bar_view_link() Where an admin bar item may have been added already for Reader/Transitional modes.
	 *
	 * @param WP_Admin_Bar $wp_admin_bar Admin bar.
	 */
	public static function add_admin_bar_menu_items( $wp_admin_bar ) {
		if ( is_admin() || ! self::get_dev_tools_user_access()->is_user_enabled() || ! amp_is_available() ) {
			self::$amp_admin_bar_item_added = false;
			return;
		}

		$is_amp_request = amp_is_request();
		$current_url    = remove_query_arg(
			array_merge( wp_removable_query_args(), [ QueryVar::NOAMP ] ),
			amp_get_current_url()
		);

		if ( amp_is_canonical() ) {
			$amp_url     = $current_url;
			$non_amp_url = add_query_arg(
				QueryVar::NOAMP,
				QueryVar::NOAMP_AVAILABLE,
				$current_url
			);
		} elseif ( $is_amp_request ) {
			$amp_url     = $current_url;
			$non_amp_url = add_query_arg(
				QueryVar::NOAMP,
				QueryVar::NOAMP_MOBILE,
				amp_remove_paired_endpoint( $current_url )
			);
		} else {
			$amp_url     = amp_add_paired_endpoint( $current_url );
			$non_amp_url = $current_url;
		}

		$validate_url = AMP_Validated_URL_Post_Type::get_recheck_url( AMP_Validated_URL_Post_Type::get_invalid_url_post( $amp_url ) ?: $amp_url );

		// Construct the parent admin bar item.
		if ( $is_amp_request ) {
			$icon = Icon::valid(); // This will get overridden in AMP_Validation_Manager::finalize_validation() if there are unaccepted errors.
			$href = $validate_url;
		} else {
			$icon = Icon::link();
			$href = $amp_url;
		}

		$icon_html = $icon->to_html(
			[
				'id'    => 'amp-admin-bar-item-status-icon',
				'class' => 'ab-icon',
			]
		);

		$validate_url_title = __( 'Validate URL', 'amp' );

		$parent = [
			'id'    => 'amp',
			'title' => sprintf(
				'%s %s',
				$icon_html,
				esc_html__( 'AMP', 'amp' )
			),
			'href'  => esc_url( $href ),
			'meta'  => [
				'title' => esc_attr( $is_amp_request ? $validate_url_title : __( 'View AMP version', 'amp' ) ),
			],
		];

		// Construct admin bar item for validation.
		$validate_item = [
			'parent' => 'amp',
			'id'     => 'amp-validity',
			'title'  => esc_html( $validate_url_title ),
			'href'   => esc_url( $validate_url ),
		];

		// Construct admin bar item to link to AMP version or non-AMP version.
		$wp_admin_bar->remove_node( 'amp-view' ); // Remove so we can re-add in the right position.
		$link_item = [
			'parent' => 'amp',
			'id'     => 'amp-view',
			'href'   => esc_url( $is_amp_request ? $non_amp_url : $amp_url ),
		];
		if ( amp_is_canonical() ) {
			$link_item['title'] = esc_html__( 'View with AMP disabled', 'amp' );
		} else {
			$link_item['title'] = esc_html( $is_amp_request ? __( 'View non-AMP version', 'amp' ) : __( 'View AMP version', 'amp' ) );
		}

		// Add top-level menu item. Note that this will correctly merge/amend any existing AMP nav menu item added in amp_add_admin_bar_view_link().
		$wp_admin_bar->add_node( $parent );

		if ( $is_amp_request ) {
			$wp_admin_bar->add_node( $validate_item );
			$wp_admin_bar->add_node( $link_item );
		} else {
			$wp_admin_bar->add_node( $link_item );
			$wp_admin_bar->add_node( $validate_item );
		}

		// Add settings link to admin bar.
		if ( current_user_can( 'manage_options' ) ) {
			$wp_admin_bar->add_node(
				[
					'parent' => 'amp',
					'id'     => 'amp-settings',
					'title'  => esc_html__( 'Settings', 'amp' ),
					'href'   => esc_url( admin_url( add_query_arg( 'page', AMP_Options_Manager::OPTION_NAME, 'admin.php' ) ) ),
				]
			);
		}

		self::$amp_admin_bar_item_added = true;
	}

	/**
	 * Override validation error statuses (when requested).
	 *
	 * When a query var is present along with the required nonce, override the status of the invalid markup
	 * as requested.
	 *
	 * @since 1.5.0
	 */
	public static function override_validation_error_statuses() {
		$override_validation_error_statuses = (
			isset( $_REQUEST['preview'] )
			&&
			! empty( $_REQUEST[ AMP_Validated_URL_Post_Type::VALIDATION_ERRORS_INPUT_KEY ] ) // phpcs:ignore WordPress.Security.NonceVerification.Recommended
			&&
			is_array( $_REQUEST[ AMP_Validated_URL_Post_Type::VALIDATION_ERRORS_INPUT_KEY ] ) // phpcs:ignore WordPress.Security.NonceVerification.Recommended
		);
		if ( ! $override_validation_error_statuses ) {
			return;
		}
		if ( ! isset( $_REQUEST['_wpnonce'] ) || ! wp_verify_nonce( sanitize_key( $_REQUEST['_wpnonce'] ), self::MARKUP_STATUS_PREVIEW_ACTION ) ) {
			wp_die(
				esc_html__( 'Preview link expired. Please try again.', 'amp' ),
				esc_html__( 'Error', 'amp' ),
				[ 'response' => 401 ]
			);
		}

		/*
		 * This can't just easily add an amp_validation_error_sanitized filter because the the filter_sanitizer_args() method
		 * currently needs to obtain the list of overrides to create a parsed_cache_variant.
		 */
		foreach ( $_REQUEST[ AMP_Validated_URL_Post_Type::VALIDATION_ERRORS_INPUT_KEY ] as $slug => $data ) { // phpcs:ignore WordPress.Security.NonceVerification.Recommended, WordPress.Security.ValidatedSanitizedInput.InputNotSanitized
			if ( ! isset( $data[ self::VALIDATION_ERROR_TERM_STATUS_QUERY_VAR ] ) ) {
				continue;
			}

			$slug   = sanitize_key( $slug );
			$status = (int) $data[ self::VALIDATION_ERROR_TERM_STATUS_QUERY_VAR ];
			self::$validation_error_status_overrides[ $slug ] = $status;
			ksort( self::$validation_error_status_overrides );
		}
	}

	/**
	 * Short-circuit validation requests which are for URLs that are not AMP pages.
	 *
	 * @since 2.1
	 */
	public static function maybe_fail_validate_request() {
		if ( ! self::is_validate_request() || amp_is_request() ) {
			return;
		}

		if ( ! amp_is_available() ) {
			$code    = 'AMP_NOT_AVAILABLE';
			$message = __( 'The requested URL is not an AMP page. AMP may have been disabled for the URL. If so, you can forget the Validated URL.', 'amp' );
		} else {
			$code    = 'AMP_NOT_REQUESTED';
			$message = __( 'The requested URL is not an AMP page.', 'amp' );
		}
		wp_send_json( compact( 'code', 'message' ), 400 );
	}

	/**
	 * Whether a validate request is being performed.
	 *
	 * When responding to a request to validate a URL, instead of an HTML document being returned, a JSON document is
	 * returned with any errors that were encountered during validation.
	 *
	 * @see AMP_Validation_Manager::get_validate_response_data()
	 *
	 * @return bool
	 */
	public static function is_validate_request() {
		return self::$is_validate_request;
	}

	/**
	 * Get validate request args.
	 *
	 * @return array {
	 *     Args.
	 *
	 *     @type string|null $nonce            None to authorize validate request or null if none was supplied.
	 *     @type bool        $cache            Whether to store results in amp_validated_url post.
	 *     @type bool        $cached_if_fresh  Whether to return previously-stored results if not stale.
	 *     @type bool        $omit_stylesheets Whether to omit stylesheet data in the validate response.
	 * }
	 */
	private static function get_validate_request_args() {
		$defaults = [
			self::VALIDATE_QUERY_VAR_NONCE            => null,
			self::VALIDATE_QUERY_VAR_CACHE            => false,
			self::VALIDATE_QUERY_VAR_CACHED_IF_FRESH  => false,
			self::VALIDATE_QUERY_VAR_OMIT_STYLESHEETS => false,
		];

		if ( ! isset( $_GET[ self::VALIDATE_QUERY_VAR ] ) ) { // phpcs:ignore WordPress.Security.NonceVerification.Recommended
			return $defaults;
		}

		$unsanitized_values = $_GET[ self::VALIDATE_QUERY_VAR ]; // phpcs:ignore WordPress.Security.NonceVerification.Recommended, WordPress.Security.ValidatedSanitizedInput.InputNotSanitized

		if ( is_string( $unsanitized_values ) ) {
			$unsanitized_values = [
				self::VALIDATE_QUERY_VAR_NONCE => $unsanitized_values,
			];
		} elseif ( ! is_array( $unsanitized_values ) ) {
			return $defaults;
		}

		$args = $defaults;
		foreach ( $unsanitized_values as $key => $unsanitized_value ) {
			switch ( $key ) {
				case self::VALIDATE_QUERY_VAR_NONCE:
					$args[ $key ] = sanitize_key( $unsanitized_value );
					break;
				default:
					$args[ $key ] = rest_sanitize_boolean( $unsanitized_value );
			}
		}

		return $args;
	}

	/**
	 * Initialize a validate request.
	 *
	 * This function is called as early as possible, at the plugins_loaded action, to see if the current request is to
	 * validate the response. If the validate query arg is absent, then this does nothing. If the query arg is present,
	 * but the value is not a valid auth key, then wp_send_json() is invoked to short-circuit with a failure. Otherwise,
	 * the static $is_validate_request variable is set to true.
	 *
	 * @since 1.5
	 */
	public static function init_validate_request() {
		$should_validate_response = self::should_validate_response();

		if ( true === $should_validate_response ) {
			self::add_validation_error_sourcing();
			self::$is_validate_request = true;

			if ( '1' === (string) ini_get( 'display_errors' ) ) {
				// Suppress the display of fatal errors that may arise during validation so that they will not be counted
				// as actual validation errors.
				ini_set( 'display_errors', 0 ); // phpcs:ignore WordPress.PHP.IniSet.display_errors_Blacklisted
			}
		} else {
			self::$is_validate_request = false;

			// Short-circuit validation requests that are unauthorized.
			if ( $should_validate_response instanceof WP_Error ) {
				wp_send_json(
					[
						'code'    => $should_validate_response->get_error_code(),
						'message' => $should_validate_response->get_error_message(),
					],
					401
				);
			}
		}
	}

	/**
	 * Add hooks for doing determining sources for validation errors during preprocessing/sanitizing.
	 */
	public static function add_validation_error_sourcing() {
		add_action( 'wp', [ __CLASS__, 'wrap_widget_callbacks' ] );

		$int_min = defined( 'PHP_INT_MIN' ) ? PHP_INT_MIN : ~PHP_INT_MAX; // phpcs:ignore PHPCompatibility.Constants.NewConstants.php_int_minFound
		add_filter( 'register_block_type_args', [ __CLASS__, 'wrap_block_callbacks' ], $int_min );
		add_action( 'all', [ __CLASS__, 'wrap_hook_callbacks' ] );
		$wrapped_filters = [ 'the_content', 'the_excerpt' ];
		foreach ( $wrapped_filters as $wrapped_filter ) {
			add_filter( $wrapped_filter, [ __CLASS__, 'decorate_filter_source' ], PHP_INT_MAX );
		}

		add_filter( 'do_shortcode_tag', [ __CLASS__, 'decorate_shortcode_source' ], PHP_INT_MAX, 2 );
		add_filter( 'embed_oembed_html', [ __CLASS__, 'decorate_embed_source' ], PHP_INT_MAX, 3 );
		add_filter( 'the_content', [ __CLASS__, 'add_block_source_comments' ], 8 ); // The do_blocks() function runs at priority 9.
	}

	/**
	 * Handle save_post action to queue re-validation of the post on the frontend.
	 *
	 * This is intended to only apply to post edits made in the classic editor.
	 *
	 * @deprecated In 2.1 the classic editor block validation was removed.
	 * @codeCoverageIgnore
	 */
	public static function handle_save_post_prompting_validation() {
		_deprecated_function( __METHOD__, '2.1' );
	}

	/**
	 * Validate the posts pending frontend validation.
	 *
	 * @see AMP_Validation_Manager::handle_save_post_prompting_validation()
	 *
	 * @deprecated In 2.1 the classic editor block validation was removed.
	 * @codeCoverageIgnore
	 */
	public static function validate_queued_posts_on_frontend() {
		_deprecated_function( __METHOD__, '2.1' );
	}

	/**
	 * Map the amp_validate meta capability to the primitive manage_options capability.
	 *
	 * Using a meta capability allows a site to customize which users get access to perform validation.
	 *
	 * @param string[] $caps Array of the user's capabilities.
	 * @param string   $cap  Capability name.
	 * @return string[] Filtered primitive capabilities.
	 */
	public static function map_meta_cap( $caps, $cap ) {
		if ( self::VALIDATE_CAPABILITY === $cap ) {
			// Note that $caps most likely only contains a single item anyway, but only swapping out the one meta
			// capability with the primitive capability allows a site to add additional required capabilities.
			$position = array_search( $cap, $caps, true );
			if ( false !== $position ) {
				$caps[ $position ] = 'manage_options';
			}
		}
		return $caps;
	}

	/**
	 * Whether the user has the required capability to validate.
	 *
	 * Checks for permissions before validating.
	 *
	 * @param int|WP_User|null $user User to check for the capability. If null, the current user is used.
	 * @return boolean $has_cap Whether the current user has the capability.
	 */
	public static function has_cap( $user = null ) {
		if ( null === $user ) {
			$user = wp_get_current_user();
		}
		return user_can( $user, self::VALIDATE_CAPABILITY );
	}

	/**
	 * Add validation error.
	 *
	 * @param array $error Error info, especially code.
	 * @param array $data Additional data, including the node.
	 *
	 * @return bool Whether the validation error should result in sanitization.
	 */
	public static function add_validation_error( array $error, array $data = [] ) {
		$node    = null;
		$sources = null;

		if ( isset( $data['node'] ) && $data['node'] instanceof DOMNode ) {
			$node = $data['node'];
		}

		if ( self::is_validate_request() ) {
			if ( ! empty( $error['sources'] ) ) {
				$sources = $error['sources'];
			} elseif ( $node ) {
				$sources = self::locate_sources( $node );
			}
		}
		unset( $error['sources'] );

		if ( ! isset( $error['code'] ) ) {
			$error['code'] = 'unknown';
		}

		/**
		 * Filters the validation error array.
		 *
		 * This allows plugins to add amend additional properties which can help with
		 * more accurately identifying a validation error beyond the name of the parent
		 * node and the element's attributes. The $sources are also omitted because
		 * these are only available during an explicit validation request and so they
		 * are not suitable for plugins to vary sanitization by. If looking to force a
		 * validation error to be ignored, use the 'amp_validation_error_sanitized'
		 * filter instead of attempting to return an empty value with this filter (as
		 * that is not supported).
		 *
		 * @since 1.0
		 *
		 * @param array $error Validation error to be printed.
		 * @param array $context   {
		 *     Context data for validation error sanitization.
		 *
		 *     @type DOMNode $node Node for which the validation error is being reported. May be null.
		 * }
		 */
		$error = apply_filters( 'amp_validation_error', $error, compact( 'node' ) );

		$sanitization = AMP_Validation_Error_Taxonomy::get_validation_error_sanitization( $error );
		$sanitized    = (
			AMP_Validation_Error_Taxonomy::VALIDATION_ERROR_NEW_ACCEPTED_STATUS === $sanitization['status']
			||
			AMP_Validation_Error_Taxonomy::VALIDATION_ERROR_ACK_ACCEPTED_STATUS === $sanitization['status']
		);

		/*
		 * Ignore validation errors which are forcibly sanitized by filter. This includes errors accepted via
		 * AMP_Validation_Error_Taxonomy::accept_validation_errors(), such as the acceptable_errors in core themes.
		 * This was introduced in <https://github.com/ampproject/amp-wp/pull/1413> to prevent forcibly-sanitized
		 * validation errors from being reported, to avoid noise and wasted storage. It was inadvertently
		 * reverted in de7b04b but then restored as part of <https://github.com/ampproject/amp-wp/pull/1413>.
		 */
		if ( $sanitized && 'with_filter' === $sanitization['forced'] ) {
			return true;
		}

		// Add sources back into the $error for referencing later. @todo It may be cleaner to store sources separately to avoid having to re-remove later during storage.
		$error = array_merge( $error, compact( 'sources' ) );

		self::$validation_results[] = compact( 'error', 'sanitized' );
		return $sanitized;
	}

	/**
	 * Reset the stored removed nodes and attributes.
	 *
	 * After testing if the markup is valid,
	 * these static values will remain.
	 * So reset them in case another test is needed.
	 *
	 * @return void
	 */
	public static function reset_validation_results() {
		self::$validation_results              = [];
		self::$enqueued_style_sources          = [];
		self::$enqueued_script_sources         = [];
		self::$extra_script_sources            = [];
		self::$extra_style_sources             = [];
		self::$original_block_render_callbacks = [];
	}

	/**
	 * Checks the AMP validity of the post content.
	 *
	 * If it's not valid AMP, it displays an error message above the 'Classic' editor.
	 *
	 * This is essentially a PHP implementation of ampBlockValidation.handleValidationErrorsStateChange() in JS.
	 *
	 * @deprecated In 2.1 the classic editor block validation was removed.
	 * @codeCoverageIgnore
	 * @return void
	 */
	public static function print_edit_form_validation_status() {
		_deprecated_function( __METHOD__, '2.1' );
	}

	/**
	 * Get source start comment.
	 *
	 * @param array $source   Source data.
	 * @param bool  $is_start Whether the comment is the start or end.
	 * @return string HTML Comment.
	 */
	public static function get_source_comment( array $source, $is_start = true ) {
		unset( $source['reflection'] );
		return sprintf(
			'<!--%samp-source-stack %s-->',
			$is_start ? '' : '/',
			str_replace( '--', '', wp_json_encode( $source ) )
		);
	}

	/**
	 * Parse source comment.
	 *
	 * @param DOMComment $comment Comment.
	 * @return array|null Parsed source or null if not a source comment.
	 */
	public static function parse_source_comment( DOMComment $comment ) {
		if ( ! preg_match( '#^\s*(?P<closing>/)?amp-source-stack\s+(?P<args>{.+})\s*$#s', $comment->nodeValue, $matches ) ) {
			return null;
		}

		$source  = json_decode( $matches['args'], true );
		$closing = ! empty( $matches['closing'] );

		return compact( 'source', 'closing' );
	}

	/**
	 * Recursively determine if a given dependency depends on another.
	 *
	 * @since 1.3
	 *
	 * @param WP_Dependencies $dependencies      Dependencies.
	 * @param string          $current_handle    Current handle.
	 * @param string          $dependency_handle Dependency handle.
	 * @return bool Whether the current handle is a dependency of the dependency handle.
	 */
	protected static function has_dependency( WP_Dependencies $dependencies, $current_handle, $dependency_handle ) {
		if ( $current_handle === $dependency_handle ) {
			return true;
		}
		if ( ! isset( $dependencies->registered[ $current_handle ] ) ) {
			return false;
		}
		foreach ( $dependencies->registered[ $current_handle ]->deps as $handle ) {
			if ( self::has_dependency( $dependencies, $handle, $dependency_handle ) ) {
				return true;
			}
		}
		return false;
	}

	/**
	 * Determine if a script element matches a given script handle.
	 *
	 * @param DOMElement $element       Element.
	 * @param string     $script_handle Script handle.
	 * @return bool
	 */
	protected static function is_matching_script( DOMElement $element, $script_handle ) {
		if ( ! isset( wp_scripts()->registered[ $script_handle ] ) ) {
			return false;
		}
		$script_dependency = wp_scripts()->registered[ $script_handle ];
		if ( empty( $script_dependency->src ) ) {
			return false;
		}

		// Script src attribute is haystack because includes protocol and may include query args (like ver).
		return false !== strpos(
			$element->getAttribute( 'src' ),
			preg_replace( '#^https?:(?=//)#', '', $script_dependency->src )
		);
	}

	/**
	 * Walk back tree to find the open sources.
	 *
	 * @todo This method and others for sourcing could be moved to a separate class.
	 *
	 * @param DOMNode $node Node to look for.
	 * @return array[][] {
	 *       The data of the removed sources (theme, plugin, or mu-plugin).
	 *
	 *       @type string $name The name of the source.
	 *       @type string $type The type of the source.
	 * }
	 */
	public static function locate_sources( DOMNode $node ) {
		$dom      = Document::fromNode( $node );
		$comments = $dom->xpath->query( 'preceding::comment()[ starts-with( ., "amp-source-stack" ) or starts-with( ., "/amp-source-stack" ) ]', $node );
		$sources  = [];
		$matches  = [];

		foreach ( $comments as $comment ) {
			$parsed_comment = self::parse_source_comment( $comment );
			if ( ! $parsed_comment ) {
				continue;
			}
			if ( $parsed_comment['closing'] ) {
				array_pop( $sources );
			} else {
				$sources[] = $parsed_comment['source'];
			}
		}

		$is_enqueued_link = (
			$node instanceof DOMElement
			&&
			'link' === $node->nodeName
			&&
			preg_match( '/(?P<handle>.+)-css$/', (string) $node->getAttribute( 'id' ), $matches )
			&&
			wp_styles()->query( $matches['handle'] )
		);
		if ( $is_enqueued_link ) {
			// Directly enqueued stylesheet.
			if ( isset( self::$enqueued_style_sources[ $matches['handle'] ] ) ) {
				$sources = array_merge(
					self::$enqueued_style_sources[ $matches['handle'] ],
					$sources
				);
			}

			// Stylesheet added as a dependency.
			foreach ( wp_styles()->done as $style_handle ) {
				if ( $matches['handle'] !== $style_handle ) {
					continue;
				}
				foreach ( self::$enqueued_style_sources as $enqueued_style_sources_handle => $enqueued_style_sources ) {
					if (
						$enqueued_style_sources_handle !== $style_handle
						&&
						wp_styles()->query( $enqueued_style_sources_handle, 'done' )
						&&
						self::has_dependency( wp_styles(), $enqueued_style_sources_handle, $style_handle )
					) {
						$sources = array_merge(
							array_map(
								static function ( $enqueued_style_source ) use ( $style_handle ) {
									$enqueued_style_source['dependency_handle'] = $style_handle;
									return $enqueued_style_source;
								},
								$enqueued_style_sources
							),
							$sources
						);
					}
				}
			}
		}

		$is_inline_style = (
			$node instanceof DOMElement
			&&
			'style' === $node->nodeName
			&&
			$node->firstChild instanceof DOMText
			&&
			$node->hasAttribute( 'id' )
			&&
			preg_match( '/^(?P<handle>.+)-inline-css$/', $node->getAttribute( 'id' ), $matches )
			&&
			wp_styles()->query( $matches['handle'] )
			&&
			isset( self::$extra_style_sources[ $matches['handle'] ] )
		);
		if ( $is_inline_style ) {
			$text = $node->textContent;
			foreach ( self::$extra_style_sources[ $matches['handle'] ] as $css => $extra_sources ) {
				if ( false !== strpos( $text, $css ) ) {
					$sources = array_merge(
						$sources,
						$extra_sources
					);
				}
			}
		}

		if ( $node instanceof DOMElement && 'script' === $node->nodeName ) {
			$enqueued_script_handles = array_intersect( wp_scripts()->done, array_keys( self::$enqueued_script_sources ) );

			if ( $node->hasAttribute( 'src' ) ) {

				// External scripts, directly enqueued.
				foreach ( $enqueued_script_handles as $enqueued_script_handle ) {
					if ( ! self::is_matching_script( $node, $enqueued_script_handle ) ) {
						continue;
					}
					$sources = array_merge(
						self::$enqueued_script_sources[ $enqueued_script_handle ],
						$sources
					);
					break;
				}

				// External scripts, added as a dependency.
				foreach ( wp_scripts()->done as $script_handle ) {
					if ( ! self::is_matching_script( $node, $script_handle ) ) {
						continue;
					}
					foreach ( self::$enqueued_script_sources as $enqueued_script_sources_handle => $enqueued_script_sources ) {
						if (
							$enqueued_script_sources_handle !== $script_handle
							&&
							wp_scripts()->query( $enqueued_script_sources_handle, 'done' )
							&&
							self::has_dependency( wp_scripts(), $enqueued_script_sources_handle, $script_handle )
						) {
							$sources = array_merge(
								array_map(
									static function ( $enqueued_script_source ) use ( $script_handle ) {
										$enqueued_script_source['dependency_handle'] = $script_handle;
										return $enqueued_script_source;
									},
									$enqueued_script_sources
								),
								$sources
							);
						}
					}
				}
			} elseif ( $node->firstChild instanceof DOMText ) {
				$text = $node->textContent;

				// Identify the inline script sources.
				foreach ( self::$extra_script_sources as $extra_data => $extra_sources ) {
					if ( false !== strpos( $text, $extra_data ) ) {
						$sources = array_merge(
							$sources,
							$extra_sources
						);
					}
				}
			}
		}

		$sources = array_values( array_unique( $sources, SORT_REGULAR ) );

		return $sources;
	}

	/**
	 * Add block source comments.
	 *
	 * @param string $content Content prior to blocks being processed.
	 * @return string Content with source comments added.
	 */
	public static function add_block_source_comments( $content ) {
		self::$block_content_index = 0;

		$start_block_pattern = implode(
			'',
			[
				'#<!--\s+',
				'(?P<closing>/)?',
				'wp:(?P<name>\S+)',
				'(?:\s+(?P<attributes>\{.*?\}))?',
				'\s+(?P<self_closing>\/)?',
				'-->#s',
			]
		);

		return preg_replace_callback(
			$start_block_pattern,
			[ __CLASS__, 'handle_block_source_comment_replacement' ],
			$content
		);
	}

	/**
	 * Handle block source comment replacement.
	 *
	 * @see \AMP_Validation_Manager::add_block_source_comments()
	 *
	 * @param array $matches Matches.
	 *
	 * @return string Replaced.
	 */
	protected static function handle_block_source_comment_replacement( $matches ) {
		$replaced = $matches[0];

		// Obtain source information for block.
		$source = [
			'block_name' => $matches['name'],
			'post_id'    => get_the_ID(),
		];

		if ( empty( $matches['closing'] ) ) {
			$source['block_content_index'] = self::$block_content_index;
			self::$block_content_index++;
		}

		// Make implicit core namespace explicit.
		$is_implicit_core_namespace = ( false === strpos( $source['block_name'], '/' ) );
		$source['block_name']       = $is_implicit_core_namespace ? 'core/' . $source['block_name'] : $source['block_name'];

		if ( ! empty( $matches['attributes'] ) ) {
			$source['block_attrs'] = json_decode( $matches['attributes'] );
		}
		$block_type = WP_Block_Type_Registry::get_instance()->get_registered( $source['block_name'] );
		if ( $block_type && $block_type->is_dynamic() ) {
			$render_callback = $block_type->render_callback;

			// Access the underlying callback which was wrapped by ::wrap_block_callbacks() below.
			while ( $render_callback instanceof AMP_Validation_Callback_Wrapper ) {
				$render_callback = $render_callback->get_callback_function();
			}

			$callback_reflection = Services::get( 'dev_tools.callback_reflection' );
			$callback_source     = $callback_reflection->get_source( $render_callback );

			// Handle special case to undo the wrapping that Gutenberg does in gutenberg_inject_default_block_context().
			if (
				$callback_source
				&&
				'plugin' === $callback_source['type']
				&&
				'gutenberg' === $callback_source['name']
				&&
				array_key_exists( $source['block_name'], self::$original_block_render_callbacks )
			) {
				$callback_source = $callback_reflection->get_source( self::$original_block_render_callbacks[ $source['block_name'] ] );
			}

			if ( $callback_source ) {
				$source = array_merge(
					$source,
					$callback_source
				);
			}
		}

		if ( ! empty( $matches['closing'] ) ) {
			$replaced .= self::get_source_comment( $source, false );
		} else {
			$replaced = self::get_source_comment( $source, true ) . $replaced;
			if ( ! empty( $matches['self_closing'] ) ) {
				unset( $source['block_content_index'] );
				$replaced .= self::get_source_comment( $source, false );
			}
		}
		return $replaced;
	}

	/**
	 * Wrap callbacks for registered blocks to keep track of queued assets and the source for anything printed for validation.
	 *
	 * @param array $args Array of arguments for registering a block type.
	 *
	 * @return array Array of arguments for registering a block type.
	 */
	public static function wrap_block_callbacks( $args ) {

		if ( ! isset( $args['render_callback'] ) || ! is_callable( $args['render_callback'] ) ) {
			return $args;
		}

		$callback_reflection = Services::get( 'dev_tools.callback_reflection' );
		$source              = $callback_reflection->get_source( $args['render_callback'] );

		if ( ! $source ) {
			return $args;
		}

		unset( $source['reflection'] ); // Omit from stored source.
		$original_function = $args['render_callback'];

		if ( isset( $args['name'] ) ) {
			self::$original_block_render_callbacks[ $args['name'] ] = $original_function;
		}

		$args['render_callback'] = self::wrapped_callback(
			[
				'function'      => $original_function,
				'source'        => $source,
				'accepted_args' => 3, // The three args passed to render_callback are $attributes, $content, and $block.
			]
		);

		return $args;
	}

	/**
	 * Wrap callbacks for registered widgets to keep track of queued assets and the source for anything printed for validation.
	 *
	 * @return void
	 * @global array $wp_registered_widgets
	 */
	public static function wrap_widget_callbacks() {
		global $wp_registered_widgets;
		$callback_reflection = Services::get( 'dev_tools.callback_reflection' );
		foreach ( $wp_registered_widgets as $widget_id => &$registered_widget ) {
			$source = $callback_reflection->get_source( $registered_widget['callback'] );
			if ( ! $source ) {
				continue;
			}
			$source['widget_id'] = $widget_id;
			unset( $source['reflection'] ); // Omit from stored source.

			$function      = $registered_widget['callback'];
			$accepted_args = 2; // For the $instance and $args arguments.
			$callback      = compact( 'function', 'accepted_args', 'source' );

			$registered_widget['callback'] = self::wrapped_callback( $callback );
		}
	}

	/**
	 * Wrap filter/action callback functions for a given hook.
	 *
	 * Wrapped callback functions are reset to their original functions after invocation.
	 * This runs at the 'all' action. The shutdown hook is excluded.
	 *
	 * @global WP_Hook[] $wp_filter
	 * @param string $hook Hook name for action or filter.
	 * @return void
	 */
	public static function wrap_hook_callbacks( $hook ) {
		global $wp_filter;

		if ( ! isset( $wp_filter[ $hook ] ) || 'shutdown' === $hook ) {
			return;
		}

		$callback_reflection = Services::get( 'dev_tools.callback_reflection' );

		self::$current_hook_source_stack[ $hook ] = [];
		foreach ( $wp_filter[ $hook ]->callbacks as $priority => &$callbacks ) {
			foreach ( $callbacks as &$callback ) {
				$source = $callback_reflection->get_source( $callback['function'] );
				if ( ! $source ) {
					continue;
				}

				// Skip considering ourselves.
				if ( 'AMP_Validation_Manager::add_block_source_comments' === $source['function'] ) {
					continue;
				}

				/**
				 * Reflection.
				 *
				 * @var ReflectionFunction|ReflectionMethod $reflection
				 */
				$reflection = $source['reflection'];
				unset( $source['reflection'] ); // Omit from stored source.

				// Add hook to stack for decorate_filter_source to read from.
				self::$current_hook_source_stack[ $hook ][] = $source;

				/*
				 * Wrapped callbacks cause PHP warnings when the wrapped function has arguments passed by reference.
				 * We have a special case to support functions that have the first argument passed by reference, namely
				 * wp_default_scripts() and wp_default_styles(). But other configurations are bypassed.
				 */
				$passed_by_ref = self::has_parameters_passed_by_reference( $reflection );
				if ( $passed_by_ref > 1 ) {
					continue;
				}

				$source['hook']     = $hook;
				$source['priority'] = $priority;
				$original_function  = $callback['function'];
				$wrapped_callback   = self::wrapped_callback(
					array_merge(
						$callback,
						compact( 'priority', 'source' )
					)
				);

				if ( 1 === $passed_by_ref ) {
					$callback['function'] = static function( &$first, ...$other_args ) use ( &$callback, $wrapped_callback, $original_function ) {
						$callback['function'] = $original_function; // Restore original.
						return $wrapped_callback->invoke_with_first_ref_arg( $first, ...$other_args );
					};
				} else {
					$callback['function'] = static function( ...$args ) use ( &$callback, $wrapped_callback, $original_function ) {
						$callback['function'] = $original_function; // Restore original.
						return $wrapped_callback( ...$args );
					};
				}
			}
		}
	}

	/**
	 * Determine whether the given reflection method/function has params passed by reference.
	 *
	 * @since 0.7
	 * @param ReflectionFunction|ReflectionMethod $reflection Reflection.
	 * @return int Whether there are parameters passed by reference, where 0 means none were passed, 1 means the first was passed, and 2 means some other configuration.
	 */
	protected static function has_parameters_passed_by_reference( $reflection ) {
		$status = 0;
		foreach ( $reflection->getParameters() as $i => $parameter ) {
			if ( $parameter->isPassedByReference() ) {
				if ( 0 === $i ) {
					$status = 1;
				} else {
					$status = 2;
					break;
				}
			}
		}
		return $status;
	}

	/**
	 * Filters the output created by a shortcode callback.
	 *
	 * @since 0.7
	 *
	 * @param string $output Shortcode output.
	 * @param string $tag    Shortcode name.
	 * @return string Output.
	 * @global array $shortcode_tags
	 */
	public static function decorate_shortcode_source( $output, $tag ) {
		global $shortcode_tags;
		if ( ! isset( $shortcode_tags[ $tag ] ) ) {
			return $output;
		}

		$callback_reflection = Services::get( 'dev_tools.callback_reflection' );

		$source = $callback_reflection->get_source( $shortcode_tags[ $tag ] );
		if ( empty( $source ) ) {
			return $output;
		}
		$source['shortcode'] = $tag;

		$output = implode(
			'',
			[
				self::get_source_comment( $source, true ),
				$output,
				self::get_source_comment( $source, false ),
			]
		);
		return $output;
	}

	/**
	 * Filters the output created by embeds.
	 *
	 * @since 1.0
	 *
	 * @param string $output Embed output.
	 * @param string $url    URL.
	 * @param array  $attr   Attributes.
	 * @return string Output.
	 */
	public static function decorate_embed_source( $output, $url, $attr ) {
		$source = [
			'embed' => $url,
			'attr'  => $attr,
		];
		return implode(
			'',
			[
				self::get_source_comment( $source, true ),
				trim( $output ),
				self::get_source_comment( $source, false ),
			]
		);
	}

	/**
	 * Wraps output of a filter to add source stack comments.
	 *
	 * @todo Duplicate with AMP_Validation_Manager::wrap_buffer_with_source_comments()?
	 * @param string $value Value.
	 * @return string Value wrapped in source comments.
	 */
	public static function decorate_filter_source( $value ) {

		// Abort if the output is not a string and it doesn't contain any HTML tags.
		if ( ! is_string( $value ) || ! preg_match( '/<.+?>/s', $value ) ) {
			return $value;
		}

		$post   = get_post();
		$source = [
			'hook'   => current_filter(),
			'filter' => true,
		];
		if ( $post ) {
			$source['post_id']   = $post->ID;
			$source['post_type'] = $post->post_type;
		}
		if ( isset( self::$current_hook_source_stack[ current_filter() ] ) ) {
			$sources = self::$current_hook_source_stack[ current_filter() ];
			array_pop( $sources ); // Remove self.
			$source['sources'] = $sources;
		}
		return implode(
			'',
			[
				self::get_source_comment( $source, true ),
				$value,
				self::get_source_comment( $source, false ),
			]
		);
	}

	/**
	 * Gets the plugin or theme of the callback, if one exists.
	 *
	 * @deprecated 2.0.2 Use \AmpProject\AmpWP\DevTools\CallbackReflection::get_source().
	 * @codeCoverageIgnore
	 *
	 * @param string|array|callable $callback The callback for which to get the plugin.
	 * @return array|null {
	 *     The source data.
	 *
	 *     @type string $type     Source type (core, plugin, mu-plugin, or theme).
	 *     @type string $name     Source name.
	 *     @type string $file     Relative file path based on the type.
	 *     @type string $function Normalized function name.
	 *     @type ReflectionMethod|ReflectionFunction $reflection Reflection.
	 * }
	 */
	public static function get_source( $callback ) {
		_deprecated_function(
			__METHOD__,
			'2.0.2',
			'\AmpProject\AmpWP\DevTools\CallbackReflection::get_source'
		);
		return Services::get( 'dev_tools.callback_reflection' )
			->get_source( $callback );
	}

	/**
	 * Check whether or not output buffering is currently possible.
	 *
	 * This is to guard against a fatal error: "ob_start(): Cannot use output buffering in output buffering display handlers".
	 *
	 * @return bool Whether output buffering is allowed.
	 */
	public static function can_output_buffer() {

		// Output buffering for validation can only be done while overall output buffering is being done for the response.
		if ( ! AMP_Theme_Support::is_output_buffering() ) {
			return false;
		}

		// Abort when in shutdown since output has finished, when we're likely in the overall output buffering display handler.
		if ( did_action( 'shutdown' ) ) {
			return false;
		}

		// Check if any functions in call stack are output buffering display handlers.
		$called_functions = [];
		if ( defined( 'DEBUG_BACKTRACE_IGNORE_ARGS' ) ) {
			$arg = DEBUG_BACKTRACE_IGNORE_ARGS; // phpcs:ignore PHPCompatibility.Constants.NewConstants.debug_backtrace_ignore_argsFound
		} else {
			$arg = false;
		}
		$backtrace = debug_backtrace( $arg ); // phpcs:ignore WordPress.PHP.DevelopmentFunctions.error_log_debug_backtrace -- Only way to find out if we are in a buffering display handler.
		foreach ( $backtrace as $call_stack ) {
			if ( '{closure}' === $call_stack['function'] ) {
				$called_functions[] = 'Closure::__invoke';
			} elseif ( isset( $call_stack['class'] ) ) {
				$called_functions[] = sprintf( '%s::%s', $call_stack['class'], $call_stack['function'] );
			} else {
				$called_functions[] = $call_stack['function'];
			}
		}
		return 0 === count( array_intersect( ob_list_handlers(), $called_functions ) );
	}

	/**
	 * Wraps a callback in comments if it outputs markup.
	 *
	 * If the sanitizer removes markup,
	 * this indicates which plugin it was from.
	 * The call_user_func_array() logic is mainly copied from WP_Hook:apply_filters().
	 *
	 * @param array $callback {
	 *     The callback data.
	 *
	 *     @type callable $function
	 *     @type int      $accepted_args
	 *     @type array    $source
	 * }
	 * @return AMP_Validation_Callback_Wrapper $wrapped_callback The callback, wrapped in comments.
	 */
	public static function wrapped_callback( $callback ) {
		return new AMP_Validation_Callback_Wrapper( $callback );
	}

	/**
	 * Wrap output buffer with source comments.
	 *
	 * A key reason for why this is a method and not a closure is so that
	 * the can_output_buffer method will be able to identify it by name.
	 *
	 * @since 0.7
	 * @todo Is duplicate of \AMP_Validation_Manager::decorate_filter_source()?
	 *
	 * @param string $output Output buffer.
	 * @return string Output buffer conditionally wrapped with source comments.
	 */
	public static function wrap_buffer_with_source_comments( $output ) {
		if ( empty( self::$hook_source_stack ) ) {
			return $output;
		}

		$source = self::$hook_source_stack[ count( self::$hook_source_stack ) - 1 ];

		// Wrap output that contains HTML tags (as opposed to actions that trigger in HTML attributes).
		if ( ! empty( $output ) && preg_match( '/<.+?>/s', $output ) ) {
			$output = implode(
				'',
				[
					self::get_source_comment( $source, true ),
					$output,
					self::get_source_comment( $source, false ),
				]
			);
		}
		return $output;
	}

	/**
	 * Get nonce for performing amp_validate request.
	 *
	 * The returned nonce is irrespective of the authenticated user.
	 *
	 * @return string Nonce.
	 */
	public static function get_amp_validate_nonce() {
		return wp_hash( self::VALIDATE_QUERY_VAR . wp_nonce_tick(), 'nonce' );
	}

	/**
	 * Whether the request is to validate URL for validation errors.
	 *
	 * All AMP responses get validated, but when the amp_validate query parameter is present, then the source information
	 * for each validation error is captured and the validation results are returned as JSON instead of the AMP HTML page.
	 *
	 * @return bool|WP_Error Whether to validate. False is returned if it is not a validate request. WP_Error returned
	 *                       if unauthenticated, unauthorized, and/or invalid nonce supplied. True returned if
	 *                       validate response should be served.
	 */
	public static function should_validate_response() {
		$args = self::get_validate_request_args();

		if ( null === $args[ self::VALIDATE_QUERY_VAR_NONCE ] ) {
			return false;
		}

		if ( ! hash_equals( self::get_amp_validate_nonce(), $args[ self::VALIDATE_QUERY_VAR_NONCE ] ) ) {
			return new WP_Error(
				'http_request_failed',
				__( 'Nonce authentication failed.', 'amp' )
			);
		}

		return true;
	}

	/**
	 * Get response data for a validate request.
	 *
	 * @see AMP_Content_Sanitizer::sanitize_document()
	 *
	 * @param array $sanitization_results {
	 *     Results of sanitizing a document, as returned by AMP_Content_Sanitizer::sanitize_document().
	 *
	 *     @type array                $scripts     Scripts.
	 *     @type array                $stylesheets Stylesheets.
	 *     @type AMP_Base_Sanitizer[] $sanitizers  Sanitizers.
	 * }
	 * @return array Validate response data.
	 */
	public static function get_validate_response_data( $sanitization_results ) {
		$data = [
			'results'        => self::$validation_results,
			'queried_object' => null,
			'url'            => amp_get_current_url(),
		];

		$queried_object = get_queried_object();
		if ( $queried_object ) {
			$data['queried_object'] = [];
			$queried_object_id      = get_queried_object_id();
			if ( $queried_object_id ) {
				$data['queried_object']['id'] = $queried_object_id;
			}
			if ( $queried_object instanceof WP_Post ) {
				$data['queried_object']['type'] = 'post';
			} elseif ( $queried_object instanceof WP_Term ) {
				$data['queried_object']['type'] = 'term';
			} elseif ( $queried_object instanceof WP_User ) {
				$data['queried_object']['type'] = 'user';
			} elseif ( $queried_object instanceof WP_Post_Type ) {
				$data['queried_object']['type'] = 'post_type';
			}
		}

		/**
		 * Sanitizers
		 *
		 * @var AMP_Base_Sanitizer[] $sanitizers
		 */
		$sanitizers = $sanitization_results['sanitizers'];
		foreach ( $sanitizers as $class_name => $sanitizer ) {
			$sanitizer_data = $sanitizer->get_validate_response_data();

			$conflicting_keys = array_intersect( array_keys( $sanitizer_data ), array_keys( $data ) );
			if ( ! empty( $conflicting_keys ) ) {
				_doing_it_wrong(
					esc_html( "$class_name::get_validate_response_data" ),
					esc_html( 'Method is returning array with conflicting keys: ' . implode( ', ', $conflicting_keys ) ),
					'1.5'
				);
			} else {
				$data = array_merge( $data, $sanitizer_data );
			}
		}

		return $data;
	}

	/**
	 * Remove source stack comments which appear inside of script and style tags.
	 *
	 * HTML comments that appear inside of script and style elements get parsed as text content. AMP does not allow
	 * such HTML comments to appear inside of CDATA, resulting in validation errors to be emitted when validating a
	 * page that happens to have source stack comments output when generating JSON data (e.g. All in One SEO).
	 * Additionally, when source stack comments are output inside of style elements the result can either be CSS
	 * parse errors or incorrect stylesheet sizes being reported due to the presence of the source stack comments.
	 * So to prevent these issues from occurring, the source stack comments need to be removed from the document prior
	 * to sanitizing.
	 *
	 * @since 1.5
	 *
	 * @param Document $dom Document.
	 */
	public static function remove_illegal_source_stack_comments( Document $dom ) {
		/**
		 * Script element.
		 *
		 * @var DOMText $text
		 */
		foreach ( $dom->xpath->query( '//text()[ contains( ., "<!--amp-source-stack" ) ][ parent::script or parent::style ]' ) as $text ) {
			$text->nodeValue = preg_replace( '#<!--/?amp-source-stack.*?-->#s', '', $text->nodeValue );
		}
	}

	/**
	 * Send validate response.
	 *
	 * @since 2.2
	 * @see AMP_Theme_Support::prepare_response()
	 *
	 * @param array      $sanitization_results Sanitization results.
	 * @param int        $status_code          Status code.
	 * @param array|null $last_error           Last error.
	 * @return string JSON.
	 */
	public static function send_validate_response( $sanitization_results, $status_code, $last_error ) {
		status_header( 200 );
		if ( ! headers_sent() ) {
			header( 'Content-Type: application/json; charset=utf-8' );
		}
		$data = [
			'http_status_code' => $status_code,
			'php_fatal_error'  => false,
		];
		if ( $last_error && in_array( $last_error['type'], [ E_ERROR, E_RECOVERABLE_ERROR, E_CORE_ERROR, E_COMPILE_ERROR, E_USER_ERROR, E_PARSE ], true ) ) {
			$data['php_fatal_error'] = $last_error;
		}
		$data = array_merge( $data, self::get_validate_response_data( $sanitization_results ) );

		$args = self::get_validate_request_args();

		$data['revalidated'] = true;

		if ( $args[ self::VALIDATE_QUERY_VAR_CACHE ] ) {
			$validation_errors = wp_list_pluck( $data['results'], 'error' );

			$validated_url_post_id = AMP_Validated_URL_Post_Type::store_validation_errors(
				$validation_errors,
				amp_get_current_url(),
				$data
			);
			if ( is_wp_error( $validated_url_post_id ) ) {
				status_header( 500 );
				return wp_json_encode(
					[
						'code'    => $validated_url_post_id->get_error_code(),
						'message' => $validated_url_post_id->get_error_message(),
					]
				);
			} else {
				status_header( 201 );
				$data['validated_url_post'] = [
					'id'        => $validated_url_post_id,
					'edit_link' => get_edit_post_link( $validated_url_post_id, 'raw' ),
				];
			}
		}

		if ( $args[ self::VALIDATE_QUERY_VAR_OMIT_STYLESHEETS ] ) {
			unset( $data['stylesheets'] );
		}

		$data['url'] = remove_query_arg( self::VALIDATE_QUERY_VAR, $data['url'] );

		return wp_json_encode( $data, JSON_UNESCAPED_SLASHES );
	}

	/**
	 * Send cached validate response if it is requested and available.
	 *
	 * When a validate request is made with the `amp_validate[cached_if_fresh]=true` query parameter, before a page
	 * begins rendering a check is made for whether there is already an `amp_validated_url` post for the current URL.
	 * If there is, and the post is not stale, then the previous results are returned without re-rendering page and
	 * obtaining the validation data.
	 */
	public static function maybe_send_cached_validate_response() {
		if ( ! self::is_validate_request() ) {
			return;
		}
		$args = self::get_validate_request_args();

		if ( ! $args[ self::VALIDATE_QUERY_VAR_CACHED_IF_FRESH ] ) {
			return;
		}

		$post = AMP_Validated_URL_Post_Type::get_invalid_url_post( amp_get_current_url() );
		if ( ! ( $post instanceof WP_Post ) ) {
			return;
		}

		$staleness = AMP_Validated_URL_Post_Type::get_post_staleness( $post );
		if ( count( $staleness ) > 0 ) {
			return;
		}

		$response = [
			'http_status_code'   => 200, // Note: This is not currently cached in postmeta.
			'php_fatal_error'    => false,
			'results'            => [],
			'queried_object'     => null,
			'url'                => null,
			'revalidated'        => false, // Since cached was used.
			'validated_url_post' => [
				'id'        => $post->ID,
				'edit_link' => get_edit_post_link( $post->ID, 'raw' ),
			],
		];

		if ( ! $args[ self::VALIDATE_QUERY_VAR_OMIT_STYLESHEETS ] ) {
			$stylesheets = get_post_meta( $post->ID, AMP_Validated_URL_Post_Type::STYLESHEETS_POST_META_KEY, true );
			if ( $stylesheets ) {
				$response['stylesheets'] = json_decode( $stylesheets, true );
			}
		}

		$stored_validation_errors = json_decode( $post->post_content, true );
		if ( is_array( $stored_validation_errors ) ) {
			$response['results'] = array_map(
				static function ( $stored_validation_error ) {
					$error     = $stored_validation_error['data'];
					$sanitized = AMP_Validation_Error_Taxonomy::is_validation_error_sanitized( $error );
					return compact( 'error', 'sanitized' );
				},
				$stored_validation_errors
			);
		}

		$queried_object = get_post_meta( $post->ID, AMP_Validated_URL_Post_Type::QUERIED_OBJECT_POST_META_KEY, true );
		if ( $queried_object ) {
			$response['queried_object'] = $queried_object;
		}

		$php_fatal_error = get_post_meta( $post->ID, AMP_Validated_URL_Post_Type::PHP_FATAL_ERROR_POST_META_KEY, true );
		if ( $php_fatal_error ) {
			$response['php_fatal_error'] = $php_fatal_error;
		}

		$response['url'] = AMP_Validated_URL_Post_Type::get_url_from_post( $post );

		wp_send_json( $response, 200, JSON_UNESCAPED_SLASHES );
	}

	/**
	 * Finalize validation.
	 *
	 * @see AMP_Validation_Manager::add_admin_bar_menu_items()
	 *
	 * @param Document $dom Document.
	 * @return bool Whether the document should be displayed to the user.
	 */
	public static function finalize_validation( Document $dom ) {
		$total_count      = 0;
		$kept_count       = 0;
		$unreviewed_count = 0;
		foreach ( self::$validation_results as $validation_result ) {
			$sanitization = AMP_Validation_Error_Taxonomy::get_validation_error_sanitization( $validation_result['error'] );
			if ( ! ( (int) $sanitization['status'] & AMP_Validation_Error_Taxonomy::ACCEPTED_VALIDATION_ERROR_BIT_MASK ) ) {
				$kept_count++;
			}
			if ( ! ( (int) $sanitization['status'] & AMP_Validation_Error_Taxonomy::ACKNOWLEDGED_VALIDATION_ERROR_BIT_MASK ) ) {
				$unreviewed_count++;
			}
			$total_count++;
		}

		/*
		 * Override AMP status in admin bar set in \AMP_Validation_Manager::add_admin_bar_menu_items()
		 * when there are validation errors which have not been explicitly accepted.
		 */
		if ( is_admin_bar_showing() && self::$amp_admin_bar_item_added && $total_count > 0 ) {
			self::update_admin_bar_item( $dom, $total_count, $kept_count, $unreviewed_count );
		}

		// If no invalid markup is kept, then the page should definitely be displayed to the user.
		if ( 0 === $kept_count ) {
			return true;
		}

		// When overrides are present, go ahead and display to the user.
		if ( ! empty( self::$validation_error_status_overrides ) ) {
			return true;
		}

		/*
		 * In AMP-first, documents with invalid AMP markup can still be served. The amp attribute will be omitted in
		 * order to prevent GSC from complaining about a validation error already surfaced inside of WordPress.
		 * This is intended to not serve dirty AMP, but rather a non-AMP document (intentionally not valid AMP) that
		 * contains the AMP runtime and AMP components.
		 *
		 * Otherwise, if in Paired AMP then redirect to the non-AMP version if the current user isn't an user who
		 * can manage validation error statuses (access developer tools) and change the AMP options for the template
		 * mode. Such users should be able to see kept invalid markup on the AMP page even though it is invalid.
		 */
		if ( amp_is_canonical() ) {
			return true;
		}

		// Otherwise, since it is in a paired mode, only allow showing the dirty AMP page if the user is authorized.
		// If not, normally the result is redirection to the non-AMP version.
		return self::has_cap() || is_customize_preview();
	}

	/**
	 * Override AMP status in admin bar set in \AMP_Validation_Manager::add_admin_bar_menu_items()
	 * when there are validation errors which have not been explicitly accepted.
	 *
	 * @param Document $dom              Document.
	 * @param int      $total_count      Total count of validation errors (more than 0).
	 * @param int      $kept_count       Count of validation errors with invalid markup kept.
	 * @param int      $unreviewed_count Count of unreviewed validation errors.
	 */
	private static function update_admin_bar_item( Document $dom, $total_count, $kept_count, $unreviewed_count ) {
		$parent_menu_item = $dom->getElementById( 'wp-admin-bar-amp' );
		if ( ! $parent_menu_item instanceof DOMElement ) {
			return;
		}

		$parent_menu_link = $dom->xpath->query( './a[ @href ]', $parent_menu_item )->item( 0 );
		$admin_bar_icon   = $dom->xpath->query( './span[ @id = "amp-admin-bar-item-status-icon" ]', $parent_menu_link )->item( 0 );
		$validate_link    = $dom->xpath->query( './/li[ @id = "wp-admin-bar-amp-validity" ]/a[ @href ]', $parent_menu_item )->item( 0 );
		if ( ! $parent_menu_link instanceof DOMElement || ! $admin_bar_icon instanceof DOMElement || ! $validate_link instanceof DOMElement ) {
			return;
		}

		/*
		 * When in Paired AMP, non-administrators accessing the AMP version will get redirected to the non-AMP version
		 * if there are is kept invalid markup. In Paired AMP, the AMP plugin never intends to advertise the availability
		 * of dirty AMP pages. However, in AMP-first (Standard mode), there is no non-AMP version to redirect to, so
		 * kept invalid markup does not cause redirection but rather the `amp` attribute is removed from the AMP page
		 * to serve an intentionally invalid AMP page with the AMP runtime loaded which is exempted from AMP validation
		 * (and excluded from being indexed as an AMP page). So this is why the first conditional will only show the
		 * error icon for kept markup when _not_ AMP-first. This will only be displayed to administrators who are directly
		 * accessing the AMP version. Otherwise, if there is no kept invalid markup _or_ it is AMP-first, then the AMP
		 * admin bar item will be updated to show if there are any unreviewed validation errors (regardless of whether
		 * they are kept or removed).
		 */
		if ( $kept_count > 0 && ! amp_is_canonical() ) {
			$admin_bar_icon->setAttribute( 'class', 'ab-icon amp-icon ' . Icon::INVALID );
		} elseif ( $unreviewed_count > 0 || $kept_count > 0 ) {
			$admin_bar_icon->setAttribute( 'class', 'ab-icon amp-icon ' . Icon::WARNING );
		}

		// Update the text of the link to reflect the status of the validation error(s).
		$items = [];
		if ( $unreviewed_count > 0 ) {
			if ( $unreviewed_count === $total_count ) {
				/* translators: text is describing validation issue(s) */
				$items[] = _n(
					'unreviewed',
					'all unreviewed',
					$unreviewed_count,
					'amp'
				);
			} else {
				$items[] = sprintf(
					/* translators: %s the total count of unreviewed validation errors */
					_n(
						'%s unreviewed',
						'%s unreviewed',
						$unreviewed_count,
						'amp'
					),
					number_format_i18n( $unreviewed_count )
				);
			}
		}
		if ( $kept_count > 0 ) {
			if ( $kept_count === $total_count ) {
				/* translators: text is describing validation issue(s) */
				$items[] = _n(
					'kept',
					'all kept',
					$kept_count,
					'amp'
				);
			} else {
				$items[] = sprintf(
					/* translators: %s the total count of unreviewed validation errors */
					_n(
						'%s kept',
						'%s kept',
						$kept_count,
						'amp'
					),
					number_format_i18n( $kept_count )
				);
			}
		}
		if ( empty( $items ) ) {
			/* translators: text is describing validation issue(s) */
			$items[] = _n(
				'reviewed',
				'all reviewed',
				$total_count,
				'amp'
			);
		}

		$text = sprintf(
			/* translators: %s is total count of validation errors */
			_n(
				'%s issue:',
				'%s issues:',
				$total_count,
				'amp'
			),
			number_format_i18n( $total_count )
		);
		$text .= ' ' . implode( ', ', $items );

		$validate_link->appendChild( $dom->createTextNode( ' ' ) );
		$small = $dom->createElement( Tag::SMALL );
		try {
			$small->setAttribute( Attribute::STYLE, 'font-size: smaller' );
		} catch ( MaxCssByteCountExceeded $e ) { // phpcs:ignore Generic.CodeAnalysis.EmptyStatement.DetectedCatch
			// Making the font size smaller is just a nice-to-have.
		}
		$small->appendChild( $dom->createTextNode( sprintf( '(%s)', $text ) ) );
		$validate_link->appendChild( $small );
	}

	/**
	 * Adds the validation callback if front-end validation is needed.
	 *
	 * @param array $sanitizers The AMP sanitizers.
	 * @return array $sanitizers The filtered AMP sanitizers.
	 */
	public static function filter_sanitizer_args( $sanitizers ) {
		foreach ( $sanitizers as &$args ) {
			$args['validation_error_callback'] = __CLASS__ . '::add_validation_error';
		}

		if ( isset( $sanitizers[ AMP_Style_Sanitizer::class ] ) ) {
			$sanitizers[ AMP_Style_Sanitizer::class ]['should_locate_sources'] = self::is_validate_request();

			$css_validation_errors = [];
			foreach ( self::$validation_error_status_overrides as $slug => $status ) {
				$term = AMP_Validation_Error_Taxonomy::get_term( $slug );
				if ( ! $term ) {
					continue;
				}
				$validation_error = json_decode( $term->description, true );

				$is_css_validation_error = (
					is_array( $validation_error )
					&&
					isset( $validation_error['code'] )
					&&
					in_array( $validation_error['code'], AMP_Style_Sanitizer::get_css_parser_validation_error_codes(), true )
				);
				if ( $is_css_validation_error ) {
					$css_validation_errors[ $slug ] = $status;
				}
			}
			if ( ! empty( $css_validation_errors ) ) {
				$sanitizers[ AMP_Style_Sanitizer::class ]['parsed_cache_variant'] = md5( wp_json_encode( $css_validation_errors ) );
			}
		}

		return $sanitizers;
	}

	/**
	 * Validates the latest published post.
	 *
	 * @return array|WP_Error The validation errors, or WP_Error.
	 */
	public static function validate_after_plugin_activation() {
		$url = amp_admin_get_preview_permalink();
		if ( ! $url ) {
			return new WP_Error( 'no_published_post_url_available' );
		}
		$validity = self::validate_url_and_store( $url );
		if ( is_wp_error( $validity ) ) {
			return $validity;
		}
		$validation_errors = wp_list_pluck( $validity['results'], 'error' );
		if ( is_array( $validity ) && count( $validation_errors ) > 0 ) { // @todo This should only warn when there are unaccepted validation errors.
			set_transient( self::PLUGIN_ACTIVATION_VALIDATION_ERRORS_TRANSIENT_KEY, $validation_errors, 60 );
		} else {
			delete_transient( self::PLUGIN_ACTIVATION_VALIDATION_ERRORS_TRANSIENT_KEY );
		}
		return $validation_errors;
	}

	/**
	 * Validate a URL to be validated.
	 *
	 * @param string $url URL.
	 * @return string|WP_Error Validated URL or else error.
	 */
	private static function validate_validation_url( $url ) {
		$validated_url = wp_validate_redirect( $url );
		if ( ! $validated_url ) {
			return new WP_Error(
				'http_request_failed',
				/* translators: %s is the URL being redirected to. */
				sprintf( __( 'Unable to validate a URL on another site. Attempted to validate: %s', 'amp' ), $url )
			);
		}
		return $validated_url;
	}

	/**
	 * Validates a given URL.
	 *
	 * The validation errors will be stored in the validation status custom post type,
	 * as well as in a transient.
	 *
	 * @param string $url The URL to validate. This need not include the amp query var.
	 * @return WP_Error|array {
	 *     Response.
	 *
	 *     @type array  $results          Validation results, where each nested array contains an error key and sanitized key.
	 *     @type string $url              Final URL that was checked or redirected to.
	 *     @type array  $queried_object   Queried object, including keys for 'type' and 'id'.
	 *     @type array  $stylesheets      Stylesheet data.
	 *     @type string $php_fatal_error  PHP fatal error which occurred during validation.
	 * }
	 */
	public static function validate_url( $url ) {
		if ( ! amp_is_canonical() && ! amp_has_paired_endpoint( $url ) ) {
			$url = amp_add_paired_endpoint( $url );
		}

		$added_query_vars = [
			self::VALIDATE_QUERY_VAR => [
				self::VALIDATE_QUERY_VAR_NONCE      => self::get_amp_validate_nonce(),
				self::VALIDATE_QUERY_VAR_CACHE_BUST => wp_rand(),
			],
		];

		// Ensure the URL to be validated is on the site.
		$validation_url = self::validate_validation_url( $url );
		if ( is_wp_error( $validation_url ) ) {
			return $validation_url;
		}
		$validation_url = add_query_arg( $added_query_vars, $validation_url );

		$r = null;

		/** This filter is documented in wp-includes/class-http.php */
		$allowed_redirects = apply_filters( 'http_request_redirection_count', 5 );
		for ( $redirect_count = 0; $redirect_count < $allowed_redirects; $redirect_count++ ) {
			$r = wp_remote_get(
				$validation_url,
				[
					'cookies'     => wp_unslash( $_COOKIE ), // phpcs:ignore WordPressVIPMinimum.Variables.RestrictedVariables.cache_constraints___COOKIE -- Pass along cookies so private pages and drafts can be accessed.
					'timeout'     => 15, // phpcs:ignore WordPressVIPMinimum.Performance.RemoteRequestTimeout.timeout_timeout -- Increase from default of 5 to give extra time for the plugin to identify the sources for any given validation errors.
					/** This filter is documented in wp-includes/class-wp-http-streams.php */
					'sslverify'   => apply_filters( 'https_local_ssl_verify', false ),
					'redirection' => 0, // Because we're in a loop for redirection.
					'headers'     => [
						'Cache-Control' => 'no-cache',
					],
				]
			);

			// If the response is not a redirect, then break since $r is all we need.
			$response_code   = wp_remote_retrieve_response_code( $r );
			$location_header = wp_remote_retrieve_header( $r, 'Location' );
			$is_redirect     = (
				$response_code
				&&
				$response_code > 300 && $response_code < 400
				&&
				$location_header
			);
			if ( ! $is_redirect ) {
				break;
			}

			// Ensure absolute URL.
			if ( '/' === substr( $location_header, 0, 1 ) ) {
				$location_header = preg_replace( '#(^https?://[^/]+)/.*#', '$1', home_url( '/' ) ) . $location_header;
			}

			// Prevent following a redirect to another site, which won't work for validation anyway.
			$validation_url = self::validate_validation_url( $location_header );
			if ( is_wp_error( $validation_url ) ) {
				return $validation_url;
			}
			$validation_url = add_query_arg( $added_query_vars, $validation_url );
		}

		if ( is_wp_error( $r ) ) {
			return $r;
		}

		$response = trim( wp_remote_retrieve_body( $r ) );
		if ( wp_remote_retrieve_response_code( $r ) >= 400 ) {
			$data = json_decode( $response, true );
			return new WP_Error(
				is_array( $data ) && isset( $data['code'] ) ? $data['code'] : wp_remote_retrieve_response_code( $r ),
				is_array( $data ) && isset( $data['message'] ) ? $data['message'] : wp_remote_retrieve_response_message( $r )
			);
		}

		if ( wp_remote_retrieve_response_code( $r ) >= 300 ) {
			return new WP_Error(
				'http_request_failed',
				__( 'Too many redirects.', 'amp' )
			);
		}

		$url = remove_query_arg(
			array_keys( $added_query_vars ),
			$validation_url
		);

		// Strip byte order mark (BOM).
		while ( "\xEF\xBB\xBF" === substr( $response, 0, 3 ) ) {
			$response = substr( $response, 3 );
		}

		// Strip any leading whitespace.
		$response = ltrim( $response );

		// Strip HTML comments that may have been injected at the end of the response (e.g. by a caching plugin).
		while ( ! empty( $response ) ) {
			$response = rtrim( $response );
			$length   = strlen( $response );

			if ( $length < 3 || '-' !== $response[ $length - 3 ] || '-' !== $response[ $length - 2 ] || '>' !== $response[ $length - 1 ] ) {
				break;
			}

			$start = strrpos( $response, '<!--' );

			if ( false === $start ) {
				break;
			}

			$response = substr( $response, 0, $start );
		}

		if ( '' === $response ) {
			return new WP_Error( 'white_screen_of_death' );
		}
		if ( '{' !== substr( $response, 0, 1 ) ) {
			return new WP_Error( 'response_not_json' );
		}
		$validation = json_decode( $response, true );
		if ( json_last_error() || ! isset( $validation['results'] ) || ! is_array( $validation['results'] ) ) {
			return new WP_Error( 'malformed_json_validation_errors' );
		}

		return array_merge(
			$validation,
			compact( 'url' )
		);
	}

	/**
	 * Validate URL and store result.
	 *
	 * @param string      $url  URL to validate.
	 * @param int|WP_Post $post The amp_validated_url post to update. Optional. If empty, then post is looked up by URL.
	 * @return WP_Error|array {
	 *     Error on failure, or array on success.
	 *
	 *     @type int    $post_id          ID for the amp_validated_url post.
	 *     @type array  $results          Validation results, where each nested array contains an error key and sanitized key.
	 *     @type string $url              Final URL that was checked or redirected to.
	 *     @type array  $queried_object   Queried object, including keys for 'type' and 'id'.
	 *     @type array  $stylesheets      Stylesheet data.
	 *     @type string $php_fatal_error  PHP fatal error which occurred during validation.
	 * }
	 */
	public static function validate_url_and_store( $url, $post = null ) {
		$validity = self::validate_url( $url );
		if ( $validity instanceof WP_Error ) {
			return $validity;
		}

		$args = wp_array_slice_assoc( $validity, [ 'queried_object', 'stylesheets', 'php_fatal_error' ] );
		if ( $post ) {
			$args['invalid_url_post'] = $post;
		}

		$result = AMP_Validated_URL_Post_Type::store_validation_errors(
			wp_list_pluck( $validity['results'], 'error' ),
			$validity['url'],
			$args
		);
		if ( $result instanceof WP_Error ) {
			return $result;
		}
		$validity['post_id'] = $result;
		return $validity;
	}

	/**
	 * Serialize validation error messages.
	 *
	 * In order to safely pass validation error messages through redirects with query parameters, they must be serialized
	 * with a HMAC for security. The messages contain markup so the HMAC prevents tampering.
	 *
	 * @since 1.4.2
	 * @see AMP_Validation_Manager::unserialize_validation_error_messages()
	 *
	 * @param string[] $messages Messages.
	 * @return string Serialized.
	 */
	public static function serialize_validation_error_messages( $messages ) {
		$encoded_messages = base64_encode( wp_json_encode( array_unique( $messages ) ) ); // phpcs:ignore WordPress.PHP.DiscouragedPHPFunctions.obfuscation_base64_encode
		return wp_hash( $encoded_messages . wp_nonce_tick(), 'nonce' ) . ':' . $encoded_messages;
	}

	/**
	 * Unserialize validation error messages.
	 *
	 * @since 1.4.2
	 * @see AMP_Validation_Manager::serialize_validation_error_messages()
	 *
	 * @param string $serialized Serialized messages.
	 * @return string[]|null
	 */
	public static function unserialize_validation_error_messages( $serialized ) {
		$parts = explode( ':', $serialized, 2 );
		if (
			count( $parts ) !== 2
			||
			! hash_equals(
				$parts[0],
				wp_hash( $parts[1] . wp_nonce_tick(), 'nonce' )
			)
		) {
			return null;
		}
		return json_decode( base64_decode( $parts[1] ), true ); // phpcs:ignore WordPress.PHP.DiscouragedPHPFunctions.obfuscation_base64_decode
	}

	/**
	 * Get error message for a validate URL failure.
	 *
	 * @param string $error_code    Error code.
	 * @param string $error_message Error message, typically technical such as from HTTP status text or cURL error message.
	 * @return string Error message with HTML markup which has had its translated strings passed through wp_kses().
	 */
	public static function get_validate_url_error_message( $error_code, $error_message = '' ) {
		$check_error_log = sprintf(
			/* translators: %1$s is link to Debugging in WordPress, %2$s is WP_DEBUG_LOG */
			__( 'Please check your server PHP error logs; to do this you may need to <a href="%1$s" target="_blank">enable</a> %2$s.', 'amp' ),
			esc_url( 'https://wordpress.org/support/article/debugging-in-wordpress/' ),
			'<code>WP_DEBUG_LOG</code>'
		);

		if ( $error_message ) {
			$error_message = rtrim( $error_message, '.' ) . '.';
		}

		$support_forum_message = sprintf(
			/* translators: %1$s: Link to support forum. %2$s: Link to new topic form in support forum. */
			__( 'If you are stuck, please search the <a href="%1$s">support forum</a> for possible related topics, or otherwise start a <a href="%2$s">new support topic</a> including the error message, the URL to your site, and your active theme/plugins.', 'amp' ),
			esc_url( 'https://wordpress.org/support/plugin/amp/' ),
			esc_url( 'https://wordpress.org/support/plugin/amp/#new-topic-0' )
		);

		$site_health_message = '';
		if ( version_compare( get_bloginfo( 'version' ), '5.2', '>=' ) ) {
			$site_health_message .= sprintf(
				/* translators: %s is link to Site Health */
				__( 'Please check your <a href="%s">Site Health</a> to verify it can perform loopback requests.', 'amp' ),
				esc_url( admin_url( 'site-health.php' ) )
			);
			$support_forum_message .= ' ' . sprintf(
				/* translators: %s is the URL to Site Health Info. */
				__( 'Please include your <a href="%s">Site Health Info</a>.', 'amp' ),
				esc_url( admin_url( 'site-health.php?tab=debug' ) )
			);
		}

		$implode_non_empty_strings_with_spaces_and_sanitize = static function ( $strings ) {
			return wp_kses(
				implode( ' ', array_filter( $strings ) ),
				[
					'a'    => array_fill_keys( [ 'href', 'target' ], true ),
					'code' => [],
				]
			);
		};

		switch ( $error_code ) {
			case 'http_request_failed':
				return $implode_non_empty_strings_with_spaces_and_sanitize(
					[
						esc_html__( 'Failed to fetch URL to validate.', 'amp' ),
						esc_html( $error_message ),
						$site_health_message,
						$support_forum_message,
					]
				);
			case 'white_screen_of_death':
				return $implode_non_empty_strings_with_spaces_and_sanitize(
					[
						esc_html__( 'Unable to validate URL. A white screen of death was encountered which is likely due to a PHP fatal error.', 'amp' ),
						esc_html( $error_message ),
						$check_error_log,
						$support_forum_message,
					]
				);
			case '404':
				return $implode_non_empty_strings_with_spaces_and_sanitize(
					[
						esc_html__( 'The fetched URL was not found. It may have been deleted. If so, you can trash this.', 'amp' ),
						esc_html( $error_message ),
						$support_forum_message,
					]
				);
			case '500':
				return $implode_non_empty_strings_with_spaces_and_sanitize(
					[
						esc_html__( 'An internal server error occurred when fetching the URL for validation.', 'amp' ),
						esc_html( $error_message ),
						$check_error_log,
						$support_forum_message,
					]
				);
			case 'fatal_error_during_validation':
				return $implode_non_empty_strings_with_spaces_and_sanitize(
					[
						esc_html__( 'A PHP fatal error occurred while validating the URL. This may indicate either a bug in theme/plugin code or it may be due to an issue in the AMP plugin itself.', 'amp' ),
						defined( 'WP_DEBUG_DISPLAY' ) && WP_DEBUG_DISPLAY
							? esc_html__( 'The error details appear below.', 'amp' )
							/* translators: %s is WP_DEBUG_DISPLAY */
							: $check_error_log . ' ' . wp_kses_post( sprintf( __( 'Alternatively, you may enable %s to show the error details below.', 'amp' ), '<code>WP_DEBUG_DISPLAY</code>' ) ),
						$support_forum_message,
					]
				);
			case 'response_not_json':
				return $implode_non_empty_strings_with_spaces_and_sanitize(
					[
						esc_html__( 'URL validation failed due to the AMP validation request not returning JSON data. This may be due to a PHP fatal error occurring.', 'amp' ),
						esc_html( $error_message ),
						$check_error_log,
						$support_forum_message,
					]
				);
			case 'malformed_json_validation_errors':
				return $implode_non_empty_strings_with_spaces_and_sanitize(
					[
						esc_html__( 'URL validation failed due to unexpected JSON in AMP validation response.', 'amp' ),
						esc_html( $error_message ),
						$support_forum_message,
					]
				);
			default:
				return $implode_non_empty_strings_with_spaces_and_sanitize(
					[
						/* translators: %s is error code */
						esc_html( sprintf( __( 'URL validation failed. Error code: %s.', 'amp' ), $error_code ) ),
						esc_html( $error_message ),
						$support_forum_message,
					]
				);
		}
	}

	/**
	 * On activating a plugin, display a notice if a plugin causes an AMP validation error.
	 *
	 * @todo Eliminate this in favor of async validation. See <https://github.com/ampproject/amp-wp/issues/5101>.
	 * @return void
	 */
	public static function print_plugin_notice() {
		global $pagenow;
		if ( ( 'plugins.php' === $pagenow ) && ( ! empty( $_GET['activate'] ) || ! empty( $_GET['activate-multi'] ) ) ) { // phpcs:ignore WordPress.Security.NonceVerification.Recommended
			$validation_errors = get_transient( self::PLUGIN_ACTIVATION_VALIDATION_ERRORS_TRANSIENT_KEY );
			if ( empty( $validation_errors ) || ! is_array( $validation_errors ) ) {
				return;
			}
			delete_transient( self::PLUGIN_ACTIVATION_VALIDATION_ERRORS_TRANSIENT_KEY );
			$errors          = AMP_Validation_Error_Taxonomy::summarize_validation_errors( $validation_errors );
			$invalid_plugins = isset( $errors[ AMP_Validation_Error_Taxonomy::SOURCES_INVALID_OUTPUT ]['plugin'] ) ? array_unique( $errors[ AMP_Validation_Error_Taxonomy::SOURCES_INVALID_OUTPUT ]['plugin'] ) : null;
			if ( isset( $invalid_plugins ) ) {
				$reported_plugins = [];
				$plugin_registry  = Services::get( 'plugin_registry' );
				foreach ( $invalid_plugins as $plugin_slug ) {
					$plugin_data        = $plugin_registry->get_plugin_from_slug( $plugin_slug );
					$plugin_name        = is_array( $plugin_data ) ? $plugin_data['data']['Name'] : $plugin_slug;
					$reported_plugins[] = $plugin_name;
				}

				$more_details_link = sprintf(
					'<a href="%s">%s</a>',
					esc_url(
						add_query_arg(
							'post_type',
							AMP_Validated_URL_Post_Type::POST_TYPE_SLUG,
							admin_url( 'edit.php' )
						)
					),
					__( 'More details', 'amp' )
				);

				printf(
					'<div class="notice notice-warning is-dismissible"><p>%s %s</p><button type="button" class="notice-dismiss"><span class="screen-reader-text">%s</span></button></div>',
					esc_html(
						sprintf(
							/* translators: %s is comma-separated list of one or more plugins */
							_n(
								'Warning: The following plugin may be incompatible with AMP: %s.',
								'Warning: The following plugins may be incompatible with AMP: %s.',
								count( $invalid_plugins ),
								'amp'
							),
							implode( ', ', $reported_plugins ) // phpcs:ignore WordPress.Security.EscapeOutput.OutputNotEscaped
						)
					),
					$more_details_link, // phpcs:ignore WordPress.Security.EscapeOutput.OutputNotEscaped
					esc_html__( 'Dismiss this notice.', 'amp' )
				);
			}
		}
	}

	/**
	 * Enqueues the block validation script.
	 *
	 * @return void
	 */
	public static function enqueue_block_validation() {
		/*
		 * The AMP_Validation_Manager::post_supports_validation() method is not being used here because
		 * a post's status for validation checking can change during the life of the editor, such as when
		 * the user toggles AMP back on after having turned it off, and then gets the validation
		 * warnings appearing due to the amp-block-validation having been enqueued already.
		 */
		if ( ! self::get_dev_tools_user_access()->is_user_enabled() ) {
			return;
		}

		// Block validation script uses features only available beginning with WP 5.6.
		$dependency_support = Services::get( 'dependency_support' );
		if ( ! $dependency_support->has_support() ) {
			return; // @codeCoverageIgnore
		}

		// Only enqueue scripts on the block editor for AMP-enabled posts.
		$editor_support = Services::get( 'editor.editor_support' );
		if ( ! $editor_support->is_current_screen_block_editor_for_amp_enabled_post_type() ) {
			return;
		}

		$slug = 'amp-block-validation';

		$asset_file   = AMP__DIR__ . '/assets/js/' . $slug . '.asset.php';
		$asset        = require $asset_file;
		$dependencies = $asset['dependencies'];
		$version      = $asset['version'];

		wp_enqueue_script(
			$slug,
			amp_get_asset_url( "js/{$slug}.js" ),
			$dependencies,
			$version,
			true
		);

		wp_enqueue_style(
			$slug,
			amp_get_asset_url( "css/{$slug}.css" ),
			false,
			AMP__VERSION
		);

		wp_styles()->add_data( $slug, 'rtl', 'replace' );

		$block_sources = Services::has( 'dev_tools.block_sources' ) ? Services::get( 'dev_tools.block_sources' ) : null;

		$plugin_registry = Services::get( 'plugin_registry' );

		$plugin_names = array_map(
			static function ( $plugin ) {
				return isset( $plugin['Name'] ) ? $plugin['Name'] : '';
			},
			$plugin_registry->get_plugins()
		);

		$data = [
			'HTML_ATTRIBUTE_ERROR_TYPE'            => AMP_Validation_Error_Taxonomy::HTML_ATTRIBUTE_ERROR_TYPE,
			'HTML_ELEMENT_ERROR_TYPE'              => AMP_Validation_Error_Taxonomy::HTML_ELEMENT_ERROR_TYPE,
			'JS_ERROR_TYPE'                        => AMP_Validation_Error_Taxonomy::JS_ERROR_TYPE,
			'CSS_ERROR_TYPE'                       => AMP_Validation_Error_Taxonomy::CSS_ERROR_TYPE,
			'VALIDATION_ERROR_NEW_REJECTED_STATUS' => AMP_Validation_Error_Taxonomy::VALIDATION_ERROR_NEW_REJECTED_STATUS,
			'VALIDATION_ERROR_NEW_ACCEPTED_STATUS' => AMP_Validation_Error_Taxonomy::VALIDATION_ERROR_NEW_ACCEPTED_STATUS,
			'VALIDATION_ERROR_ACK_REJECTED_STATUS' => AMP_Validation_Error_Taxonomy::VALIDATION_ERROR_ACK_REJECTED_STATUS,
			'VALIDATION_ERROR_ACK_ACCEPTED_STATUS' => AMP_Validation_Error_Taxonomy::VALIDATION_ERROR_ACK_ACCEPTED_STATUS,
			'isSanitizationAutoAccepted'           => self::is_sanitization_auto_accepted(),
			'blockSources'                         => $block_sources ? $block_sources->get_block_sources() : null,
			'pluginNames'                          => $plugin_names,
			'themeName'                            => wp_get_theme()->get( 'Name' ),
			'themeSlug'                            => wp_get_theme()->get_stylesheet(),
		];

		wp_add_inline_script(
			$slug,
			sprintf(
				'var ampBlockValidation = %s;',
				wp_json_encode( $data )
			),
			'before'
		);

		if ( function_exists( 'wp_set_script_translations' ) ) {
			wp_set_script_translations( $slug, 'amp' );
		} elseif ( function_exists( 'wp_get_jed_locale_data' ) || function_exists( 'gutenberg_get_jed_locale_data' ) ) {
			$locale_data  = function_exists( 'wp_get_jed_locale_data' ) ? wp_get_jed_locale_data( 'amp' ) : gutenberg_get_jed_locale_data( 'amp' );
			$translations = wp_json_encode( $locale_data );

			wp_add_inline_script(
				$slug,
				'wp.i18n.setLocaleData( ' . $translations . ', "amp" );',
				'after'
			);
		}
	}
}<|MERGE_RESOLUTION|>--- conflicted
+++ resolved
@@ -251,11 +251,7 @@
 
 		add_action( 'all_admin_notices', [ __CLASS__, 'print_plugin_notice' ] );
 		add_action( 'admin_bar_menu', [ __CLASS__, 'add_admin_bar_menu_items' ], 101 );
-<<<<<<< HEAD
-		add_action( 'wp', [ __CLASS__, 'maybe_fail_validate_request' ], 10 );
-=======
 		add_action( 'wp', [ __CLASS__, 'maybe_fail_validate_request' ] );
->>>>>>> 746d7acb
 		add_action( 'wp', [ __CLASS__, 'maybe_send_cached_validate_response' ], 20 );
 		add_action( 'wp', [ __CLASS__, 'override_validation_error_statuses' ] );
 

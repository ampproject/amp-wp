<?php
/**
 * Class AMP_Validation_Manager
 *
 * @package AMP
 */

/**
 * Class AMP_Validation_Manager
 *
 * @since 0.7
 */
class AMP_Validation_Manager {

	/**
	 * Query var that triggers validation.
	 *
	 * @var string
	 */
	const VALIDATE_QUERY_VAR = 'amp_validate';

	/**
	 * Query var for containing the number of validation errors on the frontend after redirection when invalid.
	 *
	 * @var string
	 */
	const VALIDATION_ERRORS_QUERY_VAR = 'amp_validation_errors';

	/**
	 * Query var for passing status preview/update for validation error.
	 *
	 * @var string
	 */
	const VALIDATION_ERROR_TERM_STATUS_QUERY_VAR = 'amp_validation_error_term_status';

	/**
	 * Query var for cache-busting.
	 *
	 * @var string
	 */
	const CACHE_BUST_QUERY_VAR = 'amp_cache_bust';

	/**
	 * Transient key to store validation errors when activating a plugin.
	 *
	 * @var string
	 */
	const PLUGIN_ACTIVATION_VALIDATION_ERRORS_TRANSIENT_KEY = 'amp_plugin_activation_validation_errors';

	/**
	 * The name of the REST API field with the AMP validation results.
	 *
	 * @var string
	 */
	const VALIDITY_REST_FIELD_NAME = 'amp_validity';

	/**
	 * The errors encountered when validating.
	 *
	 * @var array[][] {
	 *     @type array  $error     Error code.
	 *     @type bool   $sanitized Whether sanitized.
	 *     @type string $slug      Hash of the error.
	 * }
	 */
	public static $validation_results = array();

	/**
	 * Sources that enqueue each script.
	 *
	 * @var array
	 */
	public static $enqueued_script_sources = array();

	/**
	 * Sources that enqueue each style.
	 *
	 * @var array
	 */
	public static $enqueued_style_sources = array();

	/**
	 * Post IDs for posts that have been updated which need to be re-validated.
	 *
	 * Keys are post IDs and values are whether the post has been re-validated.
	 *
	 * @var bool[]
	 */
	public static $posts_pending_frontend_validation = array();

	/**
	 * Current sources gathered for a given hook currently being run.
	 *
	 * @see AMP_Validation_Manager::wrap_hook_callbacks()
	 * @see AMP_Validation_Manager::decorate_filter_source()
	 * @var array[]
	 */
	protected static $current_hook_source_stack = array();

	/**
	 * Index for where block appears in a post's content.
	 *
	 * @var int
	 */
	protected static $block_content_index = 0;

	/**
	 * Hook source stack.
	 *
	 * This has to be public for the sake of PHP 5.3.
	 *
	 * @since 0.7
	 * @var array[]
	 */
	public static $hook_source_stack = array();

	/**
	 * Whether validation error sources should be located.
	 *
	 * @var bool
	 */
	public static $should_locate_sources = false;

	/**
	 * Overrides for validation errors.
	 *
	 * @var array
	 */
	public static $validation_error_status_overrides = array();

	/**
	 * Whether the admin bar item was added for AMP.
	 *
	 * @var bool
	 */
	protected static $amp_admin_bar_item_added = false;

	/**
	 * Cached template directory to prevent infinite recursion.
	 *
	 * @var string
	 */
	protected static $template_directory;

	/**
	 * Cached stylesheet directory to prevent infinite recursion.
	 *
	 * @var string
	 */
	protected static $stylesheet_directory;

	/**
	 * Add the actions.
	 *
	 * @param array $args {
	 *     Args.
	 *
	 *     @type bool $should_locate_sources Whether to locate sources.
	 * }
	 * @return void
	 */
	public static function init( $args = array() ) {
		$args = array_merge(
			array(
				'should_locate_sources' => self::should_validate_response(),
			),
			$args
		);

		self::$should_locate_sources = $args['should_locate_sources'];

		AMP_Validated_URL_Post_Type::register();
		AMP_Validation_Error_Taxonomy::register();

		// Short-circuit if AMP is not supported as only the post types should be available.
		if ( ! current_theme_supports( AMP_Theme_Support::SLUG ) && ! AMP_Options_Manager::is_stories_experience_enabled() ) {
			return;
		}

		add_action( 'save_post', array( __CLASS__, 'handle_save_post_prompting_validation' ) );
		add_action( 'enqueue_block_editor_assets', array( __CLASS__, 'enqueue_block_validation' ) );
		add_action( 'edit_form_top', array( __CLASS__, 'print_edit_form_validation_status' ), 10, 2 );
		add_action( 'rest_api_init', array( __CLASS__, 'add_rest_api_fields' ) );

		// Add actions for checking theme support is present to determine plugin compatibility and show validation links in the admin bar.
		if ( AMP_Options_Manager::is_website_experience_enabled() && current_theme_supports( AMP_Theme_Support::SLUG ) ) {
			// Actions and filters involved in validation.
			add_action(
				'activate_plugin',
				function() {
					if ( ! has_action( 'shutdown', array( __CLASS__, 'validate_after_plugin_activation' ) ) ) {
						add_action( 'shutdown', array( __CLASS__, 'validate_after_plugin_activation' ) ); // Shutdown so all plugins will have been activated.
					}
				}
			);

			// Prevent query vars from persisting after redirect.
			add_filter(
				'removable_query_args',
				function( $query_vars ) {
					$query_vars[] = AMP_Validation_Manager::VALIDATION_ERRORS_QUERY_VAR;
					return $query_vars;
				}
			);

<<<<<<< HEAD
		add_action( 'admin_bar_menu', array( __CLASS__, 'add_admin_bar_menu_items' ), 101 );
=======
			add_action( 'all_admin_notices', array( __CLASS__, 'print_plugin_notice' ) );
>>>>>>> cb0c7e32

			add_action( 'admin_bar_menu', array( __CLASS__, 'add_admin_bar_menu_items' ), 101 );
		}

		if ( self::$should_locate_sources ) {
			/*
			 * Always suppress the admin bar from being shown when performing a validation request. This ensures that
			 * user-initiated validation requests perform the same as validation requests initiated by the WP-CLI
			 * command `wp amp validate-site`, which does so as an unauthenticated user. Unauthenticated users should
			 * not be shown the admin bar, and normal site visitors who read AMP content (such as via an AMP Cache) are
			 * not authenticated, so it doesn't make sense to include the admin bar when doing validation.
			 */
			add_filter( 'show_admin_bar', '__return_false', PHP_INT_MAX );

			self::add_validation_error_sourcing();
		}
	}

	/**
	 * Determine if a post supports AMP validation.
	 *
	 * @since 1.2
	 *
	 * @param WP_Post|int $post Post.
	 * @return bool Whether post supports AMP validation.
	 */
	public static function post_supports_validation( $post ) {
		$post = get_post( $post );
		if ( ! $post ) {
			return false;
		}

		$supports_validation = (
			// Skip if the post type is not viewable on the frontend, since we need a permalink to validate.
			is_post_type_viewable( $post->post_type )
			&&
			! wp_is_post_autosave( $post )
			&&
			! wp_is_post_revision( $post )
			&&
			'auto-draft' !== $post->post_status
			&&
			'trash' !== $post->post_status
		);
		if ( ! $supports_validation ) {
			return false;
		}

		// Story post type always supports validation.
		if ( AMP_Story_Post_Type::POST_TYPE_SLUG === $post->post_type ) {
			return AMP_Options_Manager::is_stories_experience_enabled();
		}

		// Prevent doing post validation in Reader mode or if the Website experience is not enabled.
		if ( ! current_theme_supports( AMP_Theme_Support::SLUG ) || ! AMP_Options_Manager::is_website_experience_enabled() ) {
			return false;
		}

		return post_supports_amp( $post );
	}

	/**
	 * Determine whether AMP theme support is forced via the amp_validate query param.
	 *
	 * @since 1.0
	 *
	 * @return bool Whether theme support forced.
	 */
	public static function is_theme_support_forced() {
		return (
			isset( $_GET[ self::VALIDATE_QUERY_VAR ] ) // phpcs:ignore WordPress.Security.NonceVerification.Recommended
			&&
			( self::has_cap() || self::get_amp_validate_nonce() === $_GET[ self::VALIDATE_QUERY_VAR ] ) // phpcs:ignore WordPress.Security.NonceVerification.Recommended
		);
	}

	/**
	 * Return whether sanitization is forcibly accepted, whether because in AMP-first mode or via user option.
	 *
	 * @return bool Whether sanitization is forcibly accepted.
	 */
	public static function is_sanitization_auto_accepted() {
		return amp_is_canonical() || AMP_Options_Manager::get_option( 'auto_accept_sanitization' );
	}

	/**
	 * Add menu items to admin bar for AMP.
	 *
	 * When on a non-AMP response (transitional mode), then the admin bar item should include:
	 * - Icon: LINK SYMBOL when AMP not known to be invalid and sanitization is not forced, or CROSS MARK when AMP is known to be valid.
	 * - Parent admin item and first submenu item: link to AMP version.
	 * - Second submenu item: link to validate the URL.
	 *
	 * When on transitional AMP response:
	 * - Icon: CHECK MARK if no unaccepted validation errors on page, or WARNING SIGN if there are unaccepted validation errors which are being forcibly sanitized.
	 *         Otherwise, if there are unsanitized validation errors then a redirect to the non-AMP version will be done.
	 * - Parent admin item and first submenu item: link to non-AMP version.
	 * - Second submenu item: link to validate the URL.
	 *
	 * When on AMP-first response:
	 * - Icon: CHECK MARK if no unaccepted validation errors on page, or WARNING SIGN if there are unaccepted validation errors.
	 * - Parent admin and first submenu item: link to validate the URL.
	 *
	 * @see AMP_Validation_Manager::finalize_validation() Where the emoji is updated.
	 * @see amp_add_admin_bar_view_link() Where an admin bar item may have been added already for Reader/Transitional modes.
	 *
	 * @param WP_Admin_Bar $wp_admin_bar Admin bar.
	 */
	public static function add_admin_bar_menu_items( $wp_admin_bar ) {
		if ( is_admin() || ! self::has_cap() ) {
			self::$amp_admin_bar_item_added = false;
			return;
		}

		$availability = AMP_Theme_Support::get_template_availability();
		if ( ! $availability['supported'] ) {
			self::$amp_admin_bar_item_added = false;
			return;
		}

		$amp_validated_url_post = null;

		$current_url = amp_get_current_url();
		$non_amp_url = amp_remove_endpoint( $current_url );

		$amp_url = remove_query_arg(
			array_merge(
				wp_removable_query_args(),
				array(
					self::VALIDATE_QUERY_VAR,
					'amp_preserve_source_comments',
				)
			),
			$current_url
		);
		if ( ! amp_is_canonical() ) {
			$amp_url = add_query_arg( amp_get_slug(), '', $amp_url );
		}

		$error_count = -1;

		/*
		 * If not an AMP response, then obtain the count of validation errors from either the query param supplied after redirecting from AMP
		 * to non-AMP due to validation errors (see AMP_Theme_Support::prepare_response()), or if there is an amp_validated_url post that already
		 * is populated with the last-known validation errors. Otherwise, if it *is* an AMP response then the error count is obtained after
		 * when the response is being prepared by AMP_Validation_Manager::finalize_validation().
		 */
		if ( ! is_amp_endpoint() ) {
			if ( isset( $_GET[ self::VALIDATION_ERRORS_QUERY_VAR ] ) && is_numeric( $_GET[ self::VALIDATION_ERRORS_QUERY_VAR ] ) ) { // phpcs:ignore WordPress.Security.NonceVerification.Recommended
				$error_count = (int) $_GET[ self::VALIDATION_ERRORS_QUERY_VAR ]; // phpcs:ignore WordPress.Security.NonceVerification.Recommended
			}
			if ( $error_count < 0 ) {
				$amp_validated_url_post = AMP_Validated_URL_Post_Type::get_invalid_url_post( $amp_url );
				if ( $amp_validated_url_post ) {
					$error_count = 0;
					foreach ( AMP_Validated_URL_Post_Type::get_invalid_url_validation_errors( $amp_validated_url_post ) as $error ) {
						if ( AMP_Validation_Error_Taxonomy::VALIDATION_ERROR_ACK_REJECTED_STATUS === $error['term_status'] || AMP_Validation_Error_Taxonomy::VALIDATION_ERROR_NEW_REJECTED_STATUS === $error['term_status'] ) {
							$error_count++;
						}
					}
				}
			}
		}

		$user_can_revalidate = $amp_validated_url_post ? current_user_can( 'edit_post', $amp_validated_url_post->ID ) : current_user_can( 'manage_options' );
		if ( ! $user_can_revalidate ) {
			return;
		}

		// @todo The amp_validated_url post should probably only be accessible to users who can manage_options, or limit access to a post if the user has the cap to edit the queried object?
		$validate_url = AMP_Validated_URL_Post_Type::get_recheck_url( $amp_validated_url_post ? $amp_validated_url_post : $amp_url );

		// Construct the parent admin bar item.
		if ( is_amp_endpoint() ) {
			$icon = '&#x2705;'; // WHITE HEAVY CHECK MARK. This will get overridden in AMP_Validation_Manager::finalize_validation() if there are unaccepted errors.
			$href = $validate_url;
		} elseif ( $error_count > 0 ) {
			$icon = '&#x274C;'; // CROSS MARK.
			$href = $validate_url;
		} else {
			$icon = '&#x1F517;'; // LINK SYMBOL.
			$href = $amp_url;
		}
		$parent = array(
			'id'    => 'amp',
			'title' => sprintf(
				'<span id="amp-admin-bar-item-status-icon">%s</span> %s',
				$icon,
				esc_html__( 'AMP', 'amp' )
			),
			'href'  => esc_url( $href ),
		);

		// Construct admin bar item for validation.
		$validate_item = array(
			'parent' => 'amp',
			'id'     => 'amp-validity',
			'href'   => esc_url( $validate_url ),
		);
		if ( $error_count <= 0 ) {
			$validate_item['title'] = esc_html__( 'Re-validate', 'amp' );
		} else {
			$validate_item['title'] = esc_html(
				sprintf(
					/* translators: %s is count of validation errors */
					_n(
						'Re-validate (%s validation error)',
						'Re-validate (%s validation errors)',
						$error_count,
						'amp'
					),
					number_format_i18n( $error_count )
				)
			);
		}

		// Construct admin bar item to link to AMP version or non-AMP version.
		$link_item = array(
			'parent' => 'amp',
			'id'     => 'amp-view',
			'title'  => esc_html( is_amp_endpoint() ? __( 'View non-AMP version', 'amp' ) : __( 'View AMP version', 'amp' ) ),
			'href'   => esc_url( is_amp_endpoint() ? $non_amp_url : $amp_url ),
		);

		// Add admin bar item to switch between AMP and non-AMP if parent node is also an AMP link.
		$is_single_version_available = (
			amp_is_canonical()
			||
			( ! is_amp_endpoint() && $error_count > 0 )
		);

		// Add top-level menu item. Note that this will correctly merge/amend any existing AMP nav menu item added in amp_add_admin_bar_view_link().
		$wp_admin_bar->add_node( $parent );

		/*
		 * Add submenu items based on whether viewing AMP or not, and whether or not AMP is available.
		 * When
		 */
		if ( $is_single_version_available ) {
			$wp_admin_bar->add_node( $validate_item );
		} elseif ( ! is_amp_endpoint() ) {
			$wp_admin_bar->add_node( $link_item );
			$wp_admin_bar->add_node( $validate_item );
		} else {
			$wp_admin_bar->add_node( $validate_item );
			$wp_admin_bar->add_node( $link_item );
		}

		// Scrub the query var from the URL.
		if ( ! is_amp_endpoint() && isset( $_GET[ self::VALIDATION_ERRORS_QUERY_VAR ] ) ) { // phpcs:ignore WordPress.Security.NonceVerification.Recommended
			add_action(
				'wp_before_admin_bar_render',
				function() {
					?>
				<script>
				(function( queryVar ) {
					var urlParser = document.createElement( 'a' );
					urlParser.href = location.href;
					urlParser.search = urlParser.search.substr( 1 ).split( /&/ ).filter( function( part ) {
						return 0 !== part.indexOf( queryVar + '=' );
					} );
					if ( urlParser.href !== location.href ) {
						history.replaceState( {}, '', urlParser.href );
					}
				})( <?php echo wp_json_encode( AMP_Validation_Manager::VALIDATION_ERRORS_QUERY_VAR ); ?> );
				</script>
					<?php
				}
			);
		}

		self::$amp_admin_bar_item_added = true;
	}

	/**
	 * Add hooks for doing determining sources for validation errors during preprocessing/sanitizing.
	 */
	public static function add_validation_error_sourcing() {

		// Capture overrides validation error status overrides from query var.
		$can_override_validation_error_statuses = (
			isset( $_REQUEST[ self::VALIDATE_QUERY_VAR ] ) // phpcs:ignore WordPress.Security.NonceVerification.Recommended
			&&
			self::get_amp_validate_nonce() === $_REQUEST[ self::VALIDATE_QUERY_VAR ] // phpcs:ignore WordPress.Security.NonceVerification.Recommended
			&&
			isset( $_REQUEST[ self::VALIDATION_ERROR_TERM_STATUS_QUERY_VAR ] ) // phpcs:ignore WordPress.Security.NonceVerification.Recommended
			&&
			is_array( $_REQUEST[ self::VALIDATION_ERROR_TERM_STATUS_QUERY_VAR ] ) // phpcs:ignore WordPress.Security.NonceVerification.Recommended
		);
		if ( $can_override_validation_error_statuses ) {
			/*
			 * This can't just easily add an amp_validation_error_sanitized filter because the the filter_sanitizer_args() method
			 * currently needs to obtain the list of overrides to create a parsed_cache_variant.
			 */
			foreach ( $_REQUEST[ self::VALIDATION_ERROR_TERM_STATUS_QUERY_VAR ] as $slug => $status ) { // phpcs:ignore WordPress.Security.NonceVerification.Recommended
				$slug   = sanitize_key( $slug );
				$status = intval( $status );
				self::$validation_error_status_overrides[ $slug ] = $status;
				ksort( self::$validation_error_status_overrides );
			}
		}

		self::$template_directory   = get_template_directory();
		self::$stylesheet_directory = get_stylesheet_directory();

		add_action( 'wp', array( __CLASS__, 'wrap_widget_callbacks' ) );

		add_action( 'all', array( __CLASS__, 'wrap_hook_callbacks' ) );
		$wrapped_filters = array( 'the_content', 'the_excerpt' );
		foreach ( $wrapped_filters as $wrapped_filter ) {
			add_filter( $wrapped_filter, array( __CLASS__, 'decorate_filter_source' ), PHP_INT_MAX );
		}

		add_filter( 'do_shortcode_tag', array( __CLASS__, 'decorate_shortcode_source' ), PHP_INT_MAX, 2 );
		add_filter( 'embed_oembed_html', array( __CLASS__, 'decorate_embed_source' ), PHP_INT_MAX, 3 );

		$do_blocks_priority  = has_filter( 'the_content', 'do_blocks' );
		$is_gutenberg_active = (
			false !== $do_blocks_priority
			&&
			class_exists( 'WP_Block_Type_Registry' )
		);
		if ( $is_gutenberg_active ) {
			add_filter( 'the_content', array( __CLASS__, 'add_block_source_comments' ), $do_blocks_priority - 1 );
		}
	}

	/**
	 * Handle save_post action to queue re-validation of the post on the frontend.
	 *
	 * This is intended to only apply to post edits made in the classic editor.
	 *
	 * @see AMP_Validation_Manager::get_amp_validity_rest_field() The method responsible for validation post changes via Gutenberg.
	 * @see AMP_Validation_Manager::validate_queued_posts_on_frontend()
	 *
	 * @param int $post_id Post ID.
	 */
	public static function handle_save_post_prompting_validation( $post_id ) {
		global $pagenow;
		$post = get_post( $post_id );

		$is_classic_editor_post_save = (
			isset( $_SERVER['REQUEST_METHOD'] )
			&&
			'POST' === $_SERVER['REQUEST_METHOD']
			&&
			'post.php' === $pagenow
			&&
			isset( $_POST['post_ID'] ) // phpcs:ignore WordPress.Security.NonceVerification.Missing
			&&
			(int) $_POST['post_ID'] === (int) $post_id // phpcs:ignore WordPress.Security.NonceVerification.Missing
		);

		$should_validate_post = (
			$is_classic_editor_post_save
			&&
			self::post_supports_validation( $post )
			&&
			! isset( self::$posts_pending_frontend_validation[ $post_id ] )
		);
		if ( $should_validate_post ) {
			self::$posts_pending_frontend_validation[ $post_id ] = true;

			// The reason for shutdown is to ensure that all postmeta changes have been saved, including whether AMP is enabled.
			if ( ! has_action( 'shutdown', array( __CLASS__, 'validate_queued_posts_on_frontend' ) ) ) {
				add_action( 'shutdown', array( __CLASS__, 'validate_queued_posts_on_frontend' ) );
			}
		}
	}

	/**
	 * Validate the posts pending frontend validation.
	 *
	 * @see AMP_Validation_Manager::handle_save_post_prompting_validation()
	 *
	 * @return array Mapping of post ID to the result of validating or storing the validation result.
	 */
	public static function validate_queued_posts_on_frontend() {
		$posts = array_filter(
			array_map( 'get_post', array_keys( array_filter( self::$posts_pending_frontend_validation ) ) ),
			function( $post ) {
				return self::post_supports_validation( $post );
			}
		);

		$validation_posts = array();

		/*
		 * It is unlikely that there will be more than one post in the array.
		 * For the bulk recheck action, see AMP_Validated_URL_Post_Type::handle_bulk_action().
		 */
		foreach ( $posts as $post ) {
			$url = amp_get_permalink( $post->ID );
			if ( ! $url ) {
				$validation_posts[ $post->ID ] = new WP_Error( 'no_amp_permalink' );
				continue;
			}

			// Prevent re-validating.
			self::$posts_pending_frontend_validation[ $post->ID ] = false;

			$validity = self::validate_url( $url );
			if ( is_wp_error( $validity ) ) {
				$validation_posts[ $post->ID ] = $validity;
			} else {
				$invalid_url_post_id = intval( get_post_meta( $post->ID, '_amp_validated_url_post_id', true ) );

				$validation_posts[ $post->ID ] = AMP_Validated_URL_Post_Type::store_validation_errors(
					wp_list_pluck( $validity['results'], 'error' ),
					$validity['url'],
					array_merge(
						array(
							'invalid_url_post' => $invalid_url_post_id,
						),
						wp_array_slice_assoc( $validity, array( 'queried_object' ) )
					)
				);

				// Remember the amp_validated_url post so that when the slug changes the old amp_validated_url post can be updated.
				if ( ! is_wp_error( $validation_posts[ $post->ID ] ) && $invalid_url_post_id !== $validation_posts[ $post->ID ] ) {
					update_post_meta( $post->ID, '_amp_validated_url_post_id', $validation_posts[ $post->ID ] );
				}
			}
		}

		return $validation_posts;
	}

	/**
	 * Adds fields to the REST API responses, in order to display validation errors.
	 *
	 * @return void
	 */
	public static function add_rest_api_fields() {
		if ( ! current_theme_supports( AMP_Theme_Support::SLUG ) ) {
			$object_types = array( AMP_Story_Post_Type::POST_TYPE_SLUG ); // Eventually validation should be done in Reader mode as well, but for now, limit to stories.
		} elseif ( amp_is_canonical() ) {
			$object_types = get_post_types_by_support( 'editor' ); // @todo Shouldn't this actually only be those with 'amp' support, or if if all_templates_supported?
		} else {
			$object_types = array_intersect(
				get_post_types_by_support( 'amp' ),
				get_post_types(
					array(
						'show_in_rest' => true,
					)
				)
			);
		}

		register_rest_field(
			$object_types,
			self::VALIDITY_REST_FIELD_NAME,
			array(
				'get_callback' => array( __CLASS__, 'get_amp_validity_rest_field' ),
				'schema'       => array(
					'description' => __( 'AMP validity status', 'amp' ),
					'type'        => 'object',
				),
			)
		);
	}

	/**
	 * Adds a field to the REST API responses to display the validation status.
	 *
	 * First, get existing errors for the post.
	 * If there are none, validate the post and return any errors.
	 *
	 * @param array           $post_data  Data for the post.
	 * @param string          $field_name The name of the field to add.
	 * @param WP_REST_Request $request    The name of the field to add.
	 * @return array|null $validation_data Validation data if it's available, or null.
	 */
	public static function get_amp_validity_rest_field( $post_data, $field_name, $request ) {
		unset( $field_name );
		if ( ! current_user_can( 'edit_post', $post_data['id'] ) || ! self::has_cap() || ! self::post_supports_validation( $post_data['id'] ) ) {
			return null;
		}
		$post = get_post( $post_data['id'] );

		$validation_status_post = null;
		if ( in_array( $request->get_method(), array( 'PUT', 'POST' ), true ) ) {
			if ( ! isset( self::$posts_pending_frontend_validation[ $post->ID ] ) ) {
				self::$posts_pending_frontend_validation[ $post->ID ] = true;
			}
			$results = self::validate_queued_posts_on_frontend();
			if ( isset( $results[ $post->ID ] ) && is_int( $results[ $post->ID ] ) ) {
				$validation_status_post = get_post( $results[ $post->ID ] );
			}
		}

		if ( empty( $validation_status_post ) ) {
			$validation_status_post = AMP_Validated_URL_Post_Type::get_invalid_url_post( amp_get_permalink( $post->ID ) );
		}

		$field = array(
			'results'     => array(),
			'review_link' => null,
		);

		if ( $validation_status_post ) {
			$field['review_link'] = get_edit_post_link( $validation_status_post->ID, 'raw' );
			foreach ( AMP_Validated_URL_Post_Type::get_invalid_url_validation_errors( $validation_status_post ) as $result ) {
				$field['results'][] = array(
					'sanitized'   => AMP_Validation_Error_Taxonomy::VALIDATION_ERROR_ACK_ACCEPTED_STATUS === $result['status'],
					'error'       => $result['data'],
					'status'      => $result['status'],
					'term_status' => $result['term_status'],
					'forced'      => $result['forced'],
				);
			}
		}

		return $field;
	}

	/**
	 * Whether the user has the required capability.
	 *
	 * Checks for permissions before validating.
	 *
	 * @return boolean $has_cap Whether the current user has the capability.
	 */
	public static function has_cap() {
		return current_user_can( 'edit_posts' );
	}

	/**
	 * Add validation error.
	 *
	 * @param array $error Error info, especially code.
	 * @param array $data Additional data, including the node.
	 *
	 * @return bool Whether the validation error should result in sanitization.
	 */
	public static function add_validation_error( array $error, array $data = array() ) {
		$node    = null;
		$matches = null;
		$sources = null;

		if ( isset( $data['node'] ) && $data['node'] instanceof DOMNode ) {
			$node = $data['node'];
		}

		if ( self::$should_locate_sources ) {
			if ( ! empty( $error['sources'] ) ) {
				$sources = $error['sources'];
			} elseif ( $node ) {
				$sources = self::locate_sources( $node );
			}
		}
		unset( $error['sources'] );

		if ( ! isset( $error['code'] ) ) {
			$error['code'] = 'unknown';
		}

		/**
		 * Filters the validation error array.
		 *
		 * This allows plugins to add amend additional properties which can help with
		 * more accurately identifying a validation error beyond the name of the parent
		 * node and the element's attributes. The $sources are also omitted because
		 * these are only available during an explicit validation request and so they
		 * are not suitable for plugins to vary sanitization by. If looking to force a
		 * validation error to be ignored, use the 'amp_validation_error_sanitized'
		 * filter instead of attempting to return an empty value with this filter (as
		 * that is not supported).
		 *
		 * @since 1.0
		 *
		 * @param array $error Validation error to be printed.
		 * @param array $context   {
		 *     Context data for validation error sanitization.
		 *
		 *     @type DOMNode $node Node for which the validation error is being reported. May be null.
		 * }
		 */
		$error = apply_filters( 'amp_validation_error', $error, compact( 'node' ) );

		$sanitization = AMP_Validation_Error_Taxonomy::get_validation_error_sanitization( $error );
		$sanitized    = (
			AMP_Validation_Error_Taxonomy::VALIDATION_ERROR_NEW_ACCEPTED_STATUS === $sanitization['status']
			||
			AMP_Validation_Error_Taxonomy::VALIDATION_ERROR_ACK_ACCEPTED_STATUS === $sanitization['status']
		);

		/*
		 * Ignore validation errors which are forcibly sanitized by filter. This includes errors accepted via
		 * AMP_Validation_Error_Taxonomy::accept_validation_errors(), such as the acceptable_errors in core themes.
		 * This was introduced in <https://github.com/ampproject/amp-wp/pull/1413> to prevent forcibly-sanitized
		 * validation errors from being reported, to avoid noise and wasted storage. It was inadvertently
		 * reverted in de7b04b but then restored as part of <https://github.com/ampproject/amp-wp/pull/1413>.
		 */
		if ( $sanitized && 'with_filter' === $sanitization['forced'] ) {
			return true;
		}

		// Add sources back into the $error for referencing later. @todo It may be cleaner to store sources separately to avoid having to re-remove later during storage.
		$error = array_merge( $error, compact( 'sources' ) );

		self::$validation_results[] = compact( 'error', 'sanitized' );
		return $sanitized;
	}

	/**
	 * Reset the stored removed nodes and attributes.
	 *
	 * After testing if the markup is valid,
	 * these static values will remain.
	 * So reset them in case another test is needed.
	 *
	 * @return void
	 */
	public static function reset_validation_results() {
		self::$validation_results      = array();
		self::$enqueued_style_sources  = array();
		self::$enqueued_script_sources = array();
	}

	/**
	 * Checks the AMP validity of the post content.
	 *
	 * If it's not valid AMP, it displays an error message above the 'Classic' editor.
	 *
	 * This is essentially a PHP implementation of ampBlockValidation.handleValidationErrorsStateChange() in JS.
	 *
	 * @param WP_Post $post The updated post.
	 * @return void
	 */
	public static function print_edit_form_validation_status( $post ) {
		if ( ! self::post_supports_validation( $post ) || ! self::has_cap() ) {
			return;
		}

		$invalid_url_post = AMP_Validated_URL_Post_Type::get_invalid_url_post( get_permalink( $post->ID ) );
		if ( ! $invalid_url_post ) {
			return;
		}

		// Show all validation errors which have not been explicitly acknowledged as accepted.
		$validation_errors  = array();
		$has_rejected_error = false;
		foreach ( AMP_Validated_URL_Post_Type::get_invalid_url_validation_errors( $invalid_url_post ) as $error ) {
			$needs_moderation = (
				AMP_Validation_Error_Taxonomy::VALIDATION_ERROR_ACK_REJECTED_STATUS === $error['status'] || // @todo Show differently since moderated?
				AMP_Validation_Error_Taxonomy::VALIDATION_ERROR_NEW_REJECTED_STATUS === $error['status'] ||
				AMP_Validation_Error_Taxonomy::VALIDATION_ERROR_NEW_ACCEPTED_STATUS === $error['status']
			);
			if ( $needs_moderation ) {
				$validation_errors[] = $error['data'];
			}

			if (
				AMP_Validation_Error_Taxonomy::VALIDATION_ERROR_NEW_REJECTED_STATUS === $error['status']
				||
				AMP_Validation_Error_Taxonomy::VALIDATION_ERROR_ACK_REJECTED_STATUS === $error['status']
			) {
				$has_rejected_error = true;
			}
		}

		// No validation errors so abort.
		if ( empty( $validation_errors ) ) {
			return;
		}

		echo '<div class="notice notice-warning">';
		echo '<p>';
		// @todo Check if the error actually occurs in the_content, and if not, consider omitting the warning if the user does not have privileges to manage_options.
		esc_html_e( 'There is content which fails AMP validation.', 'amp' );
		echo ' ';

		// Auto-acceptance is from either checking 'Automatically accept sanitization...' or from being in AMP-first.
		if ( self::is_sanitization_auto_accepted() ) {
			if ( ! $has_rejected_error ) {
				esc_html_e( 'However, your site is configured to automatically accept sanitization of the offending markup. You should review the issues to confirm whether or not sanitization should be accepted or rejected.', 'amp' );
			} else {
				/*
				 * Even if the 'auto_accept_sanitization' option is true, if there are non-accepted errors in non-Standard mode, it will redirect to a non-AMP page.
				 * For example, the errors could have been stored as 'New Rejected' when auto-accept was false, and now auto-accept is true.
				 * In that case, this will block serving AMP.
				 * This could also apply if this is in 'Standard' mode and the user has rejected a validation error.
				 */
				esc_html_e( 'Though your site is configured to automatically accept sanitization errors, there are rejected error(s). This could be because auto-acceptance of errors was disabled earlier. You should review the issues to confirm whether or not sanitization should be accepted or rejected.', 'amp' );
			}
		} else {
			esc_html_e( 'Non-accepted validation errors prevent AMP from being served, and the user will be redirected to the non-AMP version.', 'amp' );
		}

		echo sprintf(
			' <a href="%s" target="_blank">%s</a>',
			esc_url( get_edit_post_link( $invalid_url_post ) ),
			esc_html__( 'Review issues', 'amp' )
		);
		echo '</p>';

		$results      = AMP_Validation_Error_Taxonomy::summarize_validation_errors( array_unique( $validation_errors, SORT_REGULAR ) );
		$removed_sets = array();
		if ( ! empty( $results[ AMP_Validation_Error_Taxonomy::REMOVED_ELEMENTS ] ) && is_array( $results[ AMP_Validation_Error_Taxonomy::REMOVED_ELEMENTS ] ) ) {
			$removed_sets[] = array(
				'label' => __( 'Invalid elements:', 'amp' ),
				'names' => array_map( 'sanitize_key', $results[ AMP_Validation_Error_Taxonomy::REMOVED_ELEMENTS ] ),
			);
		}
		if ( ! empty( $results[ AMP_Validation_Error_Taxonomy::REMOVED_ATTRIBUTES ] ) && is_array( $results[ AMP_Validation_Error_Taxonomy::REMOVED_ATTRIBUTES ] ) ) {
			$removed_sets[] = array(
				'label' => __( 'Invalid attributes:', 'amp' ),
				'names' => array_map( 'sanitize_key', $results[ AMP_Validation_Error_Taxonomy::REMOVED_ATTRIBUTES ] ),
			);
		}
		// @todo There are other kinds of errors other than REMOVED_ELEMENTS and REMOVED_ATTRIBUTES.
		foreach ( $removed_sets as $removed_set ) {
			printf( '<p>%s ', esc_html( $removed_set['label'] ) );
			$items = array();
			foreach ( $removed_set['names'] as $name => $count ) {
				if ( 1 === intval( $count ) ) {
					$items[] = sprintf( '<code>%s</code>', esc_html( $name ) );
				} else {
					$items[] = sprintf( '<code>%s</code> (%d)', esc_html( $name ), $count );
				}
			}
			echo implode( ', ', $items ); // phpcs:ignore WordPress.Security.EscapeOutput.OutputNotEscaped
			echo '</p>';
		}

		echo '</div>';
	}

	/**
	 * Get source start comment.
	 *
	 * @param array $source   Source data.
	 * @param bool  $is_start Whether the comment is the start or end.
	 * @return string HTML Comment.
	 */
	public static function get_source_comment( array $source, $is_start = true ) {
		unset( $source['reflection'] );
		return sprintf(
			'<!--%samp-source-stack %s-->',
			$is_start ? '' : '/',
			str_replace( '--', '', wp_json_encode( $source ) )
		);
	}

	/**
	 * Parse source comment.
	 *
	 * @param DOMComment $comment Comment.
	 * @return array|null Parsed source or null if not a source comment.
	 */
	public static function parse_source_comment( DOMComment $comment ) {
		if ( ! preg_match( '#^\s*(?P<closing>/)?amp-source-stack\s+(?P<args>{.+})\s*$#s', $comment->nodeValue, $matches ) ) {
			return null;
		}

		$source  = json_decode( $matches['args'], true );
		$closing = ! empty( $matches['closing'] );

		return compact( 'source', 'closing' );
	}

	/**
	 * Walk back tree to find the open sources.
	 *
	 * @todo This method and others for sourcing could be moved to a separate class.
	 *
	 * @param DOMNode $node Node to look for.
	 * @return array[][] {
	 *       The data of the removed sources (theme, plugin, or mu-plugin).
	 *
	 *       @type string $name The name of the source.
	 *       @type string $type The type of the source.
	 * }
	 */
	public static function locate_sources( DOMNode $node ) {
		$xpath    = new DOMXPath( $node->ownerDocument );
		$comments = $xpath->query( 'preceding::comment()[ starts-with( ., "amp-source-stack" ) or starts-with( ., "/amp-source-stack" ) ]', $node );
		$sources  = array();
		$matches  = array();

		foreach ( $comments as $comment ) {
			$parsed_comment = self::parse_source_comment( $comment );
			if ( ! $parsed_comment ) {
				continue;
			}
			if ( $parsed_comment['closing'] ) {
				array_pop( $sources );
			} else {
				$sources[] = $parsed_comment['source'];
			}
		}

		$is_enqueued_link = (
			$node instanceof DOMElement
			&&
			'link' === $node->nodeName
			&&
			preg_match( '/(?P<handle>.+)-css$/', (string) $node->getAttribute( 'id' ), $matches )
			&&
			isset( self::$enqueued_style_sources[ $matches['handle'] ] )
		);
		if ( $is_enqueued_link ) {
			$sources = array_merge(
				self::$enqueued_style_sources[ $matches['handle'] ],
				$sources
			);
		}

		/**
		 * Script dependency.
		 *
		 * @var _WP_Dependency $script_dependency
		 */
		if ( $node instanceof DOMElement && 'script' === $node->nodeName ) {
			$enqueued_script_handles = array_intersect( wp_scripts()->done, array_keys( self::$enqueued_script_sources ) );

			if ( $node->hasAttribute( 'src' ) ) {

				// External script.
				$src = $node->getAttribute( 'src' );
				foreach ( $enqueued_script_handles as $enqueued_script_handle ) {
					$script_dependency  = wp_scripts()->registered[ $enqueued_script_handle ];
					$is_matching_script = (
						$script_dependency
						&&
						$script_dependency->src
						&&
						// Script attribute is haystack because includes protocol and may include query args (like ver).
						false !== strpos( $src, preg_replace( '#^https?:(?=//)#', '', $script_dependency->src ) )
					);
					if ( $is_matching_script ) {
						$sources = array_merge(
							self::$enqueued_script_sources[ $enqueued_script_handle ],
							$sources
						);
						break;
					}
				}
			} elseif ( $node->firstChild ) {

				// Inline script.
				$text = $node->textContent;
				foreach ( $enqueued_script_handles as $enqueued_script_handle ) {
					$inline_scripts = array_filter(
						array_merge(
							(array) wp_scripts()->get_data( $enqueued_script_handle, 'data' ),
							(array) wp_scripts()->get_data( $enqueued_script_handle, 'before' ),
							(array) wp_scripts()->get_data( $enqueued_script_handle, 'after' )
						)
					);
					foreach ( $inline_scripts as $inline_script ) {
						/*
						 * Check to see if the inline script is inside (or the same) as the script in the document.
						 * Note that WordPress takes the registered inline script and will output it with newlines
						 * padding it, and sometimes with the script wrapped by CDATA blocks.
						 */
						if ( false !== strpos( $text, trim( $inline_script ) ) ) {
							$sources = array_merge(
								self::$enqueued_script_sources[ $enqueued_script_handle ],
								$sources
							);
							break;
						}
					}
				}
			}
		}

		return $sources;
	}

	/**
	 * Remove source comments.
	 *
	 * @param DOMDocument $dom Document.
	 */
	public static function remove_source_comments( $dom ) {
		$xpath    = new DOMXPath( $dom );
		$comments = array();
		foreach ( $xpath->query( '//comment()[ starts-with( ., "amp-source-stack" ) or starts-with( ., "/amp-source-stack" ) ]' ) as $comment ) {
			if ( self::parse_source_comment( $comment ) ) {
				$comments[] = $comment;
			}
		}
		foreach ( $comments as $comment ) {
			$comment->parentNode->removeChild( $comment );
		}
	}

	/**
	 * Add block source comments.
	 *
	 * @param string $content Content prior to blocks being processed.
	 * @return string Content with source comments added.
	 */
	public static function add_block_source_comments( $content ) {
		self::$block_content_index = 0;

		$start_block_pattern = implode(
			'',
			array(
				'#<!--\s+',
				'(?P<closing>/)?',
				'wp:(?P<name>\S+)',
				'(?:\s+(?P<attributes>\{.*?\}))?',
				'\s+(?P<self_closing>\/)?',
				'-->#s',
			)
		);

		return preg_replace_callback(
			$start_block_pattern,
			array( __CLASS__, 'handle_block_source_comment_replacement' ),
			$content
		);
	}

	/**
	 * Handle block source comment replacement.
	 *
	 * @see \AMP_Validation_Manager::add_block_source_comments()
	 *
	 * @param array $matches Matches.
	 *
	 * @return string Replaced.
	 */
	protected static function handle_block_source_comment_replacement( $matches ) {
		$replaced = $matches[0];

		// Obtain source information for block.
		$source = array(
			'block_name' => $matches['name'],
			'post_id'    => get_the_ID(),
		);

		if ( empty( $matches['closing'] ) ) {
			$source['block_content_index'] = self::$block_content_index;
			self::$block_content_index++;
		}

		// Make implicit core namespace explicit.
		$is_implicit_core_namespace = ( false === strpos( $source['block_name'], '/' ) );
		$source['block_name']       = $is_implicit_core_namespace ? 'core/' . $source['block_name'] : $source['block_name'];

		if ( ! empty( $matches['attributes'] ) ) {
			$source['block_attrs'] = json_decode( $matches['attributes'] );
		}
		$block_type = WP_Block_Type_Registry::get_instance()->get_registered( $source['block_name'] );
		if ( $block_type && $block_type->is_dynamic() ) {
			$callback_source = self::get_source( $block_type->render_callback );
			if ( $callback_source ) {
				$source = array_merge(
					$source,
					$callback_source
				);
			}
		}

		if ( ! empty( $matches['closing'] ) ) {
			$replaced .= self::get_source_comment( $source, false );
		} else {
			$replaced = self::get_source_comment( $source, true ) . $replaced;
			if ( ! empty( $matches['self_closing'] ) ) {
				unset( $source['block_content_index'] );
				$replaced .= self::get_source_comment( $source, false );
			}
		}
		return $replaced;
	}

	/**
	 * Wrap callbacks for registered widgets to keep track of queued assets and the source for anything printed for validation.
	 *
	 * @global array $wp_filter
	 * @return void
	 */
	public static function wrap_widget_callbacks() {
		global $wp_registered_widgets;
		foreach ( $wp_registered_widgets as $widget_id => &$registered_widget ) {
			$source = self::get_source( $registered_widget['callback'] );
			if ( ! $source ) {
				continue;
			}
			$source['widget_id'] = $widget_id;
			unset( $source['reflection'] ); // Omit from stored source.

			$function      = $registered_widget['callback'];
			$accepted_args = 2; // For the $instance and $args arguments.
			$callback      = compact( 'function', 'accepted_args', 'source' );

			$registered_widget['callback'] = self::wrapped_callback( $callback );
		}
	}

	/**
	 * Wrap filter/action callback functions for a given hook.
	 *
	 * Wrapped callback functions are reset to their original functions after invocation.
	 * This runs at the 'all' action. The shutdown hook is excluded.
	 *
	 * @global WP_Hook[] $wp_filter
	 * @param string $hook Hook name for action or filter.
	 * @return void
	 */
	public static function wrap_hook_callbacks( $hook ) {
		global $wp_filter;

		if ( ! isset( $wp_filter[ $hook ] ) || 'shutdown' === $hook ) {
			return;
		}

		self::$current_hook_source_stack[ $hook ] = array();
		foreach ( $wp_filter[ $hook ]->callbacks as $priority => &$callbacks ) {
			foreach ( $callbacks as &$callback ) {
				$source = self::get_source( $callback['function'] );
				if ( ! $source ) {
					continue;
				}

				$reflection = $source['reflection'];
				unset( $source['reflection'] ); // Omit from stored source.

				// Add hook to stack for decorate_filter_source to read from.
				self::$current_hook_source_stack[ $hook ][] = $source;

				/*
				 * A current limitation with wrapping callbacks is that the wrapped function cannot have
				 * any parameters passed by reference. Without this the result is:
				 *
				 * > PHP Warning:  Parameter 1 to wp_default_styles() expected to be a reference, value given.
				 */
				if ( self::has_parameters_passed_by_reference( $reflection ) ) {
					continue;
				}

				$source['hook']    = $hook;
				$original_function = $callback['function'];
				$wrapped_callback  = self::wrapped_callback(
					array_merge(
						$callback,
						compact( 'priority', 'source' )
					)
				);

				$callback['function'] = function() use ( &$callback, $wrapped_callback, $original_function ) {
					$callback['function'] = $original_function; // Restore original.
					return call_user_func_array( $wrapped_callback, func_get_args() );
				};
			}
		}
	}

	/**
	 * Determine whether the given reflection method/function has params passed by reference.
	 *
	 * @since 0.7
	 * @param ReflectionFunction|ReflectionMethod $reflection Reflection.
	 * @return bool Whether there are parameters passed by reference.
	 */
	protected static function has_parameters_passed_by_reference( $reflection ) {
		foreach ( $reflection->getParameters() as $parameter ) {
			if ( $parameter->isPassedByReference() ) {
				return true;
			}
		}
		return false;
	}

	/**
	 * Filters the output created by a shortcode callback.
	 *
	 * @since 0.7
	 *
	 * @param string $output Shortcode output.
	 * @param string $tag    Shortcode name.
	 * @return string Output.
	 * @global array $shortcode_tags
	 */
	public static function decorate_shortcode_source( $output, $tag ) {
		global $shortcode_tags;
		if ( ! isset( $shortcode_tags[ $tag ] ) ) {
			return $output;
		}
		$source = self::get_source( $shortcode_tags[ $tag ] );
		if ( empty( $source ) ) {
			return $output;
		}
		$source['shortcode'] = $tag;

		$output = implode(
			'',
			array(
				self::get_source_comment( $source, true ),
				$output,
				self::get_source_comment( $source, false ),
			)
		);
		return $output;
	}

	/**
	 * Filters the output created by embeds.
	 *
	 * @since 1.0
	 *
	 * @param string $output Embed output.
	 * @param string $url    URL.
	 * @param array  $attr   Attributes.
	 * @return string Output.
	 */
	public static function decorate_embed_source( $output, $url, $attr ) {
		$source = array(
			'embed' => $url,
			'attr'  => $attr,
		);
		return implode(
			'',
			array(
				self::get_source_comment( $source, true ),
				trim( $output ),
				self::get_source_comment( $source, false ),
			)
		);
	}

	/**
	 * Wraps output of a filter to add source stack comments.
	 *
	 * @todo Duplicate with AMP_Validation_Manager::wrap_buffer_with_source_comments()?
	 * @param string $value Value.
	 * @return string Value wrapped in source comments.
	 */
	public static function decorate_filter_source( $value ) {

		// Abort if the output is not a string and it doesn't contain any HTML tags.
		if ( ! is_string( $value ) || ! preg_match( '/<.+?>/s', $value ) ) {
			return $value;
		}

		$post   = get_post();
		$source = array(
			'hook'   => current_filter(),
			'filter' => true,
		);
		if ( $post ) {
			$source['post_id']   = $post->ID;
			$source['post_type'] = $post->post_type;
		}
		if ( isset( self::$current_hook_source_stack[ current_filter() ] ) ) {
			$sources = self::$current_hook_source_stack[ current_filter() ];
			array_pop( $sources ); // Remove self.
			$source['sources'] = $sources;
		}
		return implode(
			'',
			array(
				self::get_source_comment( $source, true ),
				$value,
				self::get_source_comment( $source, false ),
			)
		);
	}

	/**
	 * Gets the plugin or theme of the callback, if one exists.
	 *
	 * @param string|array $callback The callback for which to get the plugin.
	 * @return array|null {
	 *     The source data.
	 *
	 *     @type string $type Source type (core, plugin, mu-plugin, or theme).
	 *     @type string $name Source name.
	 *     @type string $function Normalized function name.
	 *     @type ReflectionMethod|ReflectionFunction $reflection
	 * }
	 */
	public static function get_source( $callback ) {
		$reflection = null;
		$class_name = null; // Because ReflectionMethod::getDeclaringClass() can return a parent class.
		$file       = null;
		try {
			if ( is_string( $callback ) && is_callable( $callback ) ) {
				// The $callback is a function or static method.
				$exploded_callback = explode( '::', $callback, 2 );
				if ( 2 === count( $exploded_callback ) ) {
					$class_name = $exploded_callback[0];
					$reflection = new ReflectionMethod( $exploded_callback[0], $exploded_callback[1] );
				} else {
					$reflection = new ReflectionFunction( $callback );
				}
			} elseif ( is_array( $callback ) && isset( $callback[0], $callback[1] ) && method_exists( $callback[0], $callback[1] ) ) {
				// The $callback is a method.
				if ( is_string( $callback[0] ) ) {
					$class_name = $callback[0];
				} elseif ( is_object( $callback[0] ) ) {
					$class_name = get_class( $callback[0] );
				}

				/*
				 * Obtain file from ReflectionClass because if the method is not on base class then
				 * file returned by ReflectionMethod will be for the base class not the subclass.
				 */
				$reflection = new ReflectionClass( $callback[0] );
				$file       = $reflection->getFileName();

				// This is needed later for AMP_Validation_Manager::has_parameters_passed_by_reference().
				$reflection = new ReflectionMethod( $callback[0], $callback[1] );
			} elseif ( is_object( $callback ) && ( 'Closure' === get_class( $callback ) ) ) {
				$reflection = new ReflectionFunction( $callback );
			}
			if ( $reflection && ! $file ) {
				$file = $reflection->getFileName();
			}
		} catch ( Exception $e ) {
			return null;
		}

		if ( ! $reflection ) {
			return null;
		}

		$source = compact( 'reflection' );

		if ( $file ) {
			$file         = wp_normalize_path( $file );
			$slug_pattern = '([^/]+)';
			if ( preg_match( ':' . preg_quote( trailingslashit( wp_normalize_path( WP_PLUGIN_DIR ) ), ':' ) . $slug_pattern . ':s', $file, $matches ) ) {
				$source['type'] = 'plugin';
				$source['name'] = $matches[1];
			} elseif ( preg_match( ':' . preg_quote( trailingslashit( wp_normalize_path( self::$template_directory ) ), ':' ) . ':s', $file ) ) {
				$source['type'] = 'theme';
				$source['name'] = get_template();
			} elseif ( preg_match( ':' . preg_quote( trailingslashit( wp_normalize_path( self::$stylesheet_directory ) ), ':' ) . ':s', $file ) ) {
				$source['type'] = 'theme';
				$source['name'] = get_stylesheet();
			} elseif ( preg_match( ':' . preg_quote( trailingslashit( wp_normalize_path( get_theme_root() ) ), ':' ) . $slug_pattern . ':s', $file, $matches ) ) {
				$source['type'] = 'theme';
				$source['name'] = $matches[1];
			} elseif ( preg_match( ':' . preg_quote( trailingslashit( wp_normalize_path( WPMU_PLUGIN_DIR ) ), ':' ) . $slug_pattern . ':s', $file, $matches ) ) {
				$source['type'] = 'mu-plugin';
				$source['name'] = $matches[1];
			} elseif ( preg_match( ':' . preg_quote( trailingslashit( wp_normalize_path( ABSPATH ) ), ':' ) . '(wp-admin|wp-includes)/:s', $file, $matches ) ) {
				$source['type'] = 'core';
				$source['name'] = $matches[1];
			}
		}

		if ( $class_name ) {
			$source['function'] = $class_name . '::' . $reflection->getName();
		} else {
			$source['function'] = $reflection->getName();
		}

		return $source;
	}

	/**
	 * Check whether or not output buffering is currently possible.
	 *
	 * This is to guard against a fatal error: "ob_start(): Cannot use output buffering in output buffering display handlers".
	 *
	 * @return bool Whether output buffering is allowed.
	 */
	public static function can_output_buffer() {

		// Output buffering for validation can only be done while overall output buffering is being done for the response.
		if ( ! AMP_Theme_Support::is_output_buffering() ) {
			return false;
		}

		// Abort when in shutdown since output has finished, when we're likely in the overall output buffering display handler.
		if ( did_action( 'shutdown' ) ) {
			return false;
		}

		// Check if any functions in call stack are output buffering display handlers.
		$called_functions = array();
		if ( defined( 'DEBUG_BACKTRACE_IGNORE_ARGS' ) ) {
			$arg = DEBUG_BACKTRACE_IGNORE_ARGS; // phpcs:ignore PHPCompatibility.Constants.NewConstants.debug_backtrace_ignore_argsFound
		} else {
			$arg = false;
		}
		$backtrace = debug_backtrace( $arg ); // phpcs:ignore WordPress.PHP.DevelopmentFunctions.error_log_debug_backtrace -- Only way to find out if we are in a buffering display handler.
		foreach ( $backtrace as $call_stack ) {
			if ( '{closure}' === $call_stack['function'] ) {
				$called_functions[] = 'Closure::__invoke';
			} elseif ( isset( $call_stack['class'] ) ) {
				$called_functions[] = sprintf( '%s::%s', $call_stack['class'], $call_stack['function'] );
			} else {
				$called_functions[] = $call_stack['function'];
			}
		}
		return 0 === count( array_intersect( ob_list_handlers(), $called_functions ) );
	}

	/**
	 * Wraps a callback in comments if it outputs markup.
	 *
	 * If the sanitizer removes markup,
	 * this indicates which plugin it was from.
	 * The call_user_func_array() logic is mainly copied from WP_Hook:apply_filters().
	 *
	 * @param array $callback {
	 *     The callback data.
	 *
	 *     @type callable $function
	 *     @type int      $accepted_args
	 *     @type array    $source
	 * }
	 * @return closure $wrapped_callback The callback, wrapped in comments.
	 */
	public static function wrapped_callback( $callback ) {
		return function() use ( $callback ) {
			global $wp_styles, $wp_scripts;

			$function      = $callback['function'];
			$accepted_args = $callback['accepted_args'];
			$args          = func_get_args();

			$before_styles_enqueued = array();
			if ( isset( $wp_styles ) && isset( $wp_styles->queue ) ) {
				$before_styles_enqueued = $wp_styles->queue;
			}
			$before_scripts_enqueued = array();
			if ( isset( $wp_scripts ) && isset( $wp_scripts->queue ) ) {
				$before_scripts_enqueued = $wp_scripts->queue;
			}

			$is_filter = isset( $callback['source']['hook'] ) && ! did_action( $callback['source']['hook'] );

			// Wrap the markup output of (action) hooks in source comments.
			AMP_Validation_Manager::$hook_source_stack[] = $callback['source'];
			$has_buffer_started                          = false;
			if ( ! $is_filter && AMP_Validation_Manager::can_output_buffer() ) {
				$has_buffer_started = ob_start( array( __CLASS__, 'wrap_buffer_with_source_comments' ) );
			}
			$result = call_user_func_array( $function, array_slice( $args, 0, intval( $accepted_args ) ) );
			if ( $has_buffer_started ) {
				ob_end_flush();
			}
			array_pop( AMP_Validation_Manager::$hook_source_stack );

			// Keep track of which source enqueued the styles.
			if ( isset( $wp_styles ) && isset( $wp_styles->queue ) ) {
				foreach ( array_diff( $wp_styles->queue, $before_styles_enqueued ) as $handle ) {
					AMP_Validation_Manager::$enqueued_style_sources[ $handle ][] = array_merge( $callback['source'], compact( 'handle' ) );
				}
			}

			// Keep track of which source enqueued the scripts, and immediately report validity.
			if ( isset( $wp_scripts ) && isset( $wp_scripts->queue ) ) {
				foreach ( array_diff( $wp_scripts->queue, $before_scripts_enqueued ) as $queued_handle ) {
					$handles = array( $queued_handle );

					// Account for case where registered script is a placeholder for a set of scripts (e.g. jquery).
					if ( isset( $wp_scripts->registered[ $queued_handle ] ) && false === $wp_scripts->registered[ $queued_handle ]->src ) {
						$handles = array_merge( $handles, $wp_scripts->registered[ $queued_handle ]->deps );
					}

					foreach ( $handles as $handle ) {
						AMP_Validation_Manager::$enqueued_script_sources[ $handle ][] = array_merge( $callback['source'], compact( 'handle' ) );
					}
				}
			}

			return $result;
		};
	}

	/**
	 * Wrap output buffer with source comments.
	 *
	 * A key reason for why this is a method and not a closure is so that
	 * the can_output_buffer method will be able to identify it by name.
	 *
	 * @since 0.7
	 * @todo Is duplicate of \AMP_Validation_Manager::decorate_filter_source()?
	 *
	 * @param string $output Output buffer.
	 * @return string Output buffer conditionally wrapped with source comments.
	 */
	public static function wrap_buffer_with_source_comments( $output ) {
		if ( empty( self::$hook_source_stack ) ) {
			return $output;
		}

		$source = self::$hook_source_stack[ count( self::$hook_source_stack ) - 1 ];

		// Wrap output that contains HTML tags (as opposed to actions that trigger in HTML attributes).
		if ( ! empty( $output ) && preg_match( '/<.+?>/s', $output ) ) {
			$output = implode(
				'',
				array(
					self::get_source_comment( $source, true ),
					$output,
					self::get_source_comment( $source, false ),
				)
			);
		}
		return $output;
	}

	/**
	 * Get nonce for performing amp_validate request.
	 *
	 * The returned nonce is irrespective of the authenticated user.
	 *
	 * @return string Nonce.
	 */
	public static function get_amp_validate_nonce() {
		return substr( wp_hash( self::VALIDATE_QUERY_VAR . (string) wp_nonce_tick(), 'nonce' ), -12, 10 );
	}

	/**
	 * Whether to validate the front end response.
	 *
	 * @return boolean Whether to validate.
	 */
	public static function should_validate_response() {
		if ( ! isset( $_GET[ self::VALIDATE_QUERY_VAR ] ) ) { // phpcs:ignore WordPress.Security.NonceVerification.Recommended
			return false;
		}
		if ( self::has_cap() ) {
			return true;
		}
		$validate_key = wp_unslash( $_GET[ self::VALIDATE_QUERY_VAR ] ); // phpcs:ignore WordPress.Security.NonceVerification.Recommended
		return self::get_amp_validate_nonce() === $validate_key;
	}

	/**
	 * Finalize validation.
	 *
	 * @see AMP_Validation_Manager::add_admin_bar_menu_items()
	 *
	 * @param DOMDocument $dom Document.
	 * @param array       $args {
	 *     Args.
	 *
	 *     @type bool $remove_source_comments           Whether source comments should be removed. Defaults to true.
	 *     @type bool $append_validation_status_comment Whether the validation errors should be appended as an HTML comment. Defaults to true.
	 * }
	 */
	public static function finalize_validation( DOMDocument $dom, $args = array() ) {
		$args = array_merge(
			array(
				'remove_source_comments'           => true,
				'append_validation_status_comment' => true,
			),
			$args
		);

		/*
		 * Override AMP status in admin bar set in \AMP_Validation_Manager::add_admin_bar_menu_items()
		 * when there are validation errors which have not been explicitly accepted.
		 */
		if ( is_admin_bar_showing() && self::$amp_admin_bar_item_added ) {
			$error_count = 0;
			foreach ( self::$validation_results as $validation_result ) {
				$validation_status = AMP_Validation_Error_Taxonomy::get_validation_error_sanitization( $validation_result['error'] );

				$is_unaccepted = 'with_preview' === $validation_status['forced'] ?
					AMP_Validation_Error_Taxonomy::VALIDATION_ERROR_ACK_ACCEPTED_STATUS !== $validation_status['status']
					:
					AMP_Validation_Error_Taxonomy::VALIDATION_ERROR_ACK_ACCEPTED_STATUS !== $validation_status['term_status'];
				if ( $is_unaccepted ) {
					$error_count++;
				}
			}

			if ( $error_count > 0 ) {
				$validate_item = $dom->getElementById( 'wp-admin-bar-amp-validity' );
				if ( $validate_item ) {
					$link = $validate_item->getElementsByTagName( 'a' )->item( 0 );
					if ( $link ) {
						$link->textContent = sprintf(
							/* translators: %s is count of validation errors */
							_n(
								'Re-validate (%s validation error)',
								'Re-validate (%s validation errors)',
								$error_count,
								'amp'
							),
							number_format_i18n( $error_count )
						);
					}
				}

				$admin_bar_icon = $dom->getElementById( 'amp-admin-bar-item-status-icon' );
				if ( $admin_bar_icon ) {
					$admin_bar_icon->textContent = "\xE2\x9A\xA0\xEF\xB8\x8F"; // WARNING SIGN: U+26A0, U+FE0F.
				}
			}
		}

		if ( self::should_validate_response() ) {
			if ( $args['remove_source_comments'] ) {
				self::remove_source_comments( $dom );
			}

			if ( $args['append_validation_status_comment'] ) {
				$data = array(
					'results' => self::$validation_results,
				);
				if ( get_queried_object() ) {
					$data['queried_object'] = array();
					if ( get_queried_object_id() ) {
						$data['queried_object']['id'] = get_queried_object_id();
					}
					if ( get_queried_object() instanceof WP_Post ) {
						$data['queried_object']['type'] = 'post';
					} elseif ( get_queried_object() instanceof WP_Term ) {
						$data['queried_object']['type'] = 'term';
					} elseif ( get_queried_object() instanceof WP_User ) {
						$data['queried_object']['type'] = 'user';
					} elseif ( get_queried_object() instanceof WP_Post_Type ) {
						$data['queried_object']['type'] = 'post_type';
					}
				}

				$encoded = wp_json_encode( $data, 128 /* JSON_PRETTY_PRINT */ );
				$encoded = str_replace( '--', '\u002d\u002d', $encoded ); // Prevent "--" in strings from breaking out of HTML comments.
				$comment = $dom->createComment( 'AMP_VALIDATION:' . $encoded . "\n" );
				$dom->documentElement->appendChild( $comment );
			}
		}
	}

	/**
	 * Adds the validation callback if front-end validation is needed.
	 *
	 * @param array $sanitizers The AMP sanitizers.
	 * @return array $sanitizers The filtered AMP sanitizers.
	 */
	public static function filter_sanitizer_args( $sanitizers ) {
		foreach ( $sanitizers as $sanitizer => &$args ) {
			$args['validation_error_callback'] = __CLASS__ . '::add_validation_error';
		}

		if ( isset( $sanitizers['AMP_Style_Sanitizer'] ) ) {
			$sanitizers['AMP_Style_Sanitizer']['should_locate_sources'] = self::$should_locate_sources;

			$css_validation_errors = array();
			foreach ( self::$validation_error_status_overrides as $slug => $status ) {
				$term = AMP_Validation_Error_Taxonomy::get_term( $slug );
				if ( ! $term ) {
					continue;
				}
				$validation_error = json_decode( $term->description, true );

				$is_css_validation_error = (
					is_array( $validation_error )
					&&
					isset( $validation_error['code'] )
					&&
					in_array( $validation_error['code'], AMP_Style_Sanitizer::get_css_parser_validation_error_codes(), true )
				);
				if ( $is_css_validation_error ) {
					$css_validation_errors[ $slug ] = $status;
				}
			}
			if ( ! empty( $css_validation_errors ) ) {
				$sanitizers['AMP_Style_Sanitizer']['parsed_cache_variant'] = md5( wp_json_encode( $css_validation_errors ) );
			}
		}

		return $sanitizers;
	}

	/**
	 * Validates the latest published post.
	 *
	 * @return array|WP_Error The validation errors, or WP_Error.
	 */
	public static function validate_after_plugin_activation() {
		$url = amp_admin_get_preview_permalink();
		if ( ! $url ) {
			return new WP_Error( 'no_published_post_url_available' );
		}
		$validity = self::validate_url( $url );
		if ( is_wp_error( $validity ) ) {
			return $validity;
		}
		$validation_errors = wp_list_pluck( $validity['results'], 'error' );
		if ( is_array( $validity ) && count( $validation_errors ) > 0 ) { // @todo This should only warn when there are unaccepted validation errors.
			AMP_Validated_URL_Post_Type::store_validation_errors(
				$validation_errors,
				$validity['url'],
				wp_array_slice_assoc( $validity, array( 'queried_object_id', 'queried_object_type' ) )
			);
			set_transient( self::PLUGIN_ACTIVATION_VALIDATION_ERRORS_TRANSIENT_KEY, $validation_errors, 60 );
		} else {
			delete_transient( self::PLUGIN_ACTIVATION_VALIDATION_ERRORS_TRANSIENT_KEY );
		}
		return $validation_errors;
	}

	/**
	 * Validates a given URL.
	 *
	 * The validation errors will be stored in the validation status custom post type,
	 * as well as in a transient.
	 *
	 * @param string $url The URL to validate. This need not include the amp query var.
	 * @return WP_Error|array {
	 *     Response.
	 *
	 *     @type array  $results             Validation results, where each nested array contains an error key and sanitized key.
	 *     @type string $url                 Final URL that was checked or redirected to.
	 *     @type int    $queried_object_id   Queried object ID.
	 *     @type string $queried_object_type Queried object type.
	 * }
	 */
	public static function validate_url( $url ) {

		$added_query_vars = array(
			self::VALIDATE_QUERY_VAR   => self::get_amp_validate_nonce(),
			self::CACHE_BUST_QUERY_VAR => wp_rand(),
		);
		$validation_url   = add_query_arg( $added_query_vars, $url );

		$r = null;

		/** This filter is documented in wp-includes/class-http.php */
		$allowed_redirects = apply_filters( 'http_request_redirection_count', 5 );
		for ( $redirect_count = 0; $redirect_count < $allowed_redirects; $redirect_count++ ) {
			$r = wp_remote_get(
				$validation_url,
				array(
					'cookies'     => wp_unslash( $_COOKIE ), // Pass along cookies so private pages and drafts can be accessed.
					'timeout'     => 15, // Increase from default of 5 to give extra time for the plugin to identify the sources for any given validation errors; also, response caching is disabled when validating.
					'sslverify'   => false,
					'redirection' => 0, // Because we're in a loop for redirection.
					'headers'     => array(
						'Cache-Control' => 'no-cache',
					),
				)
			);

			// If the response is not a redirect, then break since $r is all we need.
			$response_code   = wp_remote_retrieve_response_code( $r );
			$location_header = wp_remote_retrieve_header( $r, 'Location' );
			$is_redirect     = (
				$response_code
				&&
				$response_code > 300 && $response_code < 400
				&&
				$location_header
			);
			if ( ! $is_redirect ) {
				break;
			}

			// Ensure absolute URL.
			if ( '/' === substr( $location_header, 0, 1 ) ) {
				$location_header = preg_replace( '#(^https?://[^/]+)/.*#', '$1', home_url( '/' ) ) . $location_header;
			}

			// Block redirecting to a different host.
			$location_header = wp_validate_redirect( $location_header );
			if ( ! $location_header ) {
				break;
			}

			$validation_url = $location_header;
		}

		if ( is_wp_error( $r ) ) {
			return $r;
		}
		if ( wp_remote_retrieve_response_code( $r ) >= 300 ) {
			return new WP_Error(
				wp_remote_retrieve_response_code( $r ),
				wp_remote_retrieve_response_message( $r )
			);
		}

		$url = remove_query_arg(
			array_keys( $added_query_vars ),
			$validation_url
		);

		$response = wp_remote_retrieve_body( $r );
		if ( strlen( trim( $response ) ) === 0 ) {
			$error_code = 'white_screen_of_death';
			return new WP_Error( $error_code, self::get_validate_url_error_message( $error_code ) );
		}
		if ( ! preg_match( '#</body>.*?<!--\s*AMP_VALIDATION\s*:\s*(\{.*?\})\s*-->#s', $response, $matches ) ) {
			$error_code = 'response_comment_absent';
			return new WP_Error( $error_code, self::get_validate_url_error_message( $error_code ) );
		}
		$validation = json_decode( $matches[1], true );
		if ( json_last_error() || ! isset( $validation['results'] ) || ! is_array( $validation['results'] ) ) {
			$error_code = 'malformed_json_validation_errors';
			return new WP_Error( $error_code, self::get_validate_url_error_message( $error_code ) );
		}

		return array_merge(
			$validation,
			compact( 'url' )
		);
	}

	/**
	 * Get error message for a validate URL failure.
	 *
	 * @param string $error_code Error code.
	 * @return string Error message.
	 */
	public static function get_validate_url_error_message( $error_code ) {
		switch ( $error_code ) {
			case 'http_request_failed':
				return __( 'Failed to fetch URL(s) to validate. This may be due to a request timeout.', 'amp' );
			case 'white_screen_of_death':
				return __( 'Unable to validate URL. Encountered a white screen of death likely due to a fatal error. Please check your server\'s PHP error logs.', 'amp' );
			case '404':
				return __( 'The fetched URL was not found. It may have been deleted. If so, you can trash this.', 'amp' );
			case '500':
				return __( 'An internal server error occurred when fetching the URL for validation.', 'amp' );
			case 'response_comment_absent':
				return sprintf(
					/* translators: %s: AMP_VALIDATION */
					__( 'URL validation failed to due to the absence of the expected JSON-containing %s comment after the body.', 'amp' ),
					'AMP_VALIDATION'
				);
			case 'malformed_json_validation_errors':
				return sprintf(
					/* translators: %s: AMP_VALIDATION */
					__( 'URL validation failed to due to unexpected JSON in the %s comment after the body.', 'amp' ),
					'AMP_VALIDATION'
				);
			default:
				/* translators: %s is error code */
				return sprintf( __( 'URL validation failed. Error code: %s.', 'amp' ), $error_code ); // Note that $error_code has been sanitized with sanitize_key(); will be escaped below as well.
		};
	}

	/**
	 * On activating a plugin, display a notice if a plugin causes an AMP validation error.
	 *
	 * @return void
	 */
	public static function print_plugin_notice() {
		global $pagenow;
		if ( ( 'plugins.php' === $pagenow ) && ( ! empty( $_GET['activate'] ) || ! empty( $_GET['activate-multi'] ) ) ) { // phpcs:ignore WordPress.Security.NonceVerification.Recommended
			$validation_errors = get_transient( self::PLUGIN_ACTIVATION_VALIDATION_ERRORS_TRANSIENT_KEY );
			if ( empty( $validation_errors ) || ! is_array( $validation_errors ) ) {
				return;
			}
			delete_transient( self::PLUGIN_ACTIVATION_VALIDATION_ERRORS_TRANSIENT_KEY );
			$errors          = AMP_Validation_Error_Taxonomy::summarize_validation_errors( $validation_errors );
			$invalid_plugins = isset( $errors[ AMP_Validation_Error_Taxonomy::SOURCES_INVALID_OUTPUT ]['plugin'] ) ? array_unique( $errors[ AMP_Validation_Error_Taxonomy::SOURCES_INVALID_OUTPUT ]['plugin'] ) : null;
			if ( isset( $invalid_plugins ) ) {
				$reported_plugins = array();
				foreach ( $invalid_plugins as $plugin ) {
					$reported_plugins[] = sprintf( '<code>%s</code>', esc_html( $plugin ) );
				}

				$more_details_link = sprintf(
					'<a href="%s">%s</a>',
					esc_url(
						add_query_arg(
							'post_type',
							AMP_Validated_URL_Post_Type::POST_TYPE_SLUG,
							admin_url( 'edit.php' )
						)
					),
					__( 'More details', 'amp' )
				);

				printf(
					'<div class="notice notice-warning is-dismissible"><p>%s %s %s</p><button type="button" class="notice-dismiss"><span class="screen-reader-text">%s</span></button></div>',
					esc_html( _n( 'Warning: The following plugin may be incompatible with AMP:', 'Warning: The following plugins may be incompatible with AMP:', count( $invalid_plugins ), 'amp' ) ),
					implode( ', ', $reported_plugins ), // phpcs:ignore WordPress.Security.EscapeOutput.OutputNotEscaped
					$more_details_link, // phpcs:ignore WordPress.Security.EscapeOutput.OutputNotEscaped
					esc_html__( 'Dismiss this notice.', 'amp' )
				);
			}
		}
	}

	/**
	 * Enqueues the block validation script.
	 *
	 * @return void
	 */
	public static function enqueue_block_validation() {
		/*
		 * The AMP_Validation_Manager::post_supports_validation() method is not being used here because
		 * a post's status for validation checking can change during the life of the editor, such as when
		 * the user toggles AMP back on after having turned it off, and then gets the validation
		 * warnings appearing due to the amp-block-validation having been enqueued already.
		 */
		$should_enqueue_block_validation = (
			self::has_cap()
			&&
			(
				( AMP_Options_Manager::is_website_experience_enabled() && current_theme_supports( AMP_Theme_Support::SLUG ) )
				||
				( AMP_Options_Manager::is_stories_experience_enabled() && AMP_Story_Post_Type::POST_TYPE_SLUG === get_post_type() )
			)
		);
		if ( ! $should_enqueue_block_validation ) {
			return;
		}

		$slug = 'amp-block-validation';

		$script_deps_path    = AMP__DIR__ . '/assets/js/' . $slug . '.deps.json';
		$script_dependencies = file_exists( $script_deps_path )
			? json_decode( file_get_contents( $script_deps_path ), false ) // phpcs:ignore WordPress.WP.AlternativeFunctions.file_get_contents_file_get_contents
			: array();

		wp_enqueue_script(
			$slug,
			amp_get_asset_url( "js/{$slug}.js" ),
			$script_dependencies,
			AMP__VERSION,
			true
		);

		$status_and_errors = AMP_Post_Meta_Box::get_status_and_errors( get_post() );
		$enabled_status    = $status_and_errors['status'];

		$data = array(
			'isSanitizationAutoAccepted' => self::is_sanitization_auto_accepted() || AMP_Story_Post_Type::POST_TYPE_SLUG === get_post_type(),
			'possibleStatuses'           => array( AMP_Post_Meta_Box::ENABLED_STATUS, AMP_Post_Meta_Box::DISABLED_STATUS ),
			'defaultStatus'              => $enabled_status,
		);

		wp_localize_script(
			$slug,
			'ampBlockValidation',
			$data
		);

		if ( function_exists( 'wp_set_script_translations' ) ) {
			wp_set_script_translations( $slug, 'amp' );
		} elseif ( function_exists( 'wp_get_jed_locale_data' ) || function_exists( 'gutenberg_get_jed_locale_data' ) ) {
			$locale_data  = function_exists( 'wp_get_jed_locale_data' ) ? wp_get_jed_locale_data( 'amp' ) : gutenberg_get_jed_locale_data( 'amp' );
			$translations = wp_json_encode( $locale_data );

			wp_add_inline_script(
				$slug,
				'wp.i18n.setLocaleData( ' . $translations . ', "amp" );',
				'after'
			);
		}
	}
}<|MERGE_RESOLUTION|>--- conflicted
+++ resolved
@@ -203,11 +203,7 @@
 				}
 			);
 
-<<<<<<< HEAD
-		add_action( 'admin_bar_menu', array( __CLASS__, 'add_admin_bar_menu_items' ), 101 );
-=======
 			add_action( 'all_admin_notices', array( __CLASS__, 'print_plugin_notice' ) );
->>>>>>> cb0c7e32
 
 			add_action( 'admin_bar_menu', array( __CLASS__, 'add_admin_bar_menu_items' ), 101 );
 		}

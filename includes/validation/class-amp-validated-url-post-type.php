--- conflicted
+++ resolved
@@ -672,11 +672,7 @@
 		$url_parts = explode( '?', $url, 2 );
 		if ( 2 === count( $url_parts ) ) {
 			$args = wp_parse_args( $url_parts[1] );
-<<<<<<< HEAD
-			foreach ( wp_removable_query_args() as $removable_query_arg ) {
-=======
 			foreach ( $removable_query_vars as $removable_query_arg ) {
->>>>>>> 03ebd5d0
 				unset( $args[ $removable_query_arg ] );
 			}
 			$url = $url_parts[0];

--- conflicted
+++ resolved
@@ -5,12 +5,8 @@
  * @package AMP
  */
 
-<<<<<<< HEAD
+use AmpProject\AmpWP\Icon;
 use AmpProject\AmpWP\Option;
-use AmpProject\Fonts;
-=======
-use AmpProject\AmpWP\Icon;
->>>>>>> 4880f0f5
 
 /**
  * Class AMP_Validated_URL_Post_Type

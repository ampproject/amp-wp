<?php
/**
 * Class AMP_Invalid_URL_Post_Type
 *
 * @package AMP
 */

/**
 * Class AMP_Invalid_URL_Post_Type
 *
 * @since 1.0
 */
class AMP_Invalid_URL_Post_Type {

	/**
	 * The slug of the post type to store URLs that have AMP errors.
	 *
	 * @var string
	 */
	const POST_TYPE_SLUG = 'amp_invalid_url';

	/**
	 * The action to recheck URLs for AMP validity.
	 *
	 * @var string
	 */
	const VALIDATE_ACTION = 'amp_validate';

	/**
	 * The action to bulk recheck URLs for AMP validity.
	 *
	 * @var string
	 */
	const BULK_VALIDATE_ACTION = 'amp_bulk_validate';

	/**
	 * Action to update the status of AMP validation errors.
	 *
	 * @var string
	 */
	const UPDATE_POST_TERM_STATUS_ACTION = 'amp_update_validation_error_status';

	/**
	 * The query arg for whether there are remaining errors after rechecking URLs.
	 *
	 * @var string
	 */
	const REMAINING_ERRORS = 'amp_remaining_errors';

	/**
	 * The handle for the post edit screen script.
	 *
	 * @var string
	 */
	const EDIT_POST_SCRIPT_HANDLE = 'amp-invalid-url-post-edit-screen';

	/**
	 * The query arg for the number of URLs tested.
	 *
	 * @var string
	 */
	const URLS_TESTED = 'amp_urls_tested';

	/**
	 * The nonce action for rechecking a URL.
	 *
	 * @var string
	 */
	const NONCE_ACTION = 'amp_recheck_';

	/**
	 * The name of the side meta box on the CPT post.php page.
	 *
	 * @var string
	 */
	const STATUS_META_BOX = 'amp_validation_status';

	/**
	 * The name of the side meta box on the CPT post.php page.
	 *
	 * @var string
	 */
	const VALIDATION_ERRORS_META_BOX = 'amp_validation_errors';

	/**
	 * The total number of errors associated with a URL, regardless of the maximum that can display.
	 *
	 * @var int
	 */
	public static $total_errors_for_url;

	/**
	 * Registers the post type to store URLs with validation errors.
	 *
	 * @return void
	 */
	public static function register() {
		$post_type = register_post_type(
			self::POST_TYPE_SLUG,
			array(
				'labels'       => array(
					'name'               => _x( 'Invalid URLs', 'post type general name', 'amp' ),
					'menu_name'          => __( 'Invalid URLs', 'amp' ),
					'singular_name'      => __( 'Invalid URL', 'amp' ),
					'not_found'          => __( 'No invalid URLs found', 'amp' ),
					'not_found_in_trash' => __( 'No forgotten invalid URLs', 'amp' ),
					'search_items'       => __( 'Search invalid URLs', 'amp' ),
					'edit_item'          => __( 'Invalid URL', 'amp' ),
				),
				'supports'     => false,
				'public'       => false,
				'show_ui'      => true,
				'show_in_menu' => ( self::should_show_in_menu() || AMP_Validation_Error_Taxonomy::should_show_in_menu() ) ? AMP_Options_Manager::OPTION_NAME : false,
				// @todo Show in rest.
			)
		);

		// Hide the add new post link.
		$post_type->cap->create_posts = 'do_not_allow';

		if ( is_admin() ) {
			self::add_admin_hooks();
		}
	}

	/**
	 * Determine whether the admin menu item should be included.
	 *
	 * @return bool Whether to show in menu.
	 */
	public static function should_show_in_menu() {
		global $pagenow;
		if ( current_theme_supports( 'amp' ) ) {
			return true;
		}
		return ( 'edit.php' === $pagenow && ( isset( $_GET['post_type'] ) && self::POST_TYPE_SLUG === $_GET['post_type'] ) ); // WPCS: CSRF OK.
	}

	/**
	 * Add admin hooks.
	 */
	public static function add_admin_hooks() {
		add_action( 'admin_enqueue_scripts', array( __CLASS__, 'enqueue_post_list_screen_scripts' ) );

		add_filter( 'dashboard_glance_items', array( __CLASS__, 'filter_dashboard_glance_items' ) );
		add_action( 'rightnow_end', array( __CLASS__, 'print_dashboard_glance_styles' ) );

		// Edit post screen hooks.
		add_action( 'admin_enqueue_scripts', array( __CLASS__, 'enqueue_edit_post_screen_scripts' ) );
		add_action( 'add_meta_boxes', array( __CLASS__, 'add_meta_boxes' ) );
		add_action( 'edit_form_after_title', array( __CLASS__, 'render_single_url_list_table' ) );
		add_filter( 'edit_' . AMP_Validation_Error_Taxonomy::TAXONOMY_SLUG . '_per_page', array( __CLASS__, 'get_terms_per_page' ) );
		add_action( 'admin_init', array( __CLASS__, 'add_taxonomy' ) );
		add_action( 'edit_form_top', array( __CLASS__, 'print_url_as_title' ) );

		// Post list screen hooks.
		add_action( 'admin_notices', array( __CLASS__, 'render_link_to_error_index_screen' ) );
		add_filter( 'the_title', array( __CLASS__, 'filter_the_title_in_post_list_table' ), 10, 2 );
		add_action( 'restrict_manage_posts', array( __CLASS__, 'render_post_filters' ), 10, 2 );
		add_filter( 'manage_' . self::POST_TYPE_SLUG . '_posts_columns', array( __CLASS__, 'add_post_columns' ) );
		add_filter( 'manage_' . self::POST_TYPE_SLUG . '_columns', array( __CLASS__, 'add_single_post_columns' ) );
		add_filter( 'manage_' . self::POST_TYPE_SLUG . '_sortable_columns', array( __CLASS__, 'add_single_post_sortable_columns' ) );
		add_action( 'manage_posts_custom_column', array( __CLASS__, 'output_custom_column' ), 10, 2 );
		add_filter( 'bulk_actions-edit-' . self::POST_TYPE_SLUG, array( __CLASS__, 'filter_bulk_actions' ), 10, 2 );
		add_filter( 'bulk_actions-' . self::POST_TYPE_SLUG, '__return_false' );
		add_filter( 'handle_bulk_actions-edit-' . self::POST_TYPE_SLUG, array( __CLASS__, 'handle_bulk_action' ), 10, 3 );
		add_action( 'admin_notices', array( __CLASS__, 'print_admin_notice' ) );
		add_action( 'admin_action_' . self::VALIDATE_ACTION, array( __CLASS__, 'handle_validate_request' ) );
		add_action( 'post_action_' . self::UPDATE_POST_TERM_STATUS_ACTION, array( __CLASS__, 'handle_validation_error_status_update' ) );
		add_action( 'admin_menu', array( __CLASS__, 'add_admin_menu_new_invalid_url_count' ) );
		add_filter( 'post_row_actions', array( __CLASS__, 'filter_post_row_actions' ), 10, 2 );
		add_filter( sprintf( 'views_edit-%s', self::POST_TYPE_SLUG ), array( __CLASS__, 'filter_table_views' ) );
		add_filter( 'bulk_post_updated_messages', array( __CLASS__, 'filter_bulk_post_updated_messages' ), 10, 2 );

		// Hide irrelevant "published" label in the invalid URL post list.
		add_filter( 'post_date_column_status', function( $status, $post ) {
			if ( AMP_Invalid_URL_Post_Type::POST_TYPE_SLUG === get_post_type( $post ) ) {
				$status = '';
			}
			return $status;
		}, 10, 2 );

		// Prevent query vars from persisting after redirect.
		add_filter( 'removable_query_args', function( $query_vars ) {
			$query_vars[] = 'amp_actioned';
			$query_vars[] = 'amp_taxonomy_terms_updated';
			$query_vars[] = AMP_Invalid_URL_Post_Type::REMAINING_ERRORS;
			$query_vars[] = 'amp_urls_tested';
			$query_vars[] = 'amp_validate_error';
			return $query_vars;
		} );
	}

	/**
	 * Enqueue style.
	 */
	public static function enqueue_post_list_screen_scripts() {
		// Styles.
		$screen = get_current_screen();
		if ( 'edit-amp_invalid_url' !== $screen->id ) {
			return;
		}

		wp_enqueue_style(
			'amp-admin-tables',
			amp_get_asset_url( 'css/admin-tables.css' ),
			false,
			AMP__VERSION
		);
		wp_enqueue_style(
			'amp-validation-error-taxonomy',
			amp_get_asset_url( 'css/amp-validation-error-taxonomy.css' ),
			array( 'common' ),
			AMP__VERSION
		);
		wp_enqueue_script(
			'amp-validation-error-detail-toggle',
			amp_get_asset_url( 'js/amp-validation-error-detail-toggle-compiled.js' ),
			array(),
			AMP__VERSION,
			true
		);
		wp_localize_script(
			'amp-validation-error-detail-toggle',
			'ampValidationI18n',
			array(
				'btnAriaLabel' => esc_attr__( 'Toggle all sources', 'amp' ),
			)
		);
	}

	/**
	 * On the 'Invalid URLs' screen, renders a link to the 'Error Index' page.
	 *
	 * @see AMP_Validation_Error_Taxonomy::render_link_to_invalid_urls_screen()
	 */
	public static function render_link_to_error_index_screen() {
		if ( ! ( get_current_screen() && 'edit' === get_current_screen()->base && self::POST_TYPE_SLUG === get_current_screen()->post_type ) ) {
			return;
		}

		$taxonomy_object = get_taxonomy( AMP_Validation_Error_Taxonomy::TAXONOMY_SLUG );
		if ( ! current_user_can( $taxonomy_object->cap->manage_terms ) ) {
			return;
		}

		$id = 'link-errors-index';

		printf(
			'<a href="%s" hidden class="page-title-action" id="%s" style="margin-left: 1rem;">%s</a>',
			esc_url( get_admin_url( null, 'edit-tags.php?taxonomy=' . AMP_Validation_Error_Taxonomy::TAXONOMY_SLUG . '&post_type=' . self::POST_TYPE_SLUG ) ),
			esc_attr( $id ),
			esc_html__( 'View Error Index', 'amp' )
		);

		?>
		<script>
			jQuery( function( $ ) {
				// Move the link to after the heading, as it also looks like there's no action for this.
				$( <?php echo wp_json_encode( '#' . $id ); ?> ).removeAttr( 'hidden' ).insertAfter( $( '.wp-heading-inline' ) );
			} );
		</script>
		<?php
	}

	/**
	 * Add count of how many validation error posts there are to the admin menu.
	 */
	public static function add_admin_menu_new_invalid_url_count() {
		global $submenu;
		if ( ! isset( $submenu[ AMP_Options_Manager::OPTION_NAME ] ) ) {
			return;
		}

		$query = new WP_Query( array(
			'post_type'              => self::POST_TYPE_SLUG,
			AMP_Validation_Error_Taxonomy::VALIDATION_ERROR_STATUS_QUERY_VAR => AMP_Validation_Error_Taxonomy::VALIDATION_ERROR_NEW_STATUS,
			'update_post_meta_cache' => false,
			'update_post_term_cache' => false,
		) );

		if ( 0 === $query->found_posts ) {
			return;
		}
		foreach ( $submenu[ AMP_Options_Manager::OPTION_NAME ] as &$submenu_item ) {
			if ( 'edit.php?post_type=' . self::POST_TYPE_SLUG === $submenu_item[2] ) {
				$submenu_item[0] .= ' <span class="awaiting-mod"><span class="pending-count">' . esc_html( number_format_i18n( $query->found_posts ) ) . '</span></span>';
				break;
			}
		}
	}

	/**
	 * Gets validation errors for a given invalid URL post.
	 *
	 * @param string|int|WP_Post $url Either the URL string or a post (ID or WP_Post) of amp_invalid_url type.
	 * @param array              $args {
	 *     Args.
	 *
	 *     @type bool $ignore_accepted Exclude validation errors that are accepted. Default false.
	 * }
	 * @return array List of errors, with keys for term, data, status, and (sanitization) forced.
	 */
	public static function get_invalid_url_validation_errors( $url, $args = array() ) {
		$args = array_merge(
			array(
				'ignore_accepted' => false,
			),
			$args
		);

		// Look up post by URL or ensure the amp_invalid_url object.
		if ( is_string( $url ) ) {
			$post = self::get_invalid_url_post( $url );
		} else {
			$post = get_post( $url );
		}
		if ( ! $post || self::POST_TYPE_SLUG !== $post->post_type ) {
			return array();
		}

		// Skip when parse error.
		$stored_validation_errors = json_decode( $post->post_content, true );
		if ( ! is_array( $stored_validation_errors ) ) {
			return array();
		}

		$errors = array();
		foreach ( $stored_validation_errors as $stored_validation_error ) {
			if ( ! isset( $stored_validation_error['term_slug'] ) ) {
				continue;
			}

			$term = get_term_by( 'slug', $stored_validation_error['term_slug'], AMP_Validation_Error_Taxonomy::TAXONOMY_SLUG );
			if ( ! $term ) {
				continue;
			}

			$sanitization = AMP_Validation_Error_Taxonomy::get_validation_error_sanitization( $stored_validation_error['data'] );
			if ( $args['ignore_accepted'] && AMP_Validation_Error_Taxonomy::VALIDATION_ERROR_ACCEPTED_STATUS === $sanitization['status'] ) {
				continue;
			}

			$errors[] = array_merge(
				array(
					'term' => $term,
					'data' => $stored_validation_error['data'],
				),
				$sanitization
			);
		}
		return $errors;
	}

	/**
	 * Display summary of the validation error counts for a given post.
	 *
	 * @param int|WP_Post $post Post of amp_invalid_url type.
	 */
	public static function display_invalid_url_validation_error_counts_summary( $post ) {
		$counts = array_fill_keys(
			array( 'new', 'accepted', 'rejected' ),
			0
		);

		$validation_errors = self::get_invalid_url_validation_errors( $post );
		foreach ( $validation_errors as $error ) {
			switch ( $error['term']->term_group ) {
				case AMP_Validation_Error_Taxonomy::VALIDATION_ERROR_NEW_STATUS:
					$counts['new']++;
					break;
				case AMP_Validation_Error_Taxonomy::VALIDATION_ERROR_ACCEPTED_STATUS:
					$counts['accepted']++;
					break;
				case AMP_Validation_Error_Taxonomy::VALIDATION_ERROR_REJECTED_STATUS:
					$counts['rejected']++;
					break;
			}
		}

		$result = array();
		if ( $counts['new'] ) {
			if ( AMP_Validation_Manager::is_sanitization_forcibly_accepted() ) {
				$icon = 'flag';
			} else {
				$icon = 'yes';
			}
			$result[] = sprintf(
				/* translators: %s is count */
				'<span class="dashicons dashicons-%1$s new"></span><span class="error-status new">%2$s: %3$s</span>',
				esc_attr( $icon ),
				esc_html__( 'New', 'amp' ),
				number_format_i18n( $counts['new'] )
			);
		}
		if ( $counts['accepted'] ) {
			$result[] = sprintf(
<<<<<<< HEAD
				'<span class="status-text accepted">%s</span>',
				sprintf(
					/* translators: %s is count */
					__( 'Accepted: %s', 'amp' ),
					number_format_i18n( $counts['accepted'] )
				)
=======
				/* translators: 1. Title, 2. %s is count */
				'<span class="amp-logo-icon"></span><span class="error-status accepted">%1$s: %2$s</span>',
				esc_html__( 'Accepted', 'amp' ),
				number_format_i18n( $counts['accepted'] )
>>>>>>> 9444a757
			);
		}
		if ( $counts['rejected'] ) {
			$result[] = sprintf(
				/* translators: %s is count */
				'<span class="dashicons dashicons-warning rejected"></span><span class="error-status rejected">%1$s: %2$s</span>',
				esc_html__( 'Rejected', 'amp' ),
				number_format_i18n( $counts['rejected'] )
			);
		}
		echo implode( '<br>', $result ); // WPCS: xss ok.
	}

	/**
	 * Gets the existing custom post that stores errors for the $url, if it exists.
	 *
	 * @param string $url     The (in)valid URL.
	 * @param array  $options {
	 *     Options.
	 *
	 *     @type bool $normalize       Whether to normalize the URL.
	 *     @type bool $include_trashed Include trashed.
	 * }
	 * @return WP_Post|null The post of the existing custom post, or null.
	 */
	public static function get_invalid_url_post( $url, $options = array() ) {
		$default = array(
			'normalize'       => true,
			'include_trashed' => false,
		);
		$options = wp_parse_args( $options, $default );

		if ( $options['normalize'] ) {
			$url = self::normalize_url_for_storage( $url );
		}
		$slug = md5( $url );

		$post = get_page_by_path( $slug, OBJECT, self::POST_TYPE_SLUG );
		if ( $post ) {
			return $post;
		}

		if ( $options['include_trashed'] ) {
			$post = get_page_by_path( $slug . '__trashed', OBJECT, self::POST_TYPE_SLUG );
			if ( $post ) {
				return $post;
			}
		}

		return null;
	}

	/**
	 * Get the URL from a given amp_invalid_url post.
	 *
	 * The URL will be returned with the amp query var added to it if the site is not canonical. The post_title
	 * is always stored using the canonical AMP-less URL.
	 *
	 * @param int|WP_post $post Post.
	 * @return string|null The URL stored for the post or null if post does not exist or it is not the right type.
	 */
	public static function get_url_from_post( $post ) {
		$post = get_post( $post );
		if ( ! $post || self::POST_TYPE_SLUG !== $post->post_type ) {
			return null;
		}
		$url = $post->post_title;

		// Add AMP query var if in paired mode.
		if ( ! amp_is_canonical() ) {
			$url = add_query_arg( amp_get_slug(), '', $url );
		}

		// Set URL scheme based on whether HTTPS is current.
		$url = set_url_scheme( $url, ( 'http' === wp_parse_url( home_url(), PHP_URL_SCHEME ) ) ? 'http' : 'https' );

		return $url;
	}

	/**
	 * Normalize a URL for storage.
	 *
	 * This ensures that query vars like utm_* and the like will not cause duplicates.
	 * The AMP query param is removed to facilitate switching between native and paired.
	 * The URL scheme is also normalized to HTTPS to help with transition from HTTP to HTTPS.
	 *
	 * @param string $url URL.
	 * @return string Normalized URL.
	 * @global WP $wp
	 */
	protected static function normalize_url_for_storage( $url ) {
		global $wp;

		// Only ever store the canonical version.
		$url = amp_remove_endpoint( $url );

		// Remove fragment identifier in the rare case it could be provided. It is irrelevant for validation.
		$url = strtok( $url, '#' );

		// Normalize query args, removing all that are not recognized or which are removable.
		$url_parts = explode( '?', $url, 2 );
		if ( 2 === count( $url_parts ) ) {
			parse_str( $url_parts[1], $args );
			foreach ( wp_removable_query_args() as $removable_query_arg ) {
				unset( $args[ $removable_query_arg ] );
			}
			$args = wp_array_slice_assoc( $args, $wp->public_query_vars );
			$url  = $url_parts[0];
			if ( ! empty( $args ) ) {
				$url = $url_parts[0] . '?' . build_query( $args );
			}
		}

		// Normalize the scheme as HTTPS.
		$url = set_url_scheme( $url, 'https' );

		return $url;
	}

	/**
	 * Stores the validation errors.
	 *
	 * If there are no validation errors provided, then any existing amp_invalid_url post is deleted.
	 *
	 * @param array  $validation_errors Validation errors.
	 * @param string $url               URL on which the validation errors occurred. Will be normalized to non-AMP version.
	 * @param array  $args {
	 *     Args.
	 *
	 *     @type int|WP_Post $invalid_url_post Post to update. Optional. If empty, then post is looked up by URL.
	 *     @type array       $queried_object   Queried object, including keys for type and id. May be empty.
	 * }
	 * @return int|WP_Error $post_id The post ID of the custom post type used, or WP_Error on failure.
	 * @global WP $wp
	 */
	public static function store_validation_errors( $validation_errors, $url, $args = array() ) {
		$url  = self::normalize_url_for_storage( $url );
		$slug = md5( $url );
		$post = null;
		if ( ! empty( $args['invalid_url_post'] ) ) {
			$post = get_post( $args['invalid_url_post'] );
		}
		if ( ! $post ) {
			$post = self::get_invalid_url_post( $url, array(
				'include_trashed' => true,
				'normalize'       => false, // Since already normalized.
			) );
		}

		/*
		 * The details for individual validation errors is stored in the amp_validation_error taxonomy terms.
		 * The post content just contains the slugs for these terms and the sources for the given instance of
		 * the validation error.
		 */
		$stored_validation_errors = array();

		// Prevent Kses from corrupting JSON in description.
		$has_pre_term_description_filter = has_filter( 'pre_term_description', 'wp_filter_kses' );
		if ( false !== $has_pre_term_description_filter ) {
			remove_filter( 'pre_term_description', 'wp_filter_kses', $has_pre_term_description_filter );
		}

		$terms = array();
		foreach ( $validation_errors as $data ) {
			$term_data = AMP_Validation_Error_Taxonomy::prepare_validation_error_taxonomy_term( $data );
			$term_slug = $term_data['slug'];

			if ( ! isset( $terms[ $term_slug ] ) ) {

				// Not using WP_Term_Query since more likely individual terms are cached and wp_insert_term() will itself look at this cache anyway.
				$term = get_term_by( 'slug', $term_slug, AMP_Validation_Error_Taxonomy::TAXONOMY_SLUG );
				if ( ! ( $term instanceof WP_Term ) ) {
					$r = wp_insert_term( $term_slug, AMP_Validation_Error_Taxonomy::TAXONOMY_SLUG, wp_slash( $term_data ) );
					if ( is_wp_error( $r ) ) {
						continue;
					}
					$term_id = $r['term_id'];
					update_term_meta( $term_id, 'created_date_gmt', current_time( 'mysql', true ) );

					/*
					 * When sanitization is forced by filter, make sure the term is created with the filtered status.
					 * For some reason, the wp_insert_term() function doesn't work with the term_group being passed in.
					 */
					$sanitization = AMP_Validation_Error_Taxonomy::get_validation_error_sanitization( $data );
					if ( 'with_filter' === $sanitization['forced'] ) {
						wp_update_term( $term_id, AMP_Validation_Error_Taxonomy::TAXONOMY_SLUG, array(
							'term_group' => $sanitization['status'],
						) );
						$term_data['term_group'] = $sanitization['status'];
					}

					$term = get_term( $term_id );
				}
				$terms[ $term_slug ] = $term;
			}

			$stored_validation_errors[] = compact( 'term_slug', 'data' );
		}

		// Finish preventing Kses from corrupting JSON in description.
		if ( false !== $has_pre_term_description_filter ) {
			add_filter( 'pre_term_description', 'wp_filter_kses', $has_pre_term_description_filter );
		}

		$post_content = wp_json_encode( $stored_validation_errors );
		$placeholder  = 'amp_invalid_url_content_placeholder' . wp_rand();

		// Guard against Kses from corrupting content by adding post_content after content_save_pre filter applies.
		$insert_post_content = function( $post_data ) use ( $placeholder, $post_content ) {
			$should_supply_post_content = (
				isset( $post_data['post_content'], $post_data['post_type'] )
				&&
				$placeholder === $post_data['post_content']
				&&
				AMP_Invalid_URL_Post_Type::POST_TYPE_SLUG === $post_data['post_type']
			);
			if ( $should_supply_post_content ) {
				$post_data['post_content'] = wp_slash( $post_content );
			}
			return $post_data;
		};
		add_filter( 'wp_insert_post_data', $insert_post_content );

		// Create a new invalid AMP URL post, or update the existing one.
		$r = wp_insert_post(
			wp_slash( array(
				'ID'           => $post ? $post->ID : null,
				'post_type'    => self::POST_TYPE_SLUG,
				'post_title'   => $url,
				'post_name'    => $slug,
				'post_content' => $placeholder, // Content is provided via wp_insert_post_data filter above to guard against Kses-corruption.
				'post_status'  => 'publish',
			) ),
			true
		);
		remove_filter( 'wp_insert_post_data', $insert_post_content );
		if ( is_wp_error( $r ) ) {
			return $r;
		}
		$post_id = $r;
		wp_set_object_terms( $post_id, wp_list_pluck( $terms, 'term_id' ), AMP_Validation_Error_Taxonomy::TAXONOMY_SLUG );

		update_post_meta( $post_id, '_amp_validated_environment', self::get_validated_environment() );
		if ( isset( $args['queried_object'] ) ) {
			update_post_meta( $post_id, '_amp_queried_object', $args['queried_object'] );
		}

		return $post_id;
	}

	/**
	 * Get the environment properties which will likely effect whether validation results are stale.
	 *
	 * @return array Environment.
	 */
	public static function get_validated_environment() {
		return array(
			'theme'   => get_stylesheet(),
			'plugins' => get_option( 'active_plugins', array() ),
			'options' => array(
				'accept_tree_shaking' => ( AMP_Options_Manager::get_option( 'accept_tree_shaking' ) || AMP_Options_Manager::get_option( 'force_sanitization' ) ),
			),
		);
	}

	/**
	 * Get the differences between the current themes, plugins, and relevant options when amp_invalid_url post was last updated and now.
	 *
	 * @param int|WP_Post $post Post of amp_invalid_url type.
	 * @return array {
	 *     Staleness of the validation results. An empty array if the results are fresh.
	 *
	 *     @type string $theme   The theme that was active but is no longer. Absent if theme is the same.
	 *     @type array  $plugins Plugins that used to be active but are no longer, or which are active now but weren't. Absent if the plugins were the same.
	 *     @type array  $options Options that are now different. Absent if the options were the same.
	 * }
	 */
	public static function get_post_staleness( $post ) {
		$post = get_post( $post );
		if ( empty( $post ) || self::POST_TYPE_SLUG !== $post->post_type ) {
			return array();
		}

		$old_validated_environment = get_post_meta( $post->ID, '_amp_validated_environment', true );
		$new_validated_environment = self::get_validated_environment();

		$staleness = array();
		if ( isset( $old_validated_environment['theme'] ) && $new_validated_environment['theme'] !== $old_validated_environment['theme'] ) {
			$staleness['theme'] = $old_validated_environment['theme'];
		}

		if ( isset( $old_validated_environment['plugins'] ) ) {
			$new_active_plugins = array_diff( $new_validated_environment['plugins'], $old_validated_environment['plugins'] );
			if ( ! empty( $new_active_plugins ) ) {
				$staleness['plugins']['new'] = array_values( $new_active_plugins );
			}
			$old_active_plugins = array_diff( $old_validated_environment['plugins'], $new_validated_environment['plugins'] );
			if ( ! empty( $old_active_plugins ) ) {
				$staleness['plugins']['old'] = array_values( $old_active_plugins );
			}
		}

		if ( isset( $old_validated_environment['options'] ) ) {
			$differing_options = array_diff_assoc( $new_validated_environment['options'], $old_validated_environment['options'] );
			if ( $differing_options ) {
				$staleness['options'] = $differing_options;
			}
		}

		return $staleness;
	}

	/**
	 * Adds post columns to the UI for the validation errors.
	 *
	 * @param array $columns The post columns.
	 * @return array $columns The new post columns.
	 */
	public static function add_post_columns( $columns ) {
		$columns = array_merge(
			$columns,
			array(
				AMP_Validation_Error_Taxonomy::ERROR_STATUS => sprintf( '%s<span class="dashicons dashicons-editor-help"></span>', esc_html__( 'Status', 'amp' ) ),  // @todo Create actual tooltip.
				AMP_Validation_Error_Taxonomy::FOUND_ELEMENTS_AND_ATTRIBUTES => esc_html__( 'Invalid', 'amp' ),
				AMP_Validation_Error_Taxonomy::SOURCES_INVALID_OUTPUT => esc_html__( 'Sources', 'amp' ),
			)
		);

		if ( isset( $columns['title'] ) ) {
			$columns['title'] = esc_html__( 'URL', 'amp' );
		}

		// Move date to end.
		if ( isset( $columns['date'] ) ) {
			unset( $columns['date'] );
			$columns['date'] = esc_html__( 'Last Checked', 'amp' );
		}

		return $columns;
	}

	/**
	 * Adds post columns to the /wp-admin/post.php page for amp_invalid_url.
	 *
	 * @return array The filtered post columns.
	 */
	public static function add_single_post_columns() {
		return array(
			'cb'         => '<input type="checkbox" />',
			'error'      => __( 'Error', 'amp' ),
			'status'     => __( 'Status', 'amp' ),
			'details'    => __( 'Details', 'amp' ),
			'sources'    => __( 'Sources', 'amp' ),
			'error_type' => __( 'Error Type', 'amp' ),
		);
	}

	/**
	 * Adds post columns to the /wp-admin/post.php page for amp_invalid_url.
	 *
	 * @param array $sortable_columns The sortable columns.
	 * @return array $sortable_columns The filtered sortable columns.
	 */
	public static function add_single_post_sortable_columns( $sortable_columns ) {
		return array_merge(
			$sortable_columns,
			array(
				'error'      => AMP_Validation_Error_Taxonomy::VALIDATION_DETAILS_ERROR_CODE_QUERY_VAR,
				'details'    => AMP_Validation_Error_Taxonomy::VALIDATION_DETAILS_NODE_NAME_QUERY_VAR,
				'error_type' => AMP_Validation_Error_Taxonomy::VALIDATION_ERROR_TYPE_QUERY_VAR,
			)
		);
	}

	/**
	 * Outputs custom columns in the /wp-admin UI for the AMP validation errors.
	 *
	 * @param string $column_name The name of the column.
	 * @param int    $post_id     The ID of the post for the column.
	 * @return void
	 */
	public static function output_custom_column( $column_name, $post_id ) {
		$post = get_post( $post_id );
		if ( self::POST_TYPE_SLUG !== $post->post_type ) {
			return;
		}

		$validation_errors = self::get_invalid_url_validation_errors( $post_id );
		$error_summary     = AMP_Validation_Error_Taxonomy::summarize_validation_errors( wp_list_pluck( $validation_errors, 'data' ) );

		switch ( $column_name ) {
			case 'error_status':
				$staleness = self::get_post_staleness( $post_id );
				if ( ! empty( $staleness ) ) {
					echo '<strong><em>' . esc_html__( 'Stale results', 'amp' ) . '</em></strong><br>';
				}
				self::display_invalid_url_validation_error_counts_summary( $post_id );
				break;
			case AMP_Validation_Error_Taxonomy::FOUND_ELEMENTS_AND_ATTRIBUTES:
				$items = array();
				if ( ! empty( $error_summary[ AMP_Validation_Error_Taxonomy::REMOVED_ELEMENTS ] ) ) {
					foreach ( $error_summary[ AMP_Validation_Error_Taxonomy::REMOVED_ELEMENTS ] as $name => $count ) {
						if ( 1 === intval( $count ) ) {
							$items[] = sprintf( '<code>%s</code>', esc_html( $name ) );
						} else {
							$items[] = sprintf( '<code>%s</code> (%d)', esc_html( $name ), $count );
						}
					}
				}
				if ( ! empty( $error_summary[ AMP_Validation_Error_Taxonomy::REMOVED_ATTRIBUTES ] ) ) {
					foreach ( $error_summary[ AMP_Validation_Error_Taxonomy::REMOVED_ATTRIBUTES ] as $name => $count ) {
						if ( 1 === intval( $count ) ) {
							$items[] = sprintf( '<code>[%s]</code>', esc_html( $name ) );
						} else {
							$items[] = sprintf( '<code>[%s]</code> (%d)', esc_html( $name ), $count );
						}
					}
				}
				if ( ! empty( $items ) ) {
					echo implode( ',<br/>', $items ); // WPCS: XSS OK.
				} else {
					esc_html_e( '--', 'amp' );
				}
				break;
			case AMP_Validation_Error_Taxonomy::SOURCES_INVALID_OUTPUT:
				if ( isset( $error_summary[ AMP_Validation_Error_Taxonomy::SOURCES_INVALID_OUTPUT ] ) ) {
					$sources = $error_summary[ AMP_Validation_Error_Taxonomy::SOURCES_INVALID_OUTPUT ];
					$output  = array();

					if ( isset( $sources['plugin'] ) ) {
						$output[]     = '<details class="source">';
						$plugin_names = array();
						$plugin_slugs = array_unique( $sources['plugin'] );
						$plugins      = get_plugins();
						foreach ( $plugin_slugs as $plugin_slug ) {
							$name = $plugin_slug;
							foreach ( $plugins as $plugin_file => $plugin_data ) {
								if ( strtok( $plugin_file, '/' ) === $plugin_slug ) {
									$name = $plugin_data['Name'];
									break;
								}
							}
							$plugin_names[] = $name;
						}
						$count = count( $plugin_slugs );
						if ( 1 === $count ) {
							$output[] = sprintf( '<summary class="details-attributes__summary"><strong><span class="dashicons dashicons-admin-plugins"></span>%s</strong></summary>', esc_html__( 'Plugin', 'amp' ) );
						} else {
							$output[] = sprintf( '<summary class="details-attributes__summary"><strong><span class="dashicons dashicons-admin-plugins"></span>%s (%d)</strong></summary>', esc_html__( 'Plugins', 'amp' ), $count );
						}
						$output[] = '<div>';
						$output[] = implode( '<br/>', array_unique( $plugin_names ) );
						$output[] = '</div>';
						$output[] = '</details>';
					}
					if ( isset( $sources['core'] ) ) {
						$output[] = '<details class="source">';
						$count    = count( array_unique( $sources['core'] ) );
						if ( 1 === $count ) {
							$output[] = sprintf( '<summary class="details-attributes__summary"><strong><span class="dashicons dashicons-wordpress-alt"></span>%s</strong></summary>', esc_html__( 'Other', 'amp' ) );
						} else {
							$output[] = sprintf( '<summary class="details-attributes__summary"><strong><span class="dashicons dashicons-wordpress-alt"></span>%s (%d)</strong></summary>', esc_html__( 'Other', 'amp' ), $count );
						}
						$output[] = '<div>';
						$output[] = implode( '<br/>', array_unique( $sources['core'] ) );
						$output[] = '</div>';
						$output[] = '</details>';
					}
					if ( isset( $sources['theme'] ) ) {
						$output[] = '<div class="source">';
						$output[] = '<span class="dashicons dashicons-admin-appearance"></span>';
						$themes   = array_unique( $sources['theme'] );
						foreach ( $themes as $theme_slug ) {
							$theme_obj = wp_get_theme( $theme_slug );
							if ( ! $theme_obj->errors() ) {
								$theme_name = $theme_obj->get( 'Name' );
							} else {
								$theme_name = $theme_slug;
							}
							$output[] = sprintf( '<strong>%s</strong><br/>', esc_html( $theme_name ) );
						}
						$output[] = '</div>';
					}
					echo implode( '', $output ); // WPCS: XSS ok.
				}
				break;
		}
	}

	/**
	 * Adds a 'Recheck' bulk action to the edit.php page and modifies the 'Move to Trash' text.
	 *
	 * @param array $actions The bulk actions in the edit.php page.
	 * @return array $actions The filtered bulk actions.
	 */
	public static function filter_bulk_actions( $actions ) {
		if ( isset( $actions['trash'] ) ) {
			$actions['trash'] = esc_html__( 'Forget', 'amp' );
		}

		if ( isset( $actions['delete'] ) ) {
			$actions['delete'] = esc_html__( 'Forget permanently', 'amp' );
		}

		unset( $actions['edit'] );
		$actions[ self::BULK_VALIDATE_ACTION ] = esc_html__( 'Recheck', 'amp' );
		return $actions;
	}

	/**
	 * Handles the 'Recheck' bulk action on the edit.php page.
	 *
	 * @param string $redirect The URL of the redirect.
	 * @param string $action   The action.
	 * @param array  $items    The items on which to take the action.
	 * @return string $redirect The filtered URL of the redirect.
	 */
	public static function handle_bulk_action( $redirect, $action, $items ) {
		if ( self::BULK_VALIDATE_ACTION !== $action ) {
			return $redirect;
		}
		$remaining_invalid_urls = array();

		$errors = array();

		foreach ( $items as $item ) {
			$post = get_post( $item );
			if ( empty( $post ) || ! current_user_can( 'edit_post', $post->ID ) ) {
				continue;
			}

			$url = self::get_url_from_post( $post );
			if ( empty( $url ) ) {
				continue;
			}

			$validity = AMP_Validation_Manager::validate_url( $url );
			if ( is_wp_error( $validity ) ) {
				$errors[] = $validity->get_error_code();
				continue;
			}

			$validation_errors = wp_list_pluck( $validity['results'], 'error' );
			self::store_validation_errors(
				$validation_errors,
				$validity['url'],
				wp_array_slice_assoc( $validity, array( 'queried_object' ) )
			);
			$unaccepted_error_count = count( array_filter(
				$validation_errors,
				function( $error ) {
					return ! AMP_Validation_Error_Taxonomy::is_validation_error_sanitized( $error );
				}
			) );
			if ( $unaccepted_error_count > 0 ) {
				$remaining_invalid_urls[] = $validity['url'];
			}
		}

		// Get the URLs that still have errors after rechecking.
		$args = array(
			self::URLS_TESTED => count( $items ),
		);
		if ( ! empty( $errors ) ) {
			$args['amp_validate_error'] = $errors;
		} else {
			$args[ self::REMAINING_ERRORS ] = count( $remaining_invalid_urls );
		}

		$redirect = remove_query_arg( wp_removable_query_args(), $redirect );
		return add_query_arg( $args, $redirect );
	}

	/**
	 * Outputs an admin notice after rechecking URL(s) on the custom post page.
	 *
	 * @return void
	 */
	public static function print_admin_notice() {
		if ( ! get_current_screen() || self::POST_TYPE_SLUG !== get_current_screen()->post_type ) { // WPCS: CSRF ok.
			return;
		}

		if ( isset( $_GET['amp_validate_error'] ) ) { // WPCS: CSRF OK.
			$error_codes = array_unique( array_map( 'sanitize_key', (array) $_GET['amp_validate_error'] ) ); // WPCS: CSRF OK.
			foreach ( $error_codes as $error_code ) {
				switch ( $error_code ) {
					case 'http_request_failed':
						$message = __( 'Failed to fetch URL(s) to validate. This may be due to a request timeout.', 'amp' );
						break;
					case '404':
						$message = __( 'The fetched URL(s) was not found. It may have been deleted. If so, you can trash this.', 'amp' );
						break;
					case '500':
						$message = __( 'An internal server error occurred when fetching the URL.', 'amp' );
						break;
					default:
						/* translators: %s is error code */
						$message = sprintf( __( 'Unable to validate the URL(s); error code is %s.', 'amp' ), $error_code ); // Note that $error_code has been sanitized with sanitize_key(); will be escaped below as well.
				}
				printf(
					'<div class="notice is-dismissible error"><p>%s</p><button type="button" class="notice-dismiss"><span class="screen-reader-text">%s</span></button></div>',
					esc_html( $message ),
					esc_html__( 'Dismiss this notice.', 'amp' )
				);
			}
		}

		if ( isset( $_GET[ self::REMAINING_ERRORS ] ) ) {
			$count_urls_tested = isset( $_GET[ self::URLS_TESTED ] ) ? intval( $_GET[ self::URLS_TESTED ] ) : 1; // WPCS: CSRF ok.
			$errors_remain     = ! empty( $_GET[ self::REMAINING_ERRORS ] ); // WPCS: CSRF ok.
			if ( $errors_remain ) {
				$message = _n( 'The rechecked URL still has unaccepted validation errors.', 'The rechecked URLs still have unaccepted validation errors.', $count_urls_tested, 'amp' );
				$class   = 'notice-warning';
			} else {
				$message = _n( 'The rechecked URL is free of unaccepted validation errors.', 'The rechecked URLs are free of unaccepted validation errors.', $count_urls_tested, 'amp' );
				$class   = 'updated';
			}

			printf(
				'<div class="notice is-dismissible %s"><p>%s</p><button type="button" class="notice-dismiss"><span class="screen-reader-text">%s</span></button></div>',
				esc_attr( $class ),
				esc_html( $message ),
				esc_html__( 'Dismiss this notice.', 'amp' )
			);
		}

		$count = isset( $_GET['amp_taxonomy_terms_updated'] ) ? intval( $_GET['amp_taxonomy_terms_updated'] ) : 0; // WPCS: CSRF ok.
		if ( $count > 0 ) {
			$class = 'updated';
			printf(
				'<div class="notice is-dismissible %s"><p>%s</p><button type="button" class="notice-dismiss"><span class="screen-reader-text">%s</span></button></div>',
				esc_attr( $class ),
				esc_html( sprintf(
					/* translators: %s is count of validation errors updated */
					_n(
						'Updated %s validation error.',
						'Updated %s validation errors.',
						$count,
						'amp'
					),
					number_format_i18n( $count )
				) ),
				esc_html__( 'Dismiss this notice.', 'amp' )
			);
		}

		if ( 'post' !== get_current_screen()->base ) {
			// Display admin notice according to the AMP mode.
			if ( amp_is_canonical() ) {
				$template_mode = 'native';
			} elseif ( current_theme_supports( 'amp' ) ) {
				$template_mode = 'paired';
			} else {
				$template_mode = 'classic';
			}
			$auto_sanitization = AMP_Options_Manager::get_option( 'force_sanitization' );

			if ( 'native' === $template_mode ) {
				$message = __( 'The site is using native AMP mode, the validation errors found are already automatically handled.', 'amp' );
			} elseif ( 'paired' === $template_mode && $auto_sanitization ) {
				$message = __( 'The site is using paired AMP mode with auto-sanitization turned on, the validation errors found are already automatically handled.', 'amp' );
			} elseif ( 'paired' === $template_mode ) {
				$message = sprintf(
					/* translators: %s is a link to the AMP settings screen */
					__( 'The site is using paired AMP mode without auto-sanitization, the validation errors found require action and influence which pages are shown in AMP. For automatically handling the errors turn on auto-sanitization from <a href="%s">Validation Handling settings</a>.', 'amp' ),
					esc_url( admin_url( 'admin.php?page=' . AMP_Options_Manager::OPTION_NAME ) )
				);
			} else {
				$message = __( 'The site is using classic AMP mode, your theme templates are not used and the errors below are irrelevant.', 'amp' );
			}

			$class = 'info';
			printf(
				/* translators: 1. Notice classname; 2. Message text; 3. Screenreader text; */
				'<div class="notice notice-%s"><p>%s</p></div>',
				esc_attr( $class ),
				wp_kses_post( $message )
			);
		}
	}

	/**
	 * Handles clicking 'recheck' on the inline post actions and in the admin bar on the frontend.
	 *
	 * @throws Exception But it is caught. This is here for a PHPCS bug.
	 */
	public static function handle_validate_request() {
		check_admin_referer( self::NONCE_ACTION );
		if ( ! AMP_Validation_Manager::has_cap() ) {
			wp_die( esc_html__( 'You do not have permissions to validate an AMP URL. Did you get logged out?', 'amp' ) );
		}

		$post = null;
		$url  = null;

		try {
			if ( isset( $_GET['post'] ) ) {
				$post = intval( $_GET['post'] );
				if ( $post <= 0 ) {
					throw new Exception( 'unknown_post' );
				}
				$post = get_post( $post );
				if ( ! $post || self::POST_TYPE_SLUG !== $post->post_type ) {
					throw new Exception( 'invalid_post' );
				}
				if ( ! current_user_can( 'edit_post', $post->ID ) ) {
					throw new Exception( 'unauthorized' );
				}
				$url = self::get_url_from_post( $post );
			} elseif ( isset( $_GET['url'] ) ) {
				$url = wp_validate_redirect( esc_url_raw( wp_unslash( $_GET['url'] ) ), null );
				if ( ! $url ) {
					throw new Exception( 'illegal_url' );
				}
				// Don't let non-admins create new amp_invalid_url posts.
				if ( ! current_user_can( 'manage_options' ) ) {
					throw new Exception( 'unauthorized' );
				}
			}

			if ( ! $url ) {
				throw new Exception( 'missing_url' );
			}

			$validity = AMP_Validation_Manager::validate_url( $url );
			if ( is_wp_error( $validity ) ) {
				throw new Exception( esc_html( $validity->get_error_code() ) );
			}

			$errors = wp_list_pluck( $validity['results'], 'error' );
			$stored = self::store_validation_errors(
				$errors,
				$validity['url'],
				array_merge(
					array(
						'invalid_url_post' => $post,
					),
					wp_array_slice_assoc( $validity, array( 'queried_object' ) )
				)
			);
			if ( is_wp_error( $stored ) ) {
				throw new Exception( esc_html( $stored->get_error_code() ) );
			}
			$redirect = get_edit_post_link( $stored, 'raw' );

			$error_count = count( array_filter(
				$errors,
				function ( $error ) {
					return ! AMP_Validation_Error_Taxonomy::is_validation_error_sanitized( $error );
				}
			) );

			$args[ self::URLS_TESTED ]      = '1';
			$args[ self::REMAINING_ERRORS ] = $error_count;
		} catch ( Exception $e ) {
			$args['amp_validate_error'] = $e->getMessage();
			$args[ self::URLS_TESTED ]  = '0';

			if ( $post && self::POST_TYPE_SLUG === $post->post_type ) {
				$redirect = get_edit_post_link( $post->ID, 'raw' );
			} else {
				$redirect = admin_url(
					add_query_arg(
						array( 'post_type' => self::POST_TYPE_SLUG ),
						'edit.php'
					)
				);
			}
		}

		wp_safe_redirect( add_query_arg( $args, $redirect ) );
		exit();
	}

	/**
	 * Re-check invalid URL post for whether it has blocking validation errors.
	 *
	 * @param int|WP_Post $post Post.
	 * @return array|WP_Error List of blocking validation results, or a WP_Error in the case of failure.
	 */
	public static function recheck_post( $post ) {
		if ( ! $post ) {
			return new WP_Error( 'missing_post' );
		}
		$post = get_post( $post );
		if ( ! $post ) {
			return new WP_Error( 'missing_post' );
		}
		$url = self::get_url_from_post( $post );
		if ( ! $url ) {
			return new WP_Error( 'missing_url' );
		}

		$validity = AMP_Validation_Manager::validate_url( $url );
		if ( is_wp_error( $validity ) ) {
			return $validity;
		}

		$validation_errors  = wp_list_pluck( $validity['results'], 'error' );
		$validation_results = array();
		self::store_validation_errors(
			$validation_errors,
			$validity['url'],
			array_merge(
				array(
					'invalid_url_post' => $post,
				),
				wp_array_slice_assoc( $validity, array( 'queried_object' ) )
			)
		);
		foreach ( $validation_errors  as $error ) {
			$sanitized = AMP_Validation_Error_Taxonomy::is_validation_error_sanitized( $error ); // @todo Consider re-using $validity['results'][x]['sanitized'], unless auto-sanitize is causing problem.

			$validation_results[] = compact( 'error', 'sanitized' );
		}
		return $validation_results;
	}

	/**
	 * Handle validation error status update.
	 *
	 * @see AMP_Validation_Error_Taxonomy::handle_validation_error_update()
	 * @todo This is duplicated with logic in AMP_Validation_Error_Taxonomy. All of the term updating needs to be refactored to make use of the REST API.
	 */
	public static function handle_validation_error_status_update() {
		check_admin_referer( self::UPDATE_POST_TERM_STATUS_ACTION, self::UPDATE_POST_TERM_STATUS_ACTION . '_nonce' );

		if ( empty( $_POST[ AMP_Validation_Manager::VALIDATION_ERROR_TERM_STATUS_QUERY_VAR ] ) || ! is_array( $_POST[ AMP_Validation_Manager::VALIDATION_ERROR_TERM_STATUS_QUERY_VAR ] ) ) {
			return;
		}
		$post = get_post();
		if ( ! $post || self::POST_TYPE_SLUG !== $post->post_type ) {
			return;
		}

		if ( ! AMP_Validation_Manager::has_cap() || ! current_user_can( 'edit_post', $post->ID ) ) {
			wp_die( esc_html__( 'You do not have permissions to validate an AMP URL. Did you get logged out?', 'amp' ) );
		}

		$updated_count = 0;

		$has_pre_term_description_filter = has_filter( 'pre_term_description', 'wp_filter_kses' );
		if ( false !== $has_pre_term_description_filter ) {
			remove_filter( 'pre_term_description', 'wp_filter_kses', $has_pre_term_description_filter );
		}

		foreach ( $_POST[ AMP_Validation_Manager::VALIDATION_ERROR_TERM_STATUS_QUERY_VAR ] as $term_slug => $status ) {
			$term_slug = sanitize_key( $term_slug );
			$term      = get_term_by( 'slug', $term_slug, AMP_Validation_Error_Taxonomy::TAXONOMY_SLUG );
			if ( ! $term ) {
				continue;
			}
			$term_group = intval( $status );
			if ( $term_group !== $term->term_group ) {
				$updated_count++;
				wp_update_term( $term->term_id, AMP_Validation_Error_Taxonomy::TAXONOMY_SLUG, compact( 'term_group' ) );
			}
		}

		if ( false !== $has_pre_term_description_filter ) {
			add_filter( 'pre_term_description', 'wp_filter_kses', $has_pre_term_description_filter );
		}

		$args = array(
			'amp_taxonomy_terms_updated' => $updated_count,
		);

		/*
		 * Re-check the post after the validation status change. This is particularly important for validation errors like
		 * 'removed_unused_css_rules' since whether it is accepted will determine whether other validation errors are triggered
		 * such as in this case 'excessive_css'.
		 */
		if ( $updated_count > 0 ) {
			$validation_results = self::recheck_post( $post->ID );
			// @todo For WP_Error case, see <https://github.com/Automattic/amp-wp/issues/1166>.
			if ( ! is_wp_error( $validation_results ) ) {
				$args[ self::REMAINING_ERRORS ] = count( array_filter(
					$validation_results,
					function( $result ) {
						return ! $result['sanitized'];
					}
				) );
			}
		}

		$redirect = wp_get_referer();
		if ( ! $redirect ) {
			$redirect = get_edit_post_link( $post->ID, 'raw' );
		}

		$redirect = remove_query_arg( wp_removable_query_args(), $redirect );
		wp_safe_redirect( add_query_arg( $args, $redirect ) );
		exit();
	}

	/**
	 * Enqueue scripts for the edit post screen.
	 */
	public static function enqueue_edit_post_screen_scripts() {
		$current_screen = get_current_screen();
		if ( 'post' !== $current_screen->base || self::POST_TYPE_SLUG !== $current_screen->post_type ) {
			return;
		}

		// Eliminate autosave since it is only relevant for the content editor.
		wp_dequeue_script( 'autosave' );
		wp_enqueue_script( self::EDIT_POST_SCRIPT_HANDLE, amp_get_asset_url( 'js/' . self::EDIT_POST_SCRIPT_HANDLE . '.js' ), array(), AMP__VERSION, true );
	}

	/**
	 * Enqueue scripts for the edit post screen.
	 *
	 * This is called in render_single_url_list_table() instead of enqueue_edit_post_screen_scripts(),
	 * as it depends on data from the WP_Terms_List_Table in that method.
	 * So this has to run after the 'admin_enqueue_scripts' hook.
	 */
	public static function add_edit_post_inline_script() {
		$current_screen = get_current_screen();
		if ( 'post' !== $current_screen->base || self::POST_TYPE_SLUG !== $current_screen->post_type ) {
			return;
		}

		$data = array(
			'l10n' => array(
				'unsaved_changes' => __( 'You have unsaved changes. Are you sure you want to leave?', 'amp' ),
				'page_heading'    => self::get_single_url_page_heading(),
			),
		);

		// Only the %d is interpolated by PHP, as the JS file will replace %% with the errors that are displaying, based on filtering.
		$data['l10n']['showing_number_errors'] = sprintf(
			/* translators: %% is the errors that are displaying, %d is the total number of errors found */
			__( 'Showing %% of %d validation errors', 'amp' ),
			self::$total_errors_for_url
		);

		wp_add_inline_script(
			self::EDIT_POST_SCRIPT_HANDLE,
			sprintf( 'document.addEventListener( "DOMContentLoaded", function() { ampInvalidUrlPostEditScreen.boot( %s ); } );', wp_json_encode( $data ) ),
			'after'
		);
	}

	/**
	 * Adds the meta boxes to the CPT post.php page.
	 *
	 * @return void
	 */
	public static function add_meta_boxes() {
		remove_meta_box( 'submitdiv', self::POST_TYPE_SLUG, 'side' );
		remove_meta_box( 'slugdiv', self::POST_TYPE_SLUG, 'normal' );
		add_meta_box( self::STATUS_META_BOX, __( 'Status', 'amp' ), array( __CLASS__, 'print_status_meta_box' ), self::POST_TYPE_SLUG, 'side' );
	}

	/**
	 * Outputs the markup of the side meta box in the CPT post.php page.
	 *
	 * This is partially copied from meta-boxes.php.
	 * Adds 'Published on,' and links to move to trash and recheck.
	 *
	 * @param WP_Post $post The post for which to output the box.
	 * @return void
	 */
	public static function print_status_meta_box( $post ) {
		$is_sanitization_forcibly_accepted_by_filter = AMP_Validation_Error_Taxonomy::is_validation_error_sanitized( array(
			'code' => 'does_not_exist',
		) );

		?>
		<style>
			#amp_validation_status .inside {
				margin: 0;
				padding: 0;
			}
			#re-check-action {
				float: left;
			}
		</style>
		<div id="submitpost" class="submitbox">
			<?php wp_nonce_field( self::UPDATE_POST_TERM_STATUS_ACTION, self::UPDATE_POST_TERM_STATUS_ACTION . '_nonce', false ); ?>
			<div id="minor-publishing">
				<div class="curtime misc-pub-section">
					<span id="timestamp">
					<?php
					printf(
						/* translators: %s: The date this was published */
						wp_kses_post( __( 'Last checked: <b>%s</b>', 'amp' ) ),
						/* translators: Meta box date format */
						esc_html( date_i18n( __( 'M j, Y @ H:i', 'default' ), strtotime( $post->post_date ) ) )
					);
					?>
					</span>
				</div>
				<div id="minor-publishing-actions">
					<div id="re-check-action">
						<a class="button button-secondary" href="<?php echo esc_url( self::get_recheck_url( $post ) ); ?>">
							<?php esc_html_e( 'Recheck', 'amp' ); ?>
						</a>
					</div>
					<?php if ( ! ( AMP_Validation_Manager::is_sanitization_forcibly_accepted() || $is_sanitization_forcibly_accepted_by_filter ) ) : ?>
						<div id="preview-action">
							<button type="button" name="action" class="preview button" id="preview_validation_errors"><?php esc_html_e( 'Preview Changes', 'default' ); ?></button>
						</div>
					<?php endif; ?>
					<div class="clear"></div>
				</div>
				<div id="misc-publishing-actions">

					<div class="misc-pub-section">
						<?php
						$staleness = self::get_post_staleness( $post );
						if ( ! empty( $staleness ) ) {
							echo '<div class="notice notice-info notice-alt inline"><p>';
							echo '<b>';
							esc_html_e( 'Stale results', 'amp' );
							echo '</b>';
							echo '<br>';
							if ( ! empty( $staleness['theme'] ) && ! empty( $staleness['plugins'] ) ) {
								esc_html_e( 'Different theme and plugins were active when these results were obtained.', 'amp' );
								echo ' ';
							} elseif ( ! empty( $staleness['theme'] ) ) {
								esc_html_e( 'A different theme was active when these results were obtained.', 'amp' );
								echo ' ';
							} elseif ( ! empty( $staleness['plugins'] ) ) {
								esc_html_e( 'Different plugins were active when these results were obtained.', 'amp' );
								echo ' ';
							}
							if ( ! empty( $staleness['options'] ) ) {
								esc_html_e( 'Options have changed.', 'amp' );
								echo ' ';
							}
							esc_html_e( 'Please recheck.', 'amp' );
							echo '</p></div>';
						}
						?>
						<?php self::display_invalid_url_validation_error_counts_summary( $post ); ?>
					</div>

					<div class="misc-pub-section">
						<?php
						$view_label     = __( 'View URL', 'amp' );
						$queried_object = get_post_meta( $post->ID, '_amp_queried_object', true );
						if ( isset( $queried_object['id'] ) && isset( $queried_object['type'] ) ) {
							$after = ' | ';
							if ( 'post' === $queried_object['type'] && get_post( $queried_object['id'] ) && post_type_exists( get_post( $queried_object['id'] )->post_type ) ) {
								$post_type_object = get_post_type_object( get_post( $queried_object['id'] )->post_type );
								edit_post_link( $post_type_object->labels->edit_item, '', $after, $queried_object['id'] );
								$view_label = $post_type_object->labels->view_item;
							} elseif ( 'term' === $queried_object['type'] && get_term( $queried_object['id'] ) && taxonomy_exists( get_term( $queried_object['id'] )->taxonomy ) ) {
								$taxonomy_object = get_taxonomy( get_term( $queried_object['id'] )->taxonomy );
								edit_term_link( $taxonomy_object->labels->edit_item, '', $after, get_term( $queried_object['id'] ) );
								$view_label = $taxonomy_object->labels->view_item;
							} elseif ( 'user' === $queried_object['type'] ) {
								$link = get_edit_user_link( $queried_object['id'] );
								if ( $link ) {
									printf( '<a href="%s">%s</a>%s', esc_url( $link ), esc_html__( 'Edit User', 'amp' ), esc_html( $after ) );
								}
								$view_label = __( 'View User', 'amp' );
							}
						}
						printf( '<a href="%s">%s</a>', esc_url( self::get_url_from_post( $post ) ), esc_html( $view_label ) );
						?>
					</div>
				</div>
			</div>
			<div id="major-publishing-actions">
				<div id="delete-action">
					<a class="submitdelete deletion" href="<?php echo esc_url( get_delete_post_link( $post->ID ) ); ?>">
						<?php esc_html_e( 'Forget', 'amp' ); ?>
					</a>
				</div>
				<div id="publishing-action">
					<button type="submit" form="posts-filter" name="action" class="button button-primary" value="<?php echo esc_attr( self::UPDATE_POST_TERM_STATUS_ACTION ); ?>"><?php esc_html_e( 'Update', 'default' ); ?></button>
				</div>
				<div class="clear"></div>
			</div>
		</div><!-- /submitpost -->
		<?php
	}

	/**
	 * Renders the single URL list table.
	 *
	 * Mainly copied from edit-tags.php.
	 * This is output on the post.php page for amp_invalid_url,
	 * where the editor normally would be.
	 * But it's really more similar to /wp-admin/edit-tags.php than a post.php page,
	 * as this outputs a WP_Terms_List_Table of amp_validation_error terms.
	 *
	 * @todo: complete this, as it may need to use more logic from edit-tags.php.
	 * @param WP_Post $post The post for the meta box.
	 * @return void
	 */
	public static function render_single_url_list_table( $post ) {
		if ( self::POST_TYPE_SLUG !== $post->post_type ) {
			return;
		}

		$taxonomy        = AMP_Validation_Error_Taxonomy::TAXONOMY_SLUG;
		$taxonomy_object = get_taxonomy( $taxonomy );
		if ( ! $taxonomy_object ) {
			wp_die( esc_html__( 'Invalid taxonomy.', 'default' ) );
		}

		if ( ! current_user_can( $taxonomy_object->cap->manage_terms ) ) {
			wp_die(
				'<h1>' . esc_html__( 'You need a higher level of permission.', 'default' ) . '</h1>' .
				'<p>' . esc_html__( 'Sorry, you are not allowed to manage these validation errors.', 'amp' ) . '</p>',
				403
			);
		}

		$wp_list_table = _get_list_table( 'WP_Terms_List_Table' );

		get_current_screen()->set_screen_reader_content( array(
			'heading_pagination' => $taxonomy_object->labels->items_list_navigation,
			'heading_list'       => $taxonomy_object->labels->items_list,
		) );

		$wp_list_table->prepare_items();
		$wp_list_table->views();

		// The inline script depends on data from the list table.
		self::$total_errors_for_url = $wp_list_table->get_pagination_arg( 'total_items' );
		self::add_edit_post_inline_script();

		?>
		<form class="search-form wp-clearfix" method="get">
			<input type="hidden" name="taxonomy" value="<?php echo esc_attr( $taxonomy ); ?>" />
			<input type="hidden" name="post_type" value="<?php echo esc_attr( $post->post_type ); ?>" />
			<?php $wp_list_table->search_box( esc_html__( 'Search Errors', 'amp' ), 'invalid-url-search' ); ?>
		</form>
		<div id="url-post-filter" class="alignleft actions">
			<?php AMP_Validation_Error_Taxonomy::render_error_type_filter(); ?>
		</div>

		<form id="posts-filter" method="post">
			<?php wp_nonce_field( self::UPDATE_POST_TERM_STATUS_ACTION, self::UPDATE_POST_TERM_STATUS_ACTION . '_nonce', false ); ?>
			<button type="submit" name="action" value="<?php echo esc_attr( AMP_Validation_Error_Taxonomy::VALIDATION_ERROR_ACCEPT_ACTION ); ?>" class="button action"><?php esc_html_e( 'Accept', 'amp' ); ?></button>
			<button type="submit" name="action" value="<?php echo esc_attr( AMP_Validation_Error_Taxonomy::VALIDATION_ERROR_REJECT_ACTION ); ?>" class="button action"><?php esc_html_e( 'Reject', 'amp' ); ?></button>
			<input type="hidden" name="taxonomy" value="<?php echo esc_attr( $taxonomy ); ?>" />
			<input type="hidden" name="post_type" value="<?php echo esc_attr( $post->post_type ); ?>" />
			<?php $wp_list_table->display(); ?>
		</form>
		<style>
			button[value=amp_validation_error_accept] {
				position: absolute;
				left: 0;
			}

			button[value=amp_validation_error_reject] {
				position: absolute;
				left: 5rem;
			}

			#url-post-filter {
				margin-left: 10rem;
			}

			.tablenav.top,
			.tablenav.bottom {
				display: none;
			}

			.amp-invalid-url a {
				text-decoration: none;
			}

<<<<<<< HEAD
			.curtime.misc-pub-section {
				margin-top: 0.5rem;
			}

			.wp-list-table th.column-status {
				width: 15%;
			}
		</style>
=======
		<div class="amp-validation-errors">
			<ul>
				<?php foreach ( $validation_errors as $error ) : ?>
					<?php
					$collapsed_details = array();
					$term              = $error['term'];
					$select_name       = sprintf( '%s[%s]', AMP_Validation_Manager::VALIDATION_ERROR_TERM_STATUS_QUERY_VAR, $term->slug );
					?>
					<li>
						<details <?php echo ( AMP_Validation_Error_Taxonomy::VALIDATION_ERROR_NEW_STATUS === $error['term']->term_group ) ? 'open' : ''; ?>>
							<summary>
								<label for="<?php echo esc_attr( $select_name ); ?>" class="screen-reader-text">
									<?php esc_html_e( 'Status:', 'amp' ); ?>
								</label>
								<select class="amp-validation-error-status" id="<?php echo esc_attr( $select_name ); ?>" name="<?php echo esc_attr( $select_name ); ?>">
									<?php if ( AMP_Validation_Error_Taxonomy::VALIDATION_ERROR_NEW_STATUS === $error['term']->term_group ) : ?>
										<option value="">
											&#x2753;
											<?php esc_html_e( 'New', 'amp' ); ?>
										</option>
									<?php endif; ?>
									<option value="<?php echo esc_attr( AMP_Validation_Error_Taxonomy::VALIDATION_ERROR_ACCEPTED_STATUS ); ?>" <?php selected( AMP_Validation_Error_Taxonomy::VALIDATION_ERROR_ACCEPTED_STATUS, $error['term']->term_group ); ?>>
										<?php if ( $error['forced'] && AMP_Validation_Error_Taxonomy::VALIDATION_ERROR_REJECTED_STATUS === $error['status'] ) : ?>
											&#x1F6A9;
										<?php else : ?>
											&#x2705;
										<?php endif; ?>
										<?php esc_html_e( 'Accepted', 'amp' ); ?>
									</option>
									<option style="text-decoration: line-through" value="<?php echo esc_attr( AMP_Validation_Error_Taxonomy::VALIDATION_ERROR_REJECTED_STATUS ); ?>" <?php selected( AMP_Validation_Error_Taxonomy::VALIDATION_ERROR_REJECTED_STATUS, $error['term']->term_group ); ?>>
										<?php if ( amp_is_canonical() || ( $error['forced'] && AMP_Validation_Error_Taxonomy::VALIDATION_ERROR_ACCEPTED_STATUS === $error['status'] ) ) : ?>
											&#x1F6A9;
										<?php else : ?>
											&#x274C;
										<?php endif; ?>
										<?php esc_html_e( 'Rejected', 'amp' ); ?>
									</option>
								</select>
								<code><?php echo esc_html( $error['data']['code'] ); ?></code>
							</summary>
							<?php if ( $term->count > 1 ) : ?>
								<p class="validation-error-other-urls">
									<?php
									$url = admin_url(
										add_query_arg(
											array(
												AMP_Validation_Error_Taxonomy::TAXONOMY_SLUG => $term->slug,
												'post_type' => self::POST_TYPE_SLUG,
											),
											'edit.php'
										)
									);
									printf(
										/* translators: 1: the URL to the invalid URL page, 2: number of invalid URLs. */
										wp_kses_post( _n(
											'There is at least <a href="%1$s">%2$s other URL</a> which has this validation error. Accepting or rejecting the error here will also apply to the other URL.',
											'There are at least <a href="%1$s">%2$s other URLs</a> which have this validation error. Accepting or rejecting the error here will also apply to the other URLs.',
											$term->count - 1,
											'amp'
										) ),
										esc_url( $url ),
										esc_html( number_format_i18n( $term->count - 1 ) )
									);
									?>
								</p>
							<?php endif; ?>
							<ul class="detailed">
							<?php if ( AMP_Validation_Error_Taxonomy::INVALID_ELEMENT_CODE === $error['data']['code'] ) : ?>
								<li>
									<details open>
										<summary><?php esc_html_e( 'Invalid:', 'amp' ); ?></summary>
										<code class="detailed">
											<?php
											if ( isset( $error['data']['parent_name'] ) ) {
												echo esc_html( sprintf( '<%s …>', $error['data']['parent_name'] ) );
											}
											?>
											<mark>
												<?php
												echo esc_html( sprintf( '<%s', $error['data']['node_name'] ) );
												if ( isset( $error['data']['node_attributes'] ) ) {
													foreach ( $error['data']['node_attributes'] as $key => $value ) {
														printf( ' %s="%s"', esc_html( $key ), esc_html( $value ) );
													}
												}
												echo esc_html( '>…' );
												?>
											</mark>
										</code>
									</details>
									<?php
									$collapsed_details[] = 'node_attributes';
									$collapsed_details[] = 'node_name';
									$collapsed_details[] = 'parent_name';
									?>
								</li>
							<?php elseif ( AMP_Validation_Error_Taxonomy::INVALID_ATTRIBUTE_CODE === $error['data']['code'] ) : ?>
								<li>
									<details open>
										<summary><?php esc_html_e( 'Invalid:', 'amp' ); ?></summary>
										<code class="detailed">
											<?php
											if ( isset( $error['data']['parent_name'] ) ) {
												echo esc_html( sprintf( '<%s', $error['data']['parent_name'] ) );
											}
											foreach ( $error['data']['element_attributes'] as $key => $value ) {
												if ( $key === $error['data']['node_name'] ) {
													echo '<mark>';
												}
												printf( ' %s="%s"', esc_html( $key ), esc_html( $value ) );
												if ( $key === $error['data']['node_name'] ) {
													echo '</mark>';
												}
											}
											echo esc_html( '>' );
											?>
										</code>
									</details>
									<?php
									$collapsed_details[] = 'parent_name';
									$collapsed_details[] = 'element_attributes';
									$collapsed_details[] = 'node_name';
									?>
								</li>
							<?php endif; ?>
								<?php unset( $error['data']['code'] ); ?>
								<?php foreach ( $error['data'] as $key => $value ) : ?>
									<li>
										<details <?php echo ! in_array( $key, $collapsed_details, true ) ? 'open' : ''; ?>>
											<summary><code><?php echo esc_html( $key ); ?></code></summary>
											<div class="detailed">
												<?php if ( is_string( $value ) ) : ?>
													<?php echo esc_html( $value ); ?>
												<?php else : ?>
													<pre><?php echo esc_html( wp_json_encode( $value, 128 /* JSON_PRETTY_PRINT */ | 64 /* JSON_UNESCAPED_SLASHES */ ) ); ?></pre>
												<?php endif; ?>
											</div>
										</details>
									</li>
								<?php endforeach; ?>
							</ul>
						</details>
					</li>
				<?php endforeach; ?>
			</ul>
		</div>
>>>>>>> 9444a757
		<?php
	}

	/**
	 * Gets the number of amp_validation_error terms that should appear on the single amp_invalid_url /wp-admin/post.php page.
	 *
	 * @todo: consider a way to reduce the number of terms returned in the query, as the pagination is still present.
	 * @param int $terms_per_page The number of terms on a page.
	 * @return int The number of terms on the page.
	 */
	public static function get_terms_per_page( $terms_per_page ) {
		global $pagenow;
		if ( 'post.php' === $pagenow ) {
			return PHP_INT_MAX;
		}
		return $terms_per_page;
	}

	/**
	 * Adds the taxonomy to the $_REQUEST, so that it is available in WP_Screen and WP_Terms_List_Table.
	 *
	 * It would be ideal to do this in render_single_url_list_table(),
	 * but set_current_screen() looks to run before that, and that needs access to the 'taxonomy'.
	 */
	public static function add_taxonomy() {
		global $pagenow;

		if ( 'post.php' !== $pagenow || ! isset( $_REQUEST['post'] ) ) { // WPCS: CSRF OK.
			return;
		}

		$post_id = sanitize_key( $_REQUEST['post'] );
		if ( self::POST_TYPE_SLUG === get_post_type( $post_id ) ) { // WPCS: CSRF OK.
			$_REQUEST['taxonomy'] = AMP_Validation_Error_Taxonomy::TAXONOMY_SLUG;
		}
	}

	/**
	 * Show URL at the top of the edit form in place of the title (since title support is not present).
	 *
	 * @param WP_Post $post Post.
	 */
	public static function print_url_as_title( $post ) {
		if ( self::POST_TYPE_SLUG !== $post->post_type ) {
			return;
		}

		$url = self::get_url_from_post( $post );
		if ( ! $url ) {
			return;
		}

		?>
		<h2 class="amp-invalid-url">
			<a href="<?php echo esc_url( $url ); ?>">
				<?php
				printf(
					/* translators: %s is a link dashicon, %s is the front-end URL, %s is an external dashicon %s  */
					esc_html( '%s url: %s %s' ),
					'<span class="dashicons dashicons-admin-links"></span>',
					esc_html( $url ),
					'<span class="dashicons dashicons-external"></span>'
				);
				?>
			</a>
		</h2>
		<?php
	}

	/**
	 * Strip host name from AMP invalid URL being printed.
	 *
	 * @param string  $title Title.
	 * @param WP_Post $post  Post.
	 *
	 * @return string Title.
	 */
	public static function filter_the_title_in_post_list_table( $title, $post ) {
		if ( function_exists( 'get_current_screen' ) && get_current_screen() && get_current_screen()->base === 'edit' && get_current_screen()->post_type === self::POST_TYPE_SLUG && self::POST_TYPE_SLUG === get_post_type( $post ) ) {
			$title = preg_replace( '#^(\w+:)?//[^/]+#', '', $title );
		}
		return $title;
	}

	/**
	 * Renders the filters on the invalid URL post type edit.php page.
	 *
	 * @param string $post_type The slug of the post type.
	 * @param string $which     The location for the markup, either 'top' or 'bottom'.
	 */
	public static function render_post_filters( $post_type, $which ) {
		if ( self::POST_TYPE_SLUG === $post_type && 'top' === $which ) {
			AMP_Validation_Error_Taxonomy::render_error_status_filter();
			AMP_Validation_Error_Taxonomy::render_error_type_filter();
		}
	}

	/**
	 * Gets the URL to recheck the post for AMP validity.
	 *
	 * Appends a query var to $redirect_url.
	 * On clicking the link, it checks if errors still exist for $post.
	 *
	 * @param  string|WP_Post $url_or_post   The post storing the validation error or the URL to check.
	 * @return string The URL to recheck the post.
	 */
	public static function get_recheck_url( $url_or_post ) {
		$args = array(
			'action' => self::VALIDATE_ACTION,
		);
		if ( is_string( $url_or_post ) ) {
			$args['url'] = $url_or_post;
		} elseif ( $url_or_post instanceof WP_Post && self::POST_TYPE_SLUG === $url_or_post->post_type ) {
			$args['post'] = $url_or_post->ID;
		}

		return wp_nonce_url(
			add_query_arg( $args, admin_url() ),
			self::NONCE_ACTION
		);
	}

	/**
	 * Filter At a Glance items add AMP Validation Errors.
	 *
	 * @param array $items At a glance items.
	 * @return array Items.
	 */
	public static function filter_dashboard_glance_items( $items ) {

		$query = new WP_Query( array(
			'post_type'              => self::POST_TYPE_SLUG,
			AMP_Validation_Error_Taxonomy::VALIDATION_ERROR_STATUS_QUERY_VAR => AMP_Validation_Error_Taxonomy::VALIDATION_ERROR_NEW_STATUS,
			'update_post_meta_cache' => false,
			'update_post_term_cache' => false,
		) );

		if ( 0 !== $query->found_posts ) {
			$items[] = sprintf(
				'<a class="amp-validation-errors" href="%s">%s</a>',
				esc_url( admin_url(
					add_query_arg(
						array(
							'post_type' => self::POST_TYPE_SLUG,
							AMP_Validation_Error_Taxonomy::VALIDATION_ERROR_STATUS_QUERY_VAR => AMP_Validation_Error_Taxonomy::VALIDATION_ERROR_NEW_STATUS,
						),
						'edit.php'
					)
				) ),
				esc_html( sprintf(
					/* translators: %s is the validation error count */
					_n(
						'%s URL w/ new AMP errors',
						'%s URLs w/ new AMP errors',
						$query->found_posts,
						'amp'
					),
					$query->found_posts
				) )
			);
		}
		return $items;
	}

	/**
	 * Print styles for the At a Glance widget.
	 */
	public static function print_dashboard_glance_styles() {
		?>
		<style>
			#dashboard_right_now .amp-validation-errors {
				color: #a00;
			}
			#dashboard_right_now .amp-validation-errors:before {
				content: "\f534";
			}
			#dashboard_right_now .amp-validation-errors:hover {
				color: #dc3232;
				border: none;
			}
		</style>
		<?php
	}

	/**
	 * Gets the heading for the single URL page at /wp-admin/post.php.
	 * This will be in the format of 'Errors For <page title>'.
	 *
	 * @return string|null The page heading, or null.
	 */
	public static function get_single_url_page_heading() {
		global $pagenow;

		if (
			'post.php' !== $pagenow
			||
			! isset( $_GET['post'], $_GET['action'] ) // WPCS: CSRF OK.
			||
			self::POST_TYPE_SLUG !== get_post_type( $_GET['post'] ) // WPCS: CSRF OK.
		) {
			return null;
		}

		// Mainly uses the same conditionals as print_status_meta_box().
		$post           = get_post( sanitize_key( $_GET['post'] ) ); // WPCS: CSRF OK.
		$queried_object = get_post_meta( $post->ID, '_amp_queried_object', true );
		if ( 'post' === $queried_object['type'] && get_post( $queried_object['id'] ) ) {
			$name = get_the_title( $queried_object['id'] );
		} elseif ( 'term' === $queried_object['type'] && get_term( $queried_object['id'] ) ) {
			$name = get_term( $queried_object['id'] )->name;
		} elseif ( 'user' === $queried_object['type'] && get_user_by( 'ID', $queried_object['id'] ) ) {
			$name = get_user_by( 'ID', $queried_object['id'] )->display_name;
		} else {
			// If there is no name available in the $queried_object, simply use 'Single URL' in the page heading.
			$name = __( 'Single URL', 'amp' );
		}

		/* translators: %s is the name of the page with the the validation error(s) */
		return sprintf( __( 'Errors For %s', 'amp' ), esc_html( $name ) );
	}

	/**
	 * Filters post row actions.
	 *
	 * Manages links for details, recheck, view, forget, and forget permanently.
	 *
	 * @param array    $actions Row action links.
	 * @param \WP_Post $post Current WP post.
	 * @return array Filtered action links.
	 */
	public static function filter_post_row_actions( $actions, $post ) {
		if ( ! is_object( $post ) || self::POST_TYPE_SLUG !== $post->post_type ) {
			return $actions;
		}

		// Inline edits are not relevant.
		unset( $actions['inline hide-if-no-js'] );

		if ( isset( $actions['edit'] ) ) {
			$actions['edit'] = sprintf(
				'<a href="%s">%s</a>',
				esc_url( get_edit_post_link( $post ) ),
				esc_html__( 'Details', 'amp' )
			);
		}

		if ( 'trash' !== $post->post_status && current_user_can( 'edit_post', $post->ID ) ) {
			$url = self::get_url_from_post( $post );
			if ( $url ) {
				$actions['view'] = sprintf(
					'<a href="%s">%s</a>',
					esc_url( add_query_arg( AMP_Validation_Manager::VALIDATE_QUERY_VAR, '', $url ) ),
					esc_html__( 'View', 'amp' )
				);
			}

			$actions[ self::VALIDATE_ACTION ] = sprintf(
				'<a href="%s">%s</a>',
				esc_url( self::get_recheck_url( $post ) ),
				esc_html__( 'Recheck', 'amp' )
			);
			if ( self::get_post_staleness( $post ) ) {
				$actions[ self::VALIDATE_ACTION ] = sprintf( '<em>%s</em>', $actions[ self::VALIDATE_ACTION ] );
			}
		}

		// Replace 'Trash' text with 'Forget'.
		if ( isset( $actions['trash'] ) ) {
			$actions['trash'] = sprintf(
				'<a href="%s" class="submitdelete" aria-label="%s">%s</a>',
				get_delete_post_link( $post->ID ),
				/* translators: %s: post title */
				esc_attr( sprintf( __( 'Forget &#8220;%s&#8221;', 'amp' ), self::get_url_from_post( $post ) ) ),
				esc_html__( 'Forget', 'amp' )
			);
		}

		if ( isset( $actions['delete'] ) ) {
			$actions['delete'] = sprintf(
				'<a href="%s" class="submitdelete" aria-label="%s">%s</a>',
				get_delete_post_link( $post->ID, '', true ),
				/* translators: %s: post title */
				esc_attr( sprintf( __( 'Forget &#8220;%s&#8221; permanently', 'amp' ), self::get_url_from_post( $post ) ) ),
				esc_html__( 'Forget Permanently', 'amp' )
			);
		}

		return $actions;
	}

	/**
	 * Filters table views for the post type.
	 *
	 * @param array $views Array of table view links keyed by status slug.
	 * @return array Filtered views.
	 */
	public static function filter_table_views( $views ) {
		// Replace 'Trash' text with 'Forgotten'.
		if ( isset( $views['trash'] ) ) {
			$status = get_post_status_object( 'trash' );

			$views['trash'] = str_replace( $status->label, esc_html__( 'Forgotten', 'amp' ), $views['trash'] );
		}

		return $views;
	}


	/**
	 * Filters messages displayed after bulk updates.
	 *
	 * @param array $messages    Bulk message text.
	 * @param array $bulk_counts Post numbers for the current message.
	 * @return array Filtered messages.
	 */
	public static function filter_bulk_post_updated_messages( $messages, $bulk_counts ) {
		if ( get_current_screen()->id === sprintf( 'edit-%s', self::POST_TYPE_SLUG ) ) {
			$messages['post'] = array_merge(
				$messages['post'],
				array(
					/* translators: %s is the number of posts permanently forgotten */
					'deleted'   => _n(
						'%s invalid AMP page permanently forgotten.',
						'%s invalid AMP post permanently forgotten.',
						$bulk_counts['deleted'],
						'amp'
					),
					/* translators: %s is the number of posts forgotten */
					'trashed'   => _n(
						'%s invalid AMP page forgotten.',
						'%s invalid AMP pages forgotten.',
						$bulk_counts['trashed'],
						'amp'
					),
					/* translators: %s is the number of posts restored from trash. */
					'untrashed' => _n(
						'%s invalid AMP page unforgotten.',
						'%s invalid AMP pages unforgotten.',
						$bulk_counts['untrashed'],
						'amp'
					),
				)
			);
		}

		return $messages;
	}
}<|MERGE_RESOLUTION|>--- conflicted
+++ resolved
@@ -395,19 +395,10 @@
 		}
 		if ( $counts['accepted'] ) {
 			$result[] = sprintf(
-<<<<<<< HEAD
-				'<span class="status-text accepted">%s</span>',
-				sprintf(
-					/* translators: %s is count */
-					__( 'Accepted: %s', 'amp' ),
-					number_format_i18n( $counts['accepted'] )
-				)
-=======
 				/* translators: 1. Title, 2. %s is count */
 				'<span class="amp-logo-icon"></span><span class="error-status accepted">%1$s: %2$s</span>',
 				esc_html__( 'Accepted', 'amp' ),
 				number_format_i18n( $counts['accepted'] )
->>>>>>> 9444a757
 			);
 		}
 		if ( $counts['rejected'] ) {
@@ -1577,7 +1568,6 @@
 				text-decoration: none;
 			}
 
-<<<<<<< HEAD
 			.curtime.misc-pub-section {
 				margin-top: 0.5rem;
 			}
@@ -1586,154 +1576,6 @@
 				width: 15%;
 			}
 		</style>
-=======
-		<div class="amp-validation-errors">
-			<ul>
-				<?php foreach ( $validation_errors as $error ) : ?>
-					<?php
-					$collapsed_details = array();
-					$term              = $error['term'];
-					$select_name       = sprintf( '%s[%s]', AMP_Validation_Manager::VALIDATION_ERROR_TERM_STATUS_QUERY_VAR, $term->slug );
-					?>
-					<li>
-						<details <?php echo ( AMP_Validation_Error_Taxonomy::VALIDATION_ERROR_NEW_STATUS === $error['term']->term_group ) ? 'open' : ''; ?>>
-							<summary>
-								<label for="<?php echo esc_attr( $select_name ); ?>" class="screen-reader-text">
-									<?php esc_html_e( 'Status:', 'amp' ); ?>
-								</label>
-								<select class="amp-validation-error-status" id="<?php echo esc_attr( $select_name ); ?>" name="<?php echo esc_attr( $select_name ); ?>">
-									<?php if ( AMP_Validation_Error_Taxonomy::VALIDATION_ERROR_NEW_STATUS === $error['term']->term_group ) : ?>
-										<option value="">
-											&#x2753;
-											<?php esc_html_e( 'New', 'amp' ); ?>
-										</option>
-									<?php endif; ?>
-									<option value="<?php echo esc_attr( AMP_Validation_Error_Taxonomy::VALIDATION_ERROR_ACCEPTED_STATUS ); ?>" <?php selected( AMP_Validation_Error_Taxonomy::VALIDATION_ERROR_ACCEPTED_STATUS, $error['term']->term_group ); ?>>
-										<?php if ( $error['forced'] && AMP_Validation_Error_Taxonomy::VALIDATION_ERROR_REJECTED_STATUS === $error['status'] ) : ?>
-											&#x1F6A9;
-										<?php else : ?>
-											&#x2705;
-										<?php endif; ?>
-										<?php esc_html_e( 'Accepted', 'amp' ); ?>
-									</option>
-									<option style="text-decoration: line-through" value="<?php echo esc_attr( AMP_Validation_Error_Taxonomy::VALIDATION_ERROR_REJECTED_STATUS ); ?>" <?php selected( AMP_Validation_Error_Taxonomy::VALIDATION_ERROR_REJECTED_STATUS, $error['term']->term_group ); ?>>
-										<?php if ( amp_is_canonical() || ( $error['forced'] && AMP_Validation_Error_Taxonomy::VALIDATION_ERROR_ACCEPTED_STATUS === $error['status'] ) ) : ?>
-											&#x1F6A9;
-										<?php else : ?>
-											&#x274C;
-										<?php endif; ?>
-										<?php esc_html_e( 'Rejected', 'amp' ); ?>
-									</option>
-								</select>
-								<code><?php echo esc_html( $error['data']['code'] ); ?></code>
-							</summary>
-							<?php if ( $term->count > 1 ) : ?>
-								<p class="validation-error-other-urls">
-									<?php
-									$url = admin_url(
-										add_query_arg(
-											array(
-												AMP_Validation_Error_Taxonomy::TAXONOMY_SLUG => $term->slug,
-												'post_type' => self::POST_TYPE_SLUG,
-											),
-											'edit.php'
-										)
-									);
-									printf(
-										/* translators: 1: the URL to the invalid URL page, 2: number of invalid URLs. */
-										wp_kses_post( _n(
-											'There is at least <a href="%1$s">%2$s other URL</a> which has this validation error. Accepting or rejecting the error here will also apply to the other URL.',
-											'There are at least <a href="%1$s">%2$s other URLs</a> which have this validation error. Accepting or rejecting the error here will also apply to the other URLs.',
-											$term->count - 1,
-											'amp'
-										) ),
-										esc_url( $url ),
-										esc_html( number_format_i18n( $term->count - 1 ) )
-									);
-									?>
-								</p>
-							<?php endif; ?>
-							<ul class="detailed">
-							<?php if ( AMP_Validation_Error_Taxonomy::INVALID_ELEMENT_CODE === $error['data']['code'] ) : ?>
-								<li>
-									<details open>
-										<summary><?php esc_html_e( 'Invalid:', 'amp' ); ?></summary>
-										<code class="detailed">
-											<?php
-											if ( isset( $error['data']['parent_name'] ) ) {
-												echo esc_html( sprintf( '<%s …>', $error['data']['parent_name'] ) );
-											}
-											?>
-											<mark>
-												<?php
-												echo esc_html( sprintf( '<%s', $error['data']['node_name'] ) );
-												if ( isset( $error['data']['node_attributes'] ) ) {
-													foreach ( $error['data']['node_attributes'] as $key => $value ) {
-														printf( ' %s="%s"', esc_html( $key ), esc_html( $value ) );
-													}
-												}
-												echo esc_html( '>…' );
-												?>
-											</mark>
-										</code>
-									</details>
-									<?php
-									$collapsed_details[] = 'node_attributes';
-									$collapsed_details[] = 'node_name';
-									$collapsed_details[] = 'parent_name';
-									?>
-								</li>
-							<?php elseif ( AMP_Validation_Error_Taxonomy::INVALID_ATTRIBUTE_CODE === $error['data']['code'] ) : ?>
-								<li>
-									<details open>
-										<summary><?php esc_html_e( 'Invalid:', 'amp' ); ?></summary>
-										<code class="detailed">
-											<?php
-											if ( isset( $error['data']['parent_name'] ) ) {
-												echo esc_html( sprintf( '<%s', $error['data']['parent_name'] ) );
-											}
-											foreach ( $error['data']['element_attributes'] as $key => $value ) {
-												if ( $key === $error['data']['node_name'] ) {
-													echo '<mark>';
-												}
-												printf( ' %s="%s"', esc_html( $key ), esc_html( $value ) );
-												if ( $key === $error['data']['node_name'] ) {
-													echo '</mark>';
-												}
-											}
-											echo esc_html( '>' );
-											?>
-										</code>
-									</details>
-									<?php
-									$collapsed_details[] = 'parent_name';
-									$collapsed_details[] = 'element_attributes';
-									$collapsed_details[] = 'node_name';
-									?>
-								</li>
-							<?php endif; ?>
-								<?php unset( $error['data']['code'] ); ?>
-								<?php foreach ( $error['data'] as $key => $value ) : ?>
-									<li>
-										<details <?php echo ! in_array( $key, $collapsed_details, true ) ? 'open' : ''; ?>>
-											<summary><code><?php echo esc_html( $key ); ?></code></summary>
-											<div class="detailed">
-												<?php if ( is_string( $value ) ) : ?>
-													<?php echo esc_html( $value ); ?>
-												<?php else : ?>
-													<pre><?php echo esc_html( wp_json_encode( $value, 128 /* JSON_PRETTY_PRINT */ | 64 /* JSON_UNESCAPED_SLASHES */ ) ); ?></pre>
-												<?php endif; ?>
-											</div>
-										</details>
-									</li>
-								<?php endforeach; ?>
-							</ul>
-						</details>
-					</li>
-				<?php endforeach; ?>
-			</ul>
-		</div>
->>>>>>> 9444a757
 		<?php
 	}
 

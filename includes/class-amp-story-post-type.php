--- conflicted
+++ resolved
@@ -329,7 +329,6 @@
 			}
 		);
 
-<<<<<<< HEAD
 		add_filter(
 			'amp_content_sanitizers',
 			function( $sanitizers ) {
@@ -344,10 +343,7 @@
 			100 // Run sanitizer after the others (but before style sanitizer and validating sanitizer).
 		);
 
-		self::maybe_flush_rewrite_rules();
-=======
 		add_action( 'wp_head', array( __CLASS__, 'print_feed_link' ) );
->>>>>>> d9b4ccde
 	}
 
 	/**

--- conflicted
+++ resolved
@@ -996,11 +996,10 @@
 		// Only add currently supported mime types.
 		$allowed_video_mime_types = array_values( array_intersect( $allowed_video_mime_types, wp_get_mime_types() ) );
 
-<<<<<<< HEAD
 		// Convert auto advancement.
 		$meta_definitions         = self::get_stories_settings_definitions();
 		$auto_advancement_options = $meta_definitions['auto_advance_after']['data']['options'];
-=======
+
 		/**
 		 * Filters the list of allowed post types for use in page attachments.
 		 *
@@ -1017,21 +1016,16 @@
 				$post_types[ $post_type ] = ! empty( $post_type_object->rest_base ) ? $post_type_object->rest_base : $post_type_object->name;
 			}
 		}
->>>>>>> 7ba9f26f
 
 		wp_localize_script(
 			self::AMP_STORIES_SCRIPT_HANDLE,
 			'ampStoriesEditorSettings',
 			[
-<<<<<<< HEAD
-				'allowedVideoMimeTypes' => $allowed_video_mime_types,
-				'storySettings'         => [
+				'allowedVideoMimeTypes'          => $allowed_video_mime_types,
+				'allowedPageAttachmentPostTypes' => $post_types,
+				'storySettings'                  => [
 					'autoAdvanceAfterOptions' => $auto_advancement_options,
 				],
-=======
-				'allowedVideoMimeTypes'          => $allowed_video_mime_types,
-				'allowedPageAttachmentPostTypes' => $post_types,
->>>>>>> 7ba9f26f
 			]
 		);
 

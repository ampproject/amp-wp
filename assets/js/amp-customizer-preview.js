--- conflicted
+++ resolved
@@ -19,22 +19,6 @@
 		} );
 	} );
 
-<<<<<<< HEAD
-	// Add custom-background-image body class when background image is added.
-	wp.customize( 'amp_customizer[navbar_background_image]', function( value ) {
-		value.bind( function( newVal, oldVal ) {
-			if ( newVal ) {
-				$( body ).addClass( 'amp-wp-has-header-image' );
-				$( '.amp-wp-header' ).addClass( 'header-background-image' ).css( 'background-image', 'url(' + encodeURI( newVal ) + ')' );
-			} else {
-				$( body ).removeClass( 'amp-wp-has-header-image' );
-				$( '.amp-wp-header' ).removeClass( 'header-background-image' ).css( 'background-image', 'none' );
-			}
-		} );
-	} );
-
-=======
->>>>>>> 7cc05dc9
 	// AMP background color scheme.
 	wp.customize( 'amp_customizer[background_color]', function( value ) {
 		value.bind( function( to ) {

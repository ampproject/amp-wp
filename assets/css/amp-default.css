.amp-wp-unknown-size img {
	/** Worst case scenario when we can't figure out dimensions for an image. **/
	/** Force the image into a box of fixed dimensions and use object-fit to scale. **/
	object-fit: contain;
}

<<<<<<< HEAD
#amp-image-lightbox-1 img {
	object-fit: contain;
}

.entry__content .wp-block-gallery[class*="columns-"] figure {
	width: 100%;
=======
.entry__content amp-fit-text blockquote,
amp-fit-text h1,
amp-fit-text h2,
amp-fit-text h3,
amp-fit-text h4,
amp-fit-text h5,
amp-fit-text h6 {
	font-size: inherit;
>>>>>>> 8bdc1b31
}<|MERGE_RESOLUTION|>--- conflicted
+++ resolved
@@ -4,14 +4,6 @@
 	object-fit: contain;
 }
 
-<<<<<<< HEAD
-#amp-image-lightbox-1 img {
-	object-fit: contain;
-}
-
-.entry__content .wp-block-gallery[class*="columns-"] figure {
-	width: 100%;
-=======
 .entry__content amp-fit-text blockquote,
 amp-fit-text h1,
 amp-fit-text h2,
@@ -20,5 +12,12 @@
 amp-fit-text h5,
 amp-fit-text h6 {
 	font-size: inherit;
->>>>>>> 8bdc1b31
+}
+
+#amp-image-lightbox-1 img {
+	object-fit: contain;
+}
+
+.entry__content .wp-block-gallery[class*="columns-"] figure {
+	width: 100%;
 }
amp-story-grid-layer[template="fill"] .wp-block-image { margin: 0; }

.has-background {
	padding: 10px !important;
}

<<<<<<< HEAD
.wp-block-amp-amp-story-cta {
	color: #fff;
	margin-bottom: 1.5em;
}

.wp-block-amp-amp-story-cta.aligncenter {
	text-align: center;
}

.wp-block-amp-amp-story-cta.alignright {
	/*rtl:ignore*/
	text-align: right;
}

.amp-block-story-cta__link {
	background-color: #32373c;
	border: none;
	box-shadow: none;
	color: inherit;
	cursor: pointer;
	display: inline-block;
	font-size: 18px;
	margin: 0;
	padding: 12px 24px;
	text-align: center;
	text-decoration: none;
	white-space: normal;
	overflow-wrap: break-word;
}

.amp-block-story-cta__link:hover,
.amp-block-story-cta__link:focus,
.amp-block-story-cta__link:active,
.amp-block-story-cta__link:visited {
	color: inherit;
}

.is-style-rounded {
=======
.is-style-rounded,
.is-style-rounded img {
>>>>>>> bd029874
    border-radius: 5px;
}

.is-style-half-rounded {
	border-radius: 4px 4px 26px 26px;
}<|MERGE_RESOLUTION|>--- conflicted
+++ resolved
@@ -4,7 +4,6 @@
 	padding: 10px !important;
 }
 
-<<<<<<< HEAD
 .wp-block-amp-amp-story-cta {
 	color: #fff;
 	margin-bottom: 1.5em;
@@ -42,11 +41,8 @@
 	color: inherit;
 }
 
-.is-style-rounded {
-=======
 .is-style-rounded,
 .is-style-rounded img {
->>>>>>> bd029874
     border-radius: 5px;
 }
 

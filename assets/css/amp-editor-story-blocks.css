/*
 * 0. General editor layout styles.
 */
.edit-post-visual-editor {
	padding-left: 50px;
	padding-right: 50px;
}

#amp-story-editor {
	font-family: -apple-system, BlinkMacSystemFont, "Segoe UI", Roboto, Oxygen-Sans, Ubuntu, Cantarell, "Helvetica Neue", sans-serif;
}

@media screen and (min-width: 1280px) {
	#amp-story-editor {
		min-width: 820px;
	}
}

#amp-story-editor,
.amp-story-page-preview .editor-styles-wrapper {
	font-family: -apple-system, BlinkMacSystemFont, "Segoe UI", Roboto, Oxygen-Sans, Ubuntu, Cantarell, "Helvetica Neue", sans-serif;
}

/*
 * Remove alpha channel from placeholder background color
 *
 * Makes editing blocks easier when their on top of another block.
 */
#amp-story-editor.components-placeholder {
	background: #f9f9f9;
}

/* Completely hide default appenders/inserters */
#amp-story-editor .block-editor-block-list__layout .block-editor-default-block-appender,
#amp-story-editor .block-editor-block-list__block>.block-editor-block-list__insertion-point {
	display: none !important;
}

/*
<<<<<<< HEAD
=======
 * 4. Layers stacking.
 * Setup on top of each other layering on the story children.
 */

.editor-block-list__layout div[data-type="amp/amp-story-page"].editor-block-list__block:first-child .editor-block-list__block-edit {
	margin: 0;
	max-width: 100%;
}

.editor-block-list__layout div[data-type="amp/amp-story-page"].editor-block-list__block .editor-block-list__block-edit,
.editor-block-list__layout .editor-block-list__layout .editor-block-list__block .editor-block-list__block-edit {
	margin: 0;
}

div[data-type="amp/amp-story-page"] .editor-inner-blocks .editor-block-list__layout .editor-block-list__layout {
	background-color: initial;
}

.editor-block-list__layout div[data-amp-selected="parent"] {
	z-index: 1;
}

.amp-grid-template .editor-block-list__layout:first-of-type {
	display: grid;
	padding: 68px 32px 32px;
}

.amp-grid-template .editor-block-list__layout:first-of-type > .wp-block {
	margin-top: 17px;
	margin-bottom: 17px;
}

.amp-grid-template .editor-block-list__layout:first-of-type > .wp-block:first-of-type {
	margin-top: 0;
}

.amp-grid-template .editor-block-list__layout:first-of-type *:not(.editor-block-toolbar) {
	box-sizing: border-box;
}

.amp-grid-template-vertical .editor-block-list__layout:first-of-type {
	grid-auto-flow: row;
	grid-template-columns: 100%;
	align-content: start;
	grid-gap: 16px;
	-webkit-box-pack: stretch;
	-ms-flex-pack: stretch;
	justify-content: stretch;
	justify-items: start;
}

.amp-grid-template-vertical .editor-block-list__block {
	width: 100%;
}

/*
 * 4.3 Stroke text for legibility.
 * Add white stroke to text in layers in order to be legible
 * while editing on top of varying colored background.
 */

.amp-grid-template .editor-block-list__layout .editor-block-list__block.is-selected > .editor-block-list__block-edit .editor-rich-text,
.amp-grid-template .editor-block-list__layout .editor-block-list__block.is-typing > .editor-block-list__block-edit .editor-rich-text {
	text-shadow:
			0.05em 0 rgba( 255, 255, 255, 0.8 ),
			0 0.05em rgba( 255, 255, 255, 0.8 ),
			-0.05em 0 rgba( 255, 255, 255, 0.8 ),
			0 -0.05em rgba( 255, 255, 255, 0.8 ),
			-0.05em -0.05em rgba( 255, 255, 255, 0.8 ),
			-0.05em 0.05em rgba( 255, 255, 255, 0.8 ),
			0.05em -0.05em rgba( 255, 255, 255, 0.8 ),
			0.05em 0.05em rgba( 255, 255, 255, 0.8 );
}

.amp-grid-template .editor-block-list__layout .editor-block-list__block .editor-rich-text__tinymce + .editor-rich-text__tinymce,
.amp-grid-template .editor-block-list__layout .editor-block-list__block .editor-rich-text__tinymce + .editor-rich-text__tinymce p {
	opacity: 0.9;
	text-shadow:
			0.05em 0 rgba( 255, 255, 255, 0.8 ),
			0 0.05em rgba( 255, 255, 255, 0.8 ),
			-0.05em 0 rgba( 255, 255, 255, 0.8 ),
			0 -0.05em rgba( 255, 255, 255, 0.8 ),
			-0.05em -0.05em rgba( 255, 255, 255, 0.8 ),
			-0.05em 0.05em rgba( 255, 255, 255, 0.8 ),
			0.05em -0.05em rgba( 255, 255, 255, 0.8 ),
			0.05em 0.05em rgba( 255, 255, 255, 0.8 );
}

/*
 * 5. Layers Styling
 */

/*
 * 6. Inserter customisations.
 */

.components-popover.editor-inserter__amp .components-popover__content {
	height: 200px;
}

/* Hide inserter within inactive pages */
@media (min-width: 961px) {
	.amp-page-inactive[data-type="amp/amp-story-page"] .block-list-appender {
		display: none;
	}
}

/*
 * 7. Block Navigation and Page Carousel

 * Hides the toggler and shows the navigator by default on large screens.
 */

@media( max-width: 960px) {
	.editor-block-list__block-edit > div > .editor-selectors {
		display: none;
	}

	#amp-root-navigation {
		display: none;
	}

	#amp-story-editor-carousel {
		display: none;
	}
}

@media (min-width: 961px) {
	#amp-story-editor {
		overflow: hidden;
	}

	#amp-story-editor > .editor-block-list__layout {
		padding-left: 0;
		padding-right: 0;
		display: flex;
		align-items: center;
		transform: none;
		transition: transform 300ms ease-in-out;
	}

	.editor-block-list__layout div[data-type="amp/amp-story-page"] {
		flex: 0 0 auto;
		position: relative;
		transition: border 300ms linear;
	}

	.editor-block-list__layout div[data-type="amp/amp-story-page"] + div[data-type="amp/amp-story-page"] {
		margin-left: 20px;
	}

	.editor-block-list__layout [data-type="amp/amp-story-page"].amp-page-active {
		border-color: #ccc;
	}

	.editor-block-list__layout [data-type="amp/amp-story-page"].amp-page-active::after {
		background-color: #ccc;
	}

	.editor-block-list__layout [data-type="amp/amp-story-page"].amp-page-inactive {
		opacity: .5;
	}

	.editor-block-list__layout [data-type="amp/amp-story-page"].amp-page-inactive > div {
		pointer-events: none;
	}

	.editor-block-list__layout div[data-type="amp/amp-story-page"] .amp-story-page-number {
		position: absolute;
		top: -3em;
		text-transform: uppercase;
		font-weight: 500;
		font-size: 12px;
		color: #666;
		letter-spacing: 1px;
	}

	.editor-block-list__layout div[data-type="amp/amp-story-page"] .amp-story-page-number + div {
		height: 543px;
	}

	.amp-story-editor-carousel-navigation {
		display: flex;
		justify-content: space-between;
		margin-top: 2em;
	}

	.editor-styles-wrapper ul.amp-story-editor-carousel-item-list {
		flex: 1;
		display: flex;
		margin: 0;
		padding: 0;
		list-style-type: none;
		justify-content: center;
		max-width: 30%;
	}

	.editor-styles-wrapper ul.amp-story-editor-carousel-item-list .amp-story-editor-carousel-item {
		flex: 1;
		height: .5em;
		max-width: 5em;
	}

	.editor-styles-wrapper ul.amp-story-editor-carousel-item-list .amp-story-editor-carousel-item + .amp-story-editor-carousel-item {
		margin-left: 20px;
	}

	.editor-styles-wrapper ul.amp-story-editor-carousel-item-list button {
		background: #eff0f1;
		width: 100%;
		height: 100%;
		display: block;
	}

	.editor-styles-wrapper ul.amp-story-editor-carousel-item-list button:hover,
	.editor-styles-wrapper ul.amp-story-editor-carousel-item-list button:focus {
		background: #e0e0e0;
	}

	.editor-styles-wrapper ul.amp-story-editor-carousel-item-list .amp-story-editor-carousel-item--active button {
		background: #666;
	}

	.edit-post-header-toolbar #amp-story-shortcuts {
		display: flex;
	}

	#amp-story-controls {
		text-align: right;
		padding-right: 20px;
	}

	#amp-story-controls .amp-story-controls-reorder {
		display: inline-block;
		line-height: 1;

	}

	.edit-post-visual-editor .editor-post-title__block {
		margin-left: 0;
		margin-right: 0;
	}

	.amp-story-controls-reorder-cancel {
		padding-top: 5px;
		padding-bottom: 5px;
		margin-right: 20px;
		display: inline-flex;
	}

	.amp-story-reorderer {
		margin-top: 100px;
		display: grid;
		grid-template-columns: repeat(auto-fill, 169px);
		grid-gap: 0;
		justify-content: space-between;
	}

	.amp-story-reorderer .amp-story-reorderer-item {
		margin: 0 auto 10px;
		width: 100%;
		position: relative;
	}

	.amp-story-reorderer .amp-story-reorderer-item .amp-story-reorderer-item-page {
		max-width: 169px;
		height: 277px;
		margin: 0 10px;
	}

	.amp-story-reorderer .amp-story-reorderer-item .amp-story-reorderer-item-page .wp-block {
		transform: scale(0.48) translateX(-40%) translateY(-40%);
	}

	.amp-story-reorderer .amp-story-reorderer-item .components-drop-zone {
		border: none;
		border-radius: 0;
		background: transparent;
	}

	.amp-story-reorderer .amp-story-reorderer-item .components-drop-zone.is-active {
		opacity: 0;
		visibility: hidden;
	}

	.amp-story-reorderer .amp-story-reorderer-item .components-drop-zone.is-dragging-page,
	.amp-story-reorderer .amp-story-reorderer-item .components-drop-zone.is-dragging-over-element {
		opacity: 1;
		visibility: visible;
		transition: opacity .3s,background-color .3s;
	}

	.amp-story-reorderer .amp-story-reorderer-item .components-drop-zone.is-dragging-page {
		background: #eff0f1;
		border: none !important;
		margin: 0 10px;
	}

	.amp-story-reorderer .amp-story-reorderer-item .components-drop-zone.is-dragging-over-element.is-close-to-right {
		border-right: 3px solid #0071a1;
	}

	.amp-story-reorderer .amp-story-reorderer-item .components-drop-zone.is-dragging-over-element.is-close-to-left {
		border-left: 3px solid #0071a1;
	}

	.amp-story-reorderer .amp-story-reorderer-item .components-drop-zone__content,
	.amp-story-reorderer .amp-story-reorderer-item .is-dragging-over-element .components-drop-zone__content {
		display: none;
	}

	.amp-story-reorderer .amp-story-page-preview {
		border: 5px solid #eff0f1;
		border-radius: 5px;
		background: #fff;
		width: 100%;
		height: 277px;
		cursor: grab;
		overflow: hidden;
	}

	.amp-story-reorderer .amp-story-page-preview .editor-styles-wrapper {
		margin: -32px 0 0 0;
		height: 267px;
	}

	.amp-story-reorderer .amp-story-page-preview .editor-styles-wrapper > div {
		height: 267px;
	}

	.amp-story-reorderer .amp-story-page-preview .editor-block-list__layout {
		padding: 0;
	}

	.amp-story-reorderer .amp-story-page-preview .block-list-appender {
		display: none;
	}

	.components-icon-button.editor-block-navigation {
		display: none;
	}

	#amp-root-navigation {
		position: absolute;
		left: 50px;
		top: 218px;
		width: 300px;
		z-index: 80;
		list-style-type: none;
		padding: 0;
		margin: 0;
	}

	#amp-root-navigation .editor-inserter {
		position: absolute;
		bottom: 100%;
		left: 0;
		width: 100%;
	}

	#amp-root-navigation .components-popover:not(.is-mobile).is-center .components-popover__content {
		transform: translateX( -13% );
	}

	.post-type-amp_story.folded #amp-root-navigation .components-popover:not(.is-mobile):not(.is-middle).is-right .components-popover__content {
		margin-left: -50px;
	}

	#amp-root-navigation .editor-block-navigation__list {
		list-style-type: none;
	}

	#amp-root-navigation .components-icon-button .dashicon {
		margin-right: 5px;
	}

	:root {
		--block-settings-sidebar-width: 280px;
		--admin-menu-expanded-sidebar-width: 160px;
		--admin-menu-collapsed-sidebar-width: 36px;
		--amp-story-content-width: 338px;
		--block-editor-horizontal-margin: 40px;
		--scrollbar-width: 20px;
		--block-navigation-right-margin: 20px;
	}

	/* Navigator in the context of the open sidebar, settings hidden. */
	.post-type-amp_story:not(.folded) .edit-post-layout #amp-root-navigation {
		max-width: calc(
				calc(
				100vw
				-
				var(--admin-menu-expanded-sidebar-width)
				-
				var(--amp-story-content-width)
				-
				calc( var(--block-editor-horizontal-margin) * 2 )
				-
				var( --scrollbar-width )
				) / 2
				-
				var(--block-navigation-right-margin)
		);
	}

	.post-type-amp_story.folded .edit-post-layout #amp-root-navigation {
		max-width: calc(
				calc(
				100vw
				-
				var(--admin-menu-collapsed-sidebar-width)
				-
				var(--amp-story-content-width)
				-
				calc( var(--block-editor-horizontal-margin) * 2 )
				-
				var( --scrollbar-width )
				) / 2
				-
				var(--block-navigation-right-margin)
		);
	}

	/* Navigator in the context of minimum available space - open sidebar, settings shown. */
	.post-type-amp_story .edit-post-layout.is-sidebar-opened #amp-root-navigation {
		max-width: calc(
				calc(
				100vw
				-
				var(--admin-menu-expanded-sidebar-width)
				-
				var(--block-settings-sidebar-width)
				-
				var(--amp-story-content-width)
				-
				calc( var(--block-editor-horizontal-margin) * 2 )
				-
				var( --scrollbar-width )
				) / 2
				-
				var(--block-navigation-right-margin)
		);
	}

	/* Navigator in the context of folded sidebar, settings hidden. */
	.post-type-amp_story.folded #amp-root-navigation {
		max-width: calc( 100vw - var(--admin-menu-collapsed-sidebar-width) - var(--amp-story-content-width) );
	}

	/* Navigator in the context of folded sidebar, settings shown. */
	.post-type-amp_story.folded .edit-post-layout.is-sidebar-opened #amp-root-navigation {
		max-width: calc(
				calc(
				100vw
				-
				var(--admin-menu-collapsed-sidebar-width)
				-
				var(--block-settings-sidebar-width)
				-
				var(--amp-story-content-width)
				-
				calc( var(--block-editor-horizontal-margin) * 2 )
				-
				var( --scrollbar-width )
				) / 2
				-
				var(--block-navigation-right-margin)
		);
	}

	.editor-block-navigation__container {
		background: #fff;
		border: 1px solid #eee;
	}

	.editor-block-navigation__container .component-editor__selector button {
		background: no-repeat left top;
		padding-left: 37px;
		height: 40px;
		margin: 1px 0 1px 4px;
	}

	.editor-block-navigation__container .component-editor__selector .components-button:focus {
		box-shadow: none;
	}

	.components-range-control__number {
		width: 60px;
	}
}

/*
 * 8. Block mover
 * Disable the block mover at all times for page blocks.
 */

[data-type="amp/amp-story-page"] > .editor-block-list__block-edit > .editor-block-mover {
	display: none !important;
}

/*
 * 9. General block editor components
 */

.editor-amp-story-page-background {
	display: block;
}

.editor-amp-story-page-background + .is-destructive {
	margin-top: 1em;
}

.editor-amp-story-page-video-wrap {
	position: absolute;
	overflow: hidden;
	width: 100%;
	height: 100%;
}

.editor-amp-story-page-video {
	position: absolute;
	top: 0;
	left: 0;
	right: 0;
	bottom: 0;
	min-width: 100%;
	min-height: 100%;
	object-fit: cover;
}

#editor-amp-story-page-poster__help {
	margin-top: 0;
}

/*
 * Make all the inner blocks positioned with absolute.
 * @todo Add exception for CTA block once it's added back.
 */
div[data-type="amp/amp-story-page"] .editor-inner-blocks .editor-block-list__layout:first-of-type .wp-block {
	position: absolute;
}

.editor-block-list__block .editor-block-list__layout {
	margin: 0;
}

.editor-block-list__layout div[data-type="amp/amp-story-page"][data-amp-selected="parent"] .editor-block-drop-zone {
	height: 583px;
	width: 438px;
	margin: 0;
	left: -100px;
	top: -50px;
	border: none;
	background: transparent;
}

.editor-block-list__layout div[data-type="amp/amp-story-page"][data-amp-selected="parent"] > .editor-block-drop-zone .components-drop-zone__content {
	display: none;
}

div[data-type="amp/amp-story-page"] .wp-block-image {
	margin-top: 0;
}

#amp-story-editor .components-draggable__clone {
	position: absolute;
}

.editor-block-list__layout div[data-type="amp/amp-story-cta"] {
	top: 80%;
	left: 0;
	width: 100%;
	height: 20%;
}

.editor-block-list__layout div[data-type="amp/amp-story-cta"] .editor-block-mover {
	display: none;
}

/* Pullquote block adjustments */
.wp-block[data-type="core/pullquote"][data-align="wide"],
.wp-block[data-type="core/pullquote"][data-align="full"] {
	width: 100%;
	max-width: 100%;
}
.block-editor-inner-blocks .wp-block[data-type="core/pullquote"] .block-editor-block-list__block-edit {
	display: block;
}

#amp-story-editor .block-editor-block-list__layout .block-editor-block-list__block[data-align="full"] {
	margin: 0;
}

/*
 * 10. Custom Components
 */

/*
 * Template Inserter Component.
 */

#amp-story-controls .editor-inserter__amp-inserter {
	height: 48px;
	width: 48px;
	background-color: #0085BA;
	border-radius: 50%;
	margin-right: 10px;
}

#amp-story-controls .editor-inserter__amp-inserter span:first-of-type,
.amp-story-controls-reorder span:first-of-type {
	display: none;
}

#amp-story-controls .editor-inserter__amp-inserter svg {
	margin: 0 auto;
}

.amp-story-controls-reorder {
	box-sizing: border-box;
	height: 49px;
	width: 49px;
	border: 1px solid #AAAEB3;
	border-radius: 50%;
}

.amp-stories__template-inserter__popover.components-popover .components-popover__content:not(.is-mobile) {
	width: 386px;
	height: 400px;
	padding: 2px;
	transform: translateX(-90%);
}
.components-popover:not(.is-without-arrow):not(.is-mobile).is-top::before {
	border: 8px solid #e2e4e7;
}
.components-popover:not(.is-without-arrow):not(.is-mobile).is-top::after {
	border: 8px solid #fff;
}
.components-popover:not(.is-without-arrow):not(.is-mobile).is-top::before,
.components-popover:not(.is-without-arrow):not(.is-mobile).is-bottom::before,
.components-popover:not(.is-without-arrow):not(.is-mobile).is-top::after,
.components-popover:not(.is-without-arrow):not(.is-mobile).is-bottom::after {
	border-bottom-style: solid;
	border-left-color: transparent;
	border-right-color: transparent;
	border-top: none;
	margin-left: -15px;
}

@media (min-width: 782px) {
	.amp-stories__template-inserter__popover.block-editor-inserter__popover:not(.is-mobile) > .components-popover__content {
		overflow-y: scroll;
	}
}

@media (min-width: 600px) {
	.amp-stories__template-inserter__popover .block-editor-block-list__block .block-editor-block-list__block-edit {
		margin: 0;
	}
}

.edit-post-layout:not(.is-sidebar-opened) .amp-stories__template-inserter__popover.components-popover .components-popover__content:not(.is-mobile) {
	left: initial;
	transform: none;
}

.amp-stories__template-inserter__popover.block-editor-inserter__popover .block-editor-block-types-list {
	margin: 0;
	padding: 5px;
}

.amp-stories__template-inserter__popover.components-popover.is-top .components-popover__content {
	bottom: initial;
}
.amp-stories__template-inserter__popover.components-popover:not(.is-without-arrow):not(.is-mobile).is-top {
	margin-top: 55px;
}

.amp-stories__editor-inserter__results li {
	display: block;
	list-style-type: none;
	width: 160px;
	height: 268px;
	float: left;
	margin: 15px;
}

.amp-stories__editor-inserter__results li amp-story-page,
.amp-stories__editor-inserter__results li amp-story-grid-layer {
	display: block;
	width: 100%;
	height: 100%;
}

.amp-stories__editor-inserter__results .block-editor-block-preview {
	width: 160px;
	height: 268px;
	margin: 10px;
	padding: 0;
}

.amp-stories__editor-inserter__results .block-editor-block-preview .block-editor-block-preview__content,
.amo-stories__editor-inserter__results .components-placeholder {
	padding: 0;
	width: 100%;
	height: 100%;
}

.amp-stories__blank-page-inserter {
	height: 100%;
	width: 100%;
}

.amp-stories__blank-page-inserter svg {
	margin: 0 auto;
}

.amp-stories__editor-inserter__results .block-editor-block-preview {
	pointer-events: initial;
}

.amp-stories__editor-inserter__results .block-list-appender,
.amo-stories__editor-inserter__results .editor-block-list__insertion-point {
	display: none;
}

.amp-stories__editor-inserter__results .block-editor-block-preview .block-editor-block-preview__content .components-disabled {
	transform: initial;
	text-align: initial;
}
.amp-stories__editor-inserter__results .components-disabled,
.amp-stories__editor-inserter__results .components-disabled div:first-of-type,
.amp-stories__editor-inserter__results .components-disabled .editor-inner-blocks {
	padding: 0;
	height: 100%;
	width: 100%;
}

.amp-stories__editor-inserter__results .block-editor-block-preview .wp-block {
	transform: scale(0.48) translateX(-40%) translateY(-40%);
}

.amp-stories__editor-inserter__results .block-editor-block-types-list {
	padding: 10px;
}

/*
 * Preview Picker component
 *
 * Styling derived form font size picker in Gutenberg
 */
.components-preview-picker__buttons {
	display: flex;
	justify-content: space-between;
	align-items: center;
}

.components-preview-picker__dropdown-content .components-button {
	display: block;
	position: relative;
	padding: 10px 20px 10px 40px;
	width: 100%;
	text-align: left;
}

.components-preview-picker__dropdown-content .components-button:hover {
	color: #191e23;
	border: none;
	box-shadow: none;
	background: #f3f4f5;
}

.components-preview-picker__dropdown-content .components-button:focus {
	color: #191e23;
	border: none;
	box-shadow: none;
	outline-offset: -2px;
	outline: 1px dotted #555d66;
}

.components-preview-picker__dropdown-content .components-button .dashicon {
	position: absolute;
	top: calc(50% - 10px);
	left: 10px;
}

.components-preview-picker__dropdown-content .components-button .editor-block-icon {
	position: absolute;
	top: calc(50% - 10px);
	right: 10px;
}

.components-preview-picker__buttons .components-preview-picker__selector {
	background: none;
	position: relative;
	width: 200px;
	box-shadow: 0 0 0 transparent;
	transition: box-shadow 0.1s linear;
	border-radius: 4px;
	border: 1px solid #8d96a0;
}

.components-preview-picker__buttons .components-preview-picker__selector:focus {
	color: #191e23;
	border-color: #00a0d2;
	box-shadow: 0 0 0 1px #00a0d2;
	outline: 2px solid transparent;
	outline-offset: -2px;
}

.components-preview-picker__buttons .components-preview-picker__selector::after {
	content: "";
	pointer-events: none;
	display: block;
	width: 0;
	height: 0;
	border-left: 3px solid transparent;
	border-right: 3px solid transparent;
	border-top: 5px solid currentColor;
	margin-left: 4px;
	margin-right: 2px;
	right: 8px;
	top: 12px;
	position: absolute;
}

/*
 * Custom block mover.
 */

.amp-story-editor-block-mover {
	position: absolute;
	width: 30px;
	height: 100%;
	max-height: 112px;
	top: -15px;
	z-index: 80;
	padding-right: 2px;
	left: -45px;
	margin-top: -8px;
	opacity: 0;
	animation: none;
	transition: opacity .3s;
}

.amp-story-editor-block-mover.is-visible,
div[data-type="amp/amp-story-page"] .wp-block:hover .amp-story-editor-block-mover {
	opacity: 1;
}

/**
 * 11. Text Block.
 */
.wp-block[data-type="amp/amp-story-text"] p {
	margin: 0;
}

.wp-block-amp-story-text .editor-rich-text__editable {
	width: 100%;
}

.amp-story-text__resize-container .components-resizable-box__handle-right {
	right: -26px;
	height: 50px;
	top: calc(50% - 25px);
}
.amp-story-text__resize-container .components-resizable-box__handle-right::before {
	margin: 14px 0;
}
.amp-story-text__resize-container .components-resizable-box__handle-bottom {
	bottom: -26px;
	width: 50px;
	left: calc(50% - 25px);
}
.amp-story-text__resize-container .components-resizable-box__handle-bottom::before {
	margin: 0 auto;
}

.editor-styles-wrapper #amp-story-editor .wp-block .wp-block[data-type="amp/amp-story-text"] {
	width: initial;
}

.wp-block[data-type="amp/amp-story-text"] .components-resizable-box__handle,
.wp-block.is-typing[data-type="amp/amp-story-text"] .components-resizable-box__handle{
	display: block;
	opacity: 0;
	transition: opacity .3s;
}

.wp-block[data-type="amp/amp-story-text"]:hover .components-resizable-box__handle,
.wp-block[data-type="amp/amp-story-text"] .components-resizable-box__handle:hover {
	opacity: 100;
}

.wp-block[data-type="amp/amp-story-text"] .block-editor-rich-text__editable,
div[data-type="amp/amp-story-page"] .block-editor-inner-blocks .block-editor-block-list__block-edit
{
	display: inline-block;
}

/**
 * CTA Block
 */

.block-editor-block-list__block[data-type="amp/amp-story-cta"][data-align="center"] {
	text-align: center;
}

.block-editor-block-list__block[data-type="amp/amp-story-cta"][data-align="right"] {
	/*!rtl:ignore*/
	text-align: right;
}

.block-editor-block-list__block[data-type="amp/amp-story-cta"] .block-editor-block-list__block-edit {
	width: 100%;
}

.block-editor-block-list__block[data-type="amp/amp-story-cta"] .block-editor-block-list__block-edit:before {
	left: 0;
	right: 0;
}

.block-editor-block-list__block[data-type="amp/amp-story-cta"] .block-editor-block-contextual-toolbar {
	margin-left: -1px;
	margin-right: 0;
}

.wp-block-amp-amp-story-cta {
	display: inline-block;
	margin-bottom: 0;
	position: relative;
}

.wp-block-amp-amp-story-cta [contenteditable] {
	cursor: text;
}

.wp-block-amp-amp-story-cta:not(.has-text-color):not(.is-style-outline) .block-editor-rich-text__editable[data-is-placeholder-visible="true"] + .block-editor-rich-text__editable {
	color: #fff;
}

.wp-block-amp-amp-story-cta .block-editor-rich-text__editable[data-is-placeholder-visible="true"] + .block-editor-rich-text__editable {
	opacity: 0.8;
}

.block-editor-block-preview__content .wp-block-amp-amp-story-cta {
	max-width: 100%;
}

.wp-block-amp-amp-story-cta .block-editor-rich-text__editable[data-is-placeholder-visible="true"] {
	height: auto;
}

.wp-block-amp-amp-story-cta .amp-block-story-cta__link {
	max-width: 100%;
	overflow: hidden;
	white-space: nowrap;
	text-overflow: ellipsis;
}

.amp-block-story-cta__link {
	background-color: #32373c;
	border: none;
	box-shadow: none;
	color: inherit;
	cursor: pointer;
	display: inline-block;
	font-size: 18px;
	margin: 0;
	padding: 12px 24px;
	text-align: center;
	text-decoration: none;
	white-space: normal;
	overflow-wrap: break-word;
}

.amp-block-story-cta__inline-link {
	background: #fff;
	display: flex;
	flex-wrap: wrap;
	align-items: center;
	font-family: -apple-system, BlinkMacSystemFont,"Segoe UI", Roboto, Oxygen-Sans, Ubuntu, Cantarell,"Helvetica Neue", sans-serif;
	font-size: 13px;
	line-height: 1.4;
	width: calc( 300px + 2px + 2 * 36px );
	position: absolute;
	z-index: 10;
	margin-top: -1.5em;
}

.amp-block-story-cta__inline-link .block-editor-url-input {
	width: auto;
}

.amp-block-story-cta__inline-link .block-editor-url-input__suggestions {
	width: calc( 300px + 2px );
	z-index: 10;
}

.amp-block-story-cta__inline-link > .dashicon {
	width: 36px;
}

.amp-block-story-cta__inline-link .dashicon {
	color: #8f98a1;
}

.amp-block-story-cta__inline-link .block-editor-url-input input[type="text"]::placeholder {
	color: #8f98a1;
}

[data-align="center"] .amp-block-story-cta__inline-link {
	margin-left: auto;
	margin-right: auto;
}

[data-align="right"] .amp-block-story-cta__inline-link {
	margin-left: auto;
	margin-right: 0;
}

/*
>>>>>>> e1cdfb83
 * 100. Shame
 */

/*
 * 100.1 Gutenberg - Warning div not clickable
 * Fixes Gutenberg bug where an extra wrapping div is causing no pointer events on the notice layer.
 */

.editor-block-list__layout .editor-block-list__block.has-warning .editor-block-list__block-edit > :not(.editor-warning) {
	pointer-events: all;
}

.editor-block-list__layout .editor-block-list__block.has-warning .editor-block-list__block-edit > div > div:not(.editor-warning) {
	pointer-events: none;
}

div[data-amp-image-caption="noCaption"] figure.wp-block-image figcaption {
	display: none;
}<|MERGE_RESOLUTION|>--- conflicted
+++ resolved
@@ -6,7 +6,8 @@
 	padding-right: 50px;
 }
 
-#amp-story-editor {
+#amp-story-editor,
+.amp-story-page-preview .editor-styles-wrapper {
 	font-family: -apple-system, BlinkMacSystemFont, "Segoe UI", Roboto, Oxygen-Sans, Ubuntu, Cantarell, "Helvetica Neue", sans-serif;
 }
 
@@ -37,1031 +38,6 @@
 }
 
 /*
-<<<<<<< HEAD
-=======
- * 4. Layers stacking.
- * Setup on top of each other layering on the story children.
- */
-
-.editor-block-list__layout div[data-type="amp/amp-story-page"].editor-block-list__block:first-child .editor-block-list__block-edit {
-	margin: 0;
-	max-width: 100%;
-}
-
-.editor-block-list__layout div[data-type="amp/amp-story-page"].editor-block-list__block .editor-block-list__block-edit,
-.editor-block-list__layout .editor-block-list__layout .editor-block-list__block .editor-block-list__block-edit {
-	margin: 0;
-}
-
-div[data-type="amp/amp-story-page"] .editor-inner-blocks .editor-block-list__layout .editor-block-list__layout {
-	background-color: initial;
-}
-
-.editor-block-list__layout div[data-amp-selected="parent"] {
-	z-index: 1;
-}
-
-.amp-grid-template .editor-block-list__layout:first-of-type {
-	display: grid;
-	padding: 68px 32px 32px;
-}
-
-.amp-grid-template .editor-block-list__layout:first-of-type > .wp-block {
-	margin-top: 17px;
-	margin-bottom: 17px;
-}
-
-.amp-grid-template .editor-block-list__layout:first-of-type > .wp-block:first-of-type {
-	margin-top: 0;
-}
-
-.amp-grid-template .editor-block-list__layout:first-of-type *:not(.editor-block-toolbar) {
-	box-sizing: border-box;
-}
-
-.amp-grid-template-vertical .editor-block-list__layout:first-of-type {
-	grid-auto-flow: row;
-	grid-template-columns: 100%;
-	align-content: start;
-	grid-gap: 16px;
-	-webkit-box-pack: stretch;
-	-ms-flex-pack: stretch;
-	justify-content: stretch;
-	justify-items: start;
-}
-
-.amp-grid-template-vertical .editor-block-list__block {
-	width: 100%;
-}
-
-/*
- * 4.3 Stroke text for legibility.
- * Add white stroke to text in layers in order to be legible
- * while editing on top of varying colored background.
- */
-
-.amp-grid-template .editor-block-list__layout .editor-block-list__block.is-selected > .editor-block-list__block-edit .editor-rich-text,
-.amp-grid-template .editor-block-list__layout .editor-block-list__block.is-typing > .editor-block-list__block-edit .editor-rich-text {
-	text-shadow:
-			0.05em 0 rgba( 255, 255, 255, 0.8 ),
-			0 0.05em rgba( 255, 255, 255, 0.8 ),
-			-0.05em 0 rgba( 255, 255, 255, 0.8 ),
-			0 -0.05em rgba( 255, 255, 255, 0.8 ),
-			-0.05em -0.05em rgba( 255, 255, 255, 0.8 ),
-			-0.05em 0.05em rgba( 255, 255, 255, 0.8 ),
-			0.05em -0.05em rgba( 255, 255, 255, 0.8 ),
-			0.05em 0.05em rgba( 255, 255, 255, 0.8 );
-}
-
-.amp-grid-template .editor-block-list__layout .editor-block-list__block .editor-rich-text__tinymce + .editor-rich-text__tinymce,
-.amp-grid-template .editor-block-list__layout .editor-block-list__block .editor-rich-text__tinymce + .editor-rich-text__tinymce p {
-	opacity: 0.9;
-	text-shadow:
-			0.05em 0 rgba( 255, 255, 255, 0.8 ),
-			0 0.05em rgba( 255, 255, 255, 0.8 ),
-			-0.05em 0 rgba( 255, 255, 255, 0.8 ),
-			0 -0.05em rgba( 255, 255, 255, 0.8 ),
-			-0.05em -0.05em rgba( 255, 255, 255, 0.8 ),
-			-0.05em 0.05em rgba( 255, 255, 255, 0.8 ),
-			0.05em -0.05em rgba( 255, 255, 255, 0.8 ),
-			0.05em 0.05em rgba( 255, 255, 255, 0.8 );
-}
-
-/*
- * 5. Layers Styling
- */
-
-/*
- * 6. Inserter customisations.
- */
-
-.components-popover.editor-inserter__amp .components-popover__content {
-	height: 200px;
-}
-
-/* Hide inserter within inactive pages */
-@media (min-width: 961px) {
-	.amp-page-inactive[data-type="amp/amp-story-page"] .block-list-appender {
-		display: none;
-	}
-}
-
-/*
- * 7. Block Navigation and Page Carousel
-
- * Hides the toggler and shows the navigator by default on large screens.
- */
-
-@media( max-width: 960px) {
-	.editor-block-list__block-edit > div > .editor-selectors {
-		display: none;
-	}
-
-	#amp-root-navigation {
-		display: none;
-	}
-
-	#amp-story-editor-carousel {
-		display: none;
-	}
-}
-
-@media (min-width: 961px) {
-	#amp-story-editor {
-		overflow: hidden;
-	}
-
-	#amp-story-editor > .editor-block-list__layout {
-		padding-left: 0;
-		padding-right: 0;
-		display: flex;
-		align-items: center;
-		transform: none;
-		transition: transform 300ms ease-in-out;
-	}
-
-	.editor-block-list__layout div[data-type="amp/amp-story-page"] {
-		flex: 0 0 auto;
-		position: relative;
-		transition: border 300ms linear;
-	}
-
-	.editor-block-list__layout div[data-type="amp/amp-story-page"] + div[data-type="amp/amp-story-page"] {
-		margin-left: 20px;
-	}
-
-	.editor-block-list__layout [data-type="amp/amp-story-page"].amp-page-active {
-		border-color: #ccc;
-	}
-
-	.editor-block-list__layout [data-type="amp/amp-story-page"].amp-page-active::after {
-		background-color: #ccc;
-	}
-
-	.editor-block-list__layout [data-type="amp/amp-story-page"].amp-page-inactive {
-		opacity: .5;
-	}
-
-	.editor-block-list__layout [data-type="amp/amp-story-page"].amp-page-inactive > div {
-		pointer-events: none;
-	}
-
-	.editor-block-list__layout div[data-type="amp/amp-story-page"] .amp-story-page-number {
-		position: absolute;
-		top: -3em;
-		text-transform: uppercase;
-		font-weight: 500;
-		font-size: 12px;
-		color: #666;
-		letter-spacing: 1px;
-	}
-
-	.editor-block-list__layout div[data-type="amp/amp-story-page"] .amp-story-page-number + div {
-		height: 543px;
-	}
-
-	.amp-story-editor-carousel-navigation {
-		display: flex;
-		justify-content: space-between;
-		margin-top: 2em;
-	}
-
-	.editor-styles-wrapper ul.amp-story-editor-carousel-item-list {
-		flex: 1;
-		display: flex;
-		margin: 0;
-		padding: 0;
-		list-style-type: none;
-		justify-content: center;
-		max-width: 30%;
-	}
-
-	.editor-styles-wrapper ul.amp-story-editor-carousel-item-list .amp-story-editor-carousel-item {
-		flex: 1;
-		height: .5em;
-		max-width: 5em;
-	}
-
-	.editor-styles-wrapper ul.amp-story-editor-carousel-item-list .amp-story-editor-carousel-item + .amp-story-editor-carousel-item {
-		margin-left: 20px;
-	}
-
-	.editor-styles-wrapper ul.amp-story-editor-carousel-item-list button {
-		background: #eff0f1;
-		width: 100%;
-		height: 100%;
-		display: block;
-	}
-
-	.editor-styles-wrapper ul.amp-story-editor-carousel-item-list button:hover,
-	.editor-styles-wrapper ul.amp-story-editor-carousel-item-list button:focus {
-		background: #e0e0e0;
-	}
-
-	.editor-styles-wrapper ul.amp-story-editor-carousel-item-list .amp-story-editor-carousel-item--active button {
-		background: #666;
-	}
-
-	.edit-post-header-toolbar #amp-story-shortcuts {
-		display: flex;
-	}
-
-	#amp-story-controls {
-		text-align: right;
-		padding-right: 20px;
-	}
-
-	#amp-story-controls .amp-story-controls-reorder {
-		display: inline-block;
-		line-height: 1;
-
-	}
-
-	.edit-post-visual-editor .editor-post-title__block {
-		margin-left: 0;
-		margin-right: 0;
-	}
-
-	.amp-story-controls-reorder-cancel {
-		padding-top: 5px;
-		padding-bottom: 5px;
-		margin-right: 20px;
-		display: inline-flex;
-	}
-
-	.amp-story-reorderer {
-		margin-top: 100px;
-		display: grid;
-		grid-template-columns: repeat(auto-fill, 169px);
-		grid-gap: 0;
-		justify-content: space-between;
-	}
-
-	.amp-story-reorderer .amp-story-reorderer-item {
-		margin: 0 auto 10px;
-		width: 100%;
-		position: relative;
-	}
-
-	.amp-story-reorderer .amp-story-reorderer-item .amp-story-reorderer-item-page {
-		max-width: 169px;
-		height: 277px;
-		margin: 0 10px;
-	}
-
-	.amp-story-reorderer .amp-story-reorderer-item .amp-story-reorderer-item-page .wp-block {
-		transform: scale(0.48) translateX(-40%) translateY(-40%);
-	}
-
-	.amp-story-reorderer .amp-story-reorderer-item .components-drop-zone {
-		border: none;
-		border-radius: 0;
-		background: transparent;
-	}
-
-	.amp-story-reorderer .amp-story-reorderer-item .components-drop-zone.is-active {
-		opacity: 0;
-		visibility: hidden;
-	}
-
-	.amp-story-reorderer .amp-story-reorderer-item .components-drop-zone.is-dragging-page,
-	.amp-story-reorderer .amp-story-reorderer-item .components-drop-zone.is-dragging-over-element {
-		opacity: 1;
-		visibility: visible;
-		transition: opacity .3s,background-color .3s;
-	}
-
-	.amp-story-reorderer .amp-story-reorderer-item .components-drop-zone.is-dragging-page {
-		background: #eff0f1;
-		border: none !important;
-		margin: 0 10px;
-	}
-
-	.amp-story-reorderer .amp-story-reorderer-item .components-drop-zone.is-dragging-over-element.is-close-to-right {
-		border-right: 3px solid #0071a1;
-	}
-
-	.amp-story-reorderer .amp-story-reorderer-item .components-drop-zone.is-dragging-over-element.is-close-to-left {
-		border-left: 3px solid #0071a1;
-	}
-
-	.amp-story-reorderer .amp-story-reorderer-item .components-drop-zone__content,
-	.amp-story-reorderer .amp-story-reorderer-item .is-dragging-over-element .components-drop-zone__content {
-		display: none;
-	}
-
-	.amp-story-reorderer .amp-story-page-preview {
-		border: 5px solid #eff0f1;
-		border-radius: 5px;
-		background: #fff;
-		width: 100%;
-		height: 277px;
-		cursor: grab;
-		overflow: hidden;
-	}
-
-	.amp-story-reorderer .amp-story-page-preview .editor-styles-wrapper {
-		margin: -32px 0 0 0;
-		height: 267px;
-	}
-
-	.amp-story-reorderer .amp-story-page-preview .editor-styles-wrapper > div {
-		height: 267px;
-	}
-
-	.amp-story-reorderer .amp-story-page-preview .editor-block-list__layout {
-		padding: 0;
-	}
-
-	.amp-story-reorderer .amp-story-page-preview .block-list-appender {
-		display: none;
-	}
-
-	.components-icon-button.editor-block-navigation {
-		display: none;
-	}
-
-	#amp-root-navigation {
-		position: absolute;
-		left: 50px;
-		top: 218px;
-		width: 300px;
-		z-index: 80;
-		list-style-type: none;
-		padding: 0;
-		margin: 0;
-	}
-
-	#amp-root-navigation .editor-inserter {
-		position: absolute;
-		bottom: 100%;
-		left: 0;
-		width: 100%;
-	}
-
-	#amp-root-navigation .components-popover:not(.is-mobile).is-center .components-popover__content {
-		transform: translateX( -13% );
-	}
-
-	.post-type-amp_story.folded #amp-root-navigation .components-popover:not(.is-mobile):not(.is-middle).is-right .components-popover__content {
-		margin-left: -50px;
-	}
-
-	#amp-root-navigation .editor-block-navigation__list {
-		list-style-type: none;
-	}
-
-	#amp-root-navigation .components-icon-button .dashicon {
-		margin-right: 5px;
-	}
-
-	:root {
-		--block-settings-sidebar-width: 280px;
-		--admin-menu-expanded-sidebar-width: 160px;
-		--admin-menu-collapsed-sidebar-width: 36px;
-		--amp-story-content-width: 338px;
-		--block-editor-horizontal-margin: 40px;
-		--scrollbar-width: 20px;
-		--block-navigation-right-margin: 20px;
-	}
-
-	/* Navigator in the context of the open sidebar, settings hidden. */
-	.post-type-amp_story:not(.folded) .edit-post-layout #amp-root-navigation {
-		max-width: calc(
-				calc(
-				100vw
-				-
-				var(--admin-menu-expanded-sidebar-width)
-				-
-				var(--amp-story-content-width)
-				-
-				calc( var(--block-editor-horizontal-margin) * 2 )
-				-
-				var( --scrollbar-width )
-				) / 2
-				-
-				var(--block-navigation-right-margin)
-		);
-	}
-
-	.post-type-amp_story.folded .edit-post-layout #amp-root-navigation {
-		max-width: calc(
-				calc(
-				100vw
-				-
-				var(--admin-menu-collapsed-sidebar-width)
-				-
-				var(--amp-story-content-width)
-				-
-				calc( var(--block-editor-horizontal-margin) * 2 )
-				-
-				var( --scrollbar-width )
-				) / 2
-				-
-				var(--block-navigation-right-margin)
-		);
-	}
-
-	/* Navigator in the context of minimum available space - open sidebar, settings shown. */
-	.post-type-amp_story .edit-post-layout.is-sidebar-opened #amp-root-navigation {
-		max-width: calc(
-				calc(
-				100vw
-				-
-				var(--admin-menu-expanded-sidebar-width)
-				-
-				var(--block-settings-sidebar-width)
-				-
-				var(--amp-story-content-width)
-				-
-				calc( var(--block-editor-horizontal-margin) * 2 )
-				-
-				var( --scrollbar-width )
-				) / 2
-				-
-				var(--block-navigation-right-margin)
-		);
-	}
-
-	/* Navigator in the context of folded sidebar, settings hidden. */
-	.post-type-amp_story.folded #amp-root-navigation {
-		max-width: calc( 100vw - var(--admin-menu-collapsed-sidebar-width) - var(--amp-story-content-width) );
-	}
-
-	/* Navigator in the context of folded sidebar, settings shown. */
-	.post-type-amp_story.folded .edit-post-layout.is-sidebar-opened #amp-root-navigation {
-		max-width: calc(
-				calc(
-				100vw
-				-
-				var(--admin-menu-collapsed-sidebar-width)
-				-
-				var(--block-settings-sidebar-width)
-				-
-				var(--amp-story-content-width)
-				-
-				calc( var(--block-editor-horizontal-margin) * 2 )
-				-
-				var( --scrollbar-width )
-				) / 2
-				-
-				var(--block-navigation-right-margin)
-		);
-	}
-
-	.editor-block-navigation__container {
-		background: #fff;
-		border: 1px solid #eee;
-	}
-
-	.editor-block-navigation__container .component-editor__selector button {
-		background: no-repeat left top;
-		padding-left: 37px;
-		height: 40px;
-		margin: 1px 0 1px 4px;
-	}
-
-	.editor-block-navigation__container .component-editor__selector .components-button:focus {
-		box-shadow: none;
-	}
-
-	.components-range-control__number {
-		width: 60px;
-	}
-}
-
-/*
- * 8. Block mover
- * Disable the block mover at all times for page blocks.
- */
-
-[data-type="amp/amp-story-page"] > .editor-block-list__block-edit > .editor-block-mover {
-	display: none !important;
-}
-
-/*
- * 9. General block editor components
- */
-
-.editor-amp-story-page-background {
-	display: block;
-}
-
-.editor-amp-story-page-background + .is-destructive {
-	margin-top: 1em;
-}
-
-.editor-amp-story-page-video-wrap {
-	position: absolute;
-	overflow: hidden;
-	width: 100%;
-	height: 100%;
-}
-
-.editor-amp-story-page-video {
-	position: absolute;
-	top: 0;
-	left: 0;
-	right: 0;
-	bottom: 0;
-	min-width: 100%;
-	min-height: 100%;
-	object-fit: cover;
-}
-
-#editor-amp-story-page-poster__help {
-	margin-top: 0;
-}
-
-/*
- * Make all the inner blocks positioned with absolute.
- * @todo Add exception for CTA block once it's added back.
- */
-div[data-type="amp/amp-story-page"] .editor-inner-blocks .editor-block-list__layout:first-of-type .wp-block {
-	position: absolute;
-}
-
-.editor-block-list__block .editor-block-list__layout {
-	margin: 0;
-}
-
-.editor-block-list__layout div[data-type="amp/amp-story-page"][data-amp-selected="parent"] .editor-block-drop-zone {
-	height: 583px;
-	width: 438px;
-	margin: 0;
-	left: -100px;
-	top: -50px;
-	border: none;
-	background: transparent;
-}
-
-.editor-block-list__layout div[data-type="amp/amp-story-page"][data-amp-selected="parent"] > .editor-block-drop-zone .components-drop-zone__content {
-	display: none;
-}
-
-div[data-type="amp/amp-story-page"] .wp-block-image {
-	margin-top: 0;
-}
-
-#amp-story-editor .components-draggable__clone {
-	position: absolute;
-}
-
-.editor-block-list__layout div[data-type="amp/amp-story-cta"] {
-	top: 80%;
-	left: 0;
-	width: 100%;
-	height: 20%;
-}
-
-.editor-block-list__layout div[data-type="amp/amp-story-cta"] .editor-block-mover {
-	display: none;
-}
-
-/* Pullquote block adjustments */
-.wp-block[data-type="core/pullquote"][data-align="wide"],
-.wp-block[data-type="core/pullquote"][data-align="full"] {
-	width: 100%;
-	max-width: 100%;
-}
-.block-editor-inner-blocks .wp-block[data-type="core/pullquote"] .block-editor-block-list__block-edit {
-	display: block;
-}
-
-#amp-story-editor .block-editor-block-list__layout .block-editor-block-list__block[data-align="full"] {
-	margin: 0;
-}
-
-/*
- * 10. Custom Components
- */
-
-/*
- * Template Inserter Component.
- */
-
-#amp-story-controls .editor-inserter__amp-inserter {
-	height: 48px;
-	width: 48px;
-	background-color: #0085BA;
-	border-radius: 50%;
-	margin-right: 10px;
-}
-
-#amp-story-controls .editor-inserter__amp-inserter span:first-of-type,
-.amp-story-controls-reorder span:first-of-type {
-	display: none;
-}
-
-#amp-story-controls .editor-inserter__amp-inserter svg {
-	margin: 0 auto;
-}
-
-.amp-story-controls-reorder {
-	box-sizing: border-box;
-	height: 49px;
-	width: 49px;
-	border: 1px solid #AAAEB3;
-	border-radius: 50%;
-}
-
-.amp-stories__template-inserter__popover.components-popover .components-popover__content:not(.is-mobile) {
-	width: 386px;
-	height: 400px;
-	padding: 2px;
-	transform: translateX(-90%);
-}
-.components-popover:not(.is-without-arrow):not(.is-mobile).is-top::before {
-	border: 8px solid #e2e4e7;
-}
-.components-popover:not(.is-without-arrow):not(.is-mobile).is-top::after {
-	border: 8px solid #fff;
-}
-.components-popover:not(.is-without-arrow):not(.is-mobile).is-top::before,
-.components-popover:not(.is-without-arrow):not(.is-mobile).is-bottom::before,
-.components-popover:not(.is-without-arrow):not(.is-mobile).is-top::after,
-.components-popover:not(.is-without-arrow):not(.is-mobile).is-bottom::after {
-	border-bottom-style: solid;
-	border-left-color: transparent;
-	border-right-color: transparent;
-	border-top: none;
-	margin-left: -15px;
-}
-
-@media (min-width: 782px) {
-	.amp-stories__template-inserter__popover.block-editor-inserter__popover:not(.is-mobile) > .components-popover__content {
-		overflow-y: scroll;
-	}
-}
-
-@media (min-width: 600px) {
-	.amp-stories__template-inserter__popover .block-editor-block-list__block .block-editor-block-list__block-edit {
-		margin: 0;
-	}
-}
-
-.edit-post-layout:not(.is-sidebar-opened) .amp-stories__template-inserter__popover.components-popover .components-popover__content:not(.is-mobile) {
-	left: initial;
-	transform: none;
-}
-
-.amp-stories__template-inserter__popover.block-editor-inserter__popover .block-editor-block-types-list {
-	margin: 0;
-	padding: 5px;
-}
-
-.amp-stories__template-inserter__popover.components-popover.is-top .components-popover__content {
-	bottom: initial;
-}
-.amp-stories__template-inserter__popover.components-popover:not(.is-without-arrow):not(.is-mobile).is-top {
-	margin-top: 55px;
-}
-
-.amp-stories__editor-inserter__results li {
-	display: block;
-	list-style-type: none;
-	width: 160px;
-	height: 268px;
-	float: left;
-	margin: 15px;
-}
-
-.amp-stories__editor-inserter__results li amp-story-page,
-.amp-stories__editor-inserter__results li amp-story-grid-layer {
-	display: block;
-	width: 100%;
-	height: 100%;
-}
-
-.amp-stories__editor-inserter__results .block-editor-block-preview {
-	width: 160px;
-	height: 268px;
-	margin: 10px;
-	padding: 0;
-}
-
-.amp-stories__editor-inserter__results .block-editor-block-preview .block-editor-block-preview__content,
-.amo-stories__editor-inserter__results .components-placeholder {
-	padding: 0;
-	width: 100%;
-	height: 100%;
-}
-
-.amp-stories__blank-page-inserter {
-	height: 100%;
-	width: 100%;
-}
-
-.amp-stories__blank-page-inserter svg {
-	margin: 0 auto;
-}
-
-.amp-stories__editor-inserter__results .block-editor-block-preview {
-	pointer-events: initial;
-}
-
-.amp-stories__editor-inserter__results .block-list-appender,
-.amo-stories__editor-inserter__results .editor-block-list__insertion-point {
-	display: none;
-}
-
-.amp-stories__editor-inserter__results .block-editor-block-preview .block-editor-block-preview__content .components-disabled {
-	transform: initial;
-	text-align: initial;
-}
-.amp-stories__editor-inserter__results .components-disabled,
-.amp-stories__editor-inserter__results .components-disabled div:first-of-type,
-.amp-stories__editor-inserter__results .components-disabled .editor-inner-blocks {
-	padding: 0;
-	height: 100%;
-	width: 100%;
-}
-
-.amp-stories__editor-inserter__results .block-editor-block-preview .wp-block {
-	transform: scale(0.48) translateX(-40%) translateY(-40%);
-}
-
-.amp-stories__editor-inserter__results .block-editor-block-types-list {
-	padding: 10px;
-}
-
-/*
- * Preview Picker component
- *
- * Styling derived form font size picker in Gutenberg
- */
-.components-preview-picker__buttons {
-	display: flex;
-	justify-content: space-between;
-	align-items: center;
-}
-
-.components-preview-picker__dropdown-content .components-button {
-	display: block;
-	position: relative;
-	padding: 10px 20px 10px 40px;
-	width: 100%;
-	text-align: left;
-}
-
-.components-preview-picker__dropdown-content .components-button:hover {
-	color: #191e23;
-	border: none;
-	box-shadow: none;
-	background: #f3f4f5;
-}
-
-.components-preview-picker__dropdown-content .components-button:focus {
-	color: #191e23;
-	border: none;
-	box-shadow: none;
-	outline-offset: -2px;
-	outline: 1px dotted #555d66;
-}
-
-.components-preview-picker__dropdown-content .components-button .dashicon {
-	position: absolute;
-	top: calc(50% - 10px);
-	left: 10px;
-}
-
-.components-preview-picker__dropdown-content .components-button .editor-block-icon {
-	position: absolute;
-	top: calc(50% - 10px);
-	right: 10px;
-}
-
-.components-preview-picker__buttons .components-preview-picker__selector {
-	background: none;
-	position: relative;
-	width: 200px;
-	box-shadow: 0 0 0 transparent;
-	transition: box-shadow 0.1s linear;
-	border-radius: 4px;
-	border: 1px solid #8d96a0;
-}
-
-.components-preview-picker__buttons .components-preview-picker__selector:focus {
-	color: #191e23;
-	border-color: #00a0d2;
-	box-shadow: 0 0 0 1px #00a0d2;
-	outline: 2px solid transparent;
-	outline-offset: -2px;
-}
-
-.components-preview-picker__buttons .components-preview-picker__selector::after {
-	content: "";
-	pointer-events: none;
-	display: block;
-	width: 0;
-	height: 0;
-	border-left: 3px solid transparent;
-	border-right: 3px solid transparent;
-	border-top: 5px solid currentColor;
-	margin-left: 4px;
-	margin-right: 2px;
-	right: 8px;
-	top: 12px;
-	position: absolute;
-}
-
-/*
- * Custom block mover.
- */
-
-.amp-story-editor-block-mover {
-	position: absolute;
-	width: 30px;
-	height: 100%;
-	max-height: 112px;
-	top: -15px;
-	z-index: 80;
-	padding-right: 2px;
-	left: -45px;
-	margin-top: -8px;
-	opacity: 0;
-	animation: none;
-	transition: opacity .3s;
-}
-
-.amp-story-editor-block-mover.is-visible,
-div[data-type="amp/amp-story-page"] .wp-block:hover .amp-story-editor-block-mover {
-	opacity: 1;
-}
-
-/**
- * 11. Text Block.
- */
-.wp-block[data-type="amp/amp-story-text"] p {
-	margin: 0;
-}
-
-.wp-block-amp-story-text .editor-rich-text__editable {
-	width: 100%;
-}
-
-.amp-story-text__resize-container .components-resizable-box__handle-right {
-	right: -26px;
-	height: 50px;
-	top: calc(50% - 25px);
-}
-.amp-story-text__resize-container .components-resizable-box__handle-right::before {
-	margin: 14px 0;
-}
-.amp-story-text__resize-container .components-resizable-box__handle-bottom {
-	bottom: -26px;
-	width: 50px;
-	left: calc(50% - 25px);
-}
-.amp-story-text__resize-container .components-resizable-box__handle-bottom::before {
-	margin: 0 auto;
-}
-
-.editor-styles-wrapper #amp-story-editor .wp-block .wp-block[data-type="amp/amp-story-text"] {
-	width: initial;
-}
-
-.wp-block[data-type="amp/amp-story-text"] .components-resizable-box__handle,
-.wp-block.is-typing[data-type="amp/amp-story-text"] .components-resizable-box__handle{
-	display: block;
-	opacity: 0;
-	transition: opacity .3s;
-}
-
-.wp-block[data-type="amp/amp-story-text"]:hover .components-resizable-box__handle,
-.wp-block[data-type="amp/amp-story-text"] .components-resizable-box__handle:hover {
-	opacity: 100;
-}
-
-.wp-block[data-type="amp/amp-story-text"] .block-editor-rich-text__editable,
-div[data-type="amp/amp-story-page"] .block-editor-inner-blocks .block-editor-block-list__block-edit
-{
-	display: inline-block;
-}
-
-/**
- * CTA Block
- */
-
-.block-editor-block-list__block[data-type="amp/amp-story-cta"][data-align="center"] {
-	text-align: center;
-}
-
-.block-editor-block-list__block[data-type="amp/amp-story-cta"][data-align="right"] {
-	/*!rtl:ignore*/
-	text-align: right;
-}
-
-.block-editor-block-list__block[data-type="amp/amp-story-cta"] .block-editor-block-list__block-edit {
-	width: 100%;
-}
-
-.block-editor-block-list__block[data-type="amp/amp-story-cta"] .block-editor-block-list__block-edit:before {
-	left: 0;
-	right: 0;
-}
-
-.block-editor-block-list__block[data-type="amp/amp-story-cta"] .block-editor-block-contextual-toolbar {
-	margin-left: -1px;
-	margin-right: 0;
-}
-
-.wp-block-amp-amp-story-cta {
-	display: inline-block;
-	margin-bottom: 0;
-	position: relative;
-}
-
-.wp-block-amp-amp-story-cta [contenteditable] {
-	cursor: text;
-}
-
-.wp-block-amp-amp-story-cta:not(.has-text-color):not(.is-style-outline) .block-editor-rich-text__editable[data-is-placeholder-visible="true"] + .block-editor-rich-text__editable {
-	color: #fff;
-}
-
-.wp-block-amp-amp-story-cta .block-editor-rich-text__editable[data-is-placeholder-visible="true"] + .block-editor-rich-text__editable {
-	opacity: 0.8;
-}
-
-.block-editor-block-preview__content .wp-block-amp-amp-story-cta {
-	max-width: 100%;
-}
-
-.wp-block-amp-amp-story-cta .block-editor-rich-text__editable[data-is-placeholder-visible="true"] {
-	height: auto;
-}
-
-.wp-block-amp-amp-story-cta .amp-block-story-cta__link {
-	max-width: 100%;
-	overflow: hidden;
-	white-space: nowrap;
-	text-overflow: ellipsis;
-}
-
-.amp-block-story-cta__link {
-	background-color: #32373c;
-	border: none;
-	box-shadow: none;
-	color: inherit;
-	cursor: pointer;
-	display: inline-block;
-	font-size: 18px;
-	margin: 0;
-	padding: 12px 24px;
-	text-align: center;
-	text-decoration: none;
-	white-space: normal;
-	overflow-wrap: break-word;
-}
-
-.amp-block-story-cta__inline-link {
-	background: #fff;
-	display: flex;
-	flex-wrap: wrap;
-	align-items: center;
-	font-family: -apple-system, BlinkMacSystemFont,"Segoe UI", Roboto, Oxygen-Sans, Ubuntu, Cantarell,"Helvetica Neue", sans-serif;
-	font-size: 13px;
-	line-height: 1.4;
-	width: calc( 300px + 2px + 2 * 36px );
-	position: absolute;
-	z-index: 10;
-	margin-top: -1.5em;
-}
-
-.amp-block-story-cta__inline-link .block-editor-url-input {
-	width: auto;
-}
-
-.amp-block-story-cta__inline-link .block-editor-url-input__suggestions {
-	width: calc( 300px + 2px );
-	z-index: 10;
-}
-
-.amp-block-story-cta__inline-link > .dashicon {
-	width: 36px;
-}
-
-.amp-block-story-cta__inline-link .dashicon {
-	color: #8f98a1;
-}
-
-.amp-block-story-cta__inline-link .block-editor-url-input input[type="text"]::placeholder {
-	color: #8f98a1;
-}
-
-[data-align="center"] .amp-block-story-cta__inline-link {
-	margin-left: auto;
-	margin-right: auto;
-}
-
-[data-align="right"] .amp-block-story-cta__inline-link {
-	margin-left: auto;
-	margin-right: 0;
-}
-
-/*
->>>>>>> e1cdfb83
  * 100. Shame
  */
 

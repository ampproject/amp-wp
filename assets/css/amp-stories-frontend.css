--- conflicted
+++ resolved
@@ -16,16 +16,15 @@
 	align-content: unset;
 }
 
-<<<<<<< HEAD
 .amp-block-story-cta__link {
-	position: absolute;
-=======
+    position: absolute;
+}
+
 .amp-block-story-cta__link amp-img {
 	max-height: 100%;
 
 	/* Counteract the height increase caused by the inline-block. */
 	margin-bottom: -.2em;
->>>>>>> 365c6134
 }
 
 .amp-block-story-cta__link amp-img * {

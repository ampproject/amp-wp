/**
 * WordPress dependencies
 */
import { createContext, useEffect, useState, useRef, useCallback } from '@wordpress/element';
import apiFetch from '@wordpress/api-fetch';

/**
 * External dependencies
 */
import PropTypes from 'prop-types';
import { addQueryArgs } from '@wordpress/url';

/**
 * Internal dependencies
 */
import { useError } from '../utils/use-error';

export const Options = createContext();

/**
 * Context provider for options retrieval and updating.
 *
 * @param {Object} props Component props.
 * @param {?any} props.children Component children.
 * @param {string} props.optionsRestEndpoint REST endpoint to retrieve options.
 */
export function OptionsContextProvider( { children, optionsRestEndpoint } ) {
	const [ options, setOptions ] = useState( null );
	const [ fetchingOptions, setFetchingOptions ] = useState( false );
	const [ savingOptions, setSavingOptions ] = useState( false );
<<<<<<< HEAD
	const [ saveOptionsError, setSaveOptionsError ] = useState( null );
	const [ hasOptionsChanges, setHasOptionsChanges ] = useState( false );
	const [ hasSavedOptions, setHasSavedOptions ] = useState( false );
=======
	const [ hasChanges, setHasChanges ] = useState( false );
	const [ hasSaved, setHasSaved ] = useState( false );
>>>>>>> 558128d3

	const { setError } = useError();

	// This component sets state inside async functions. Use this ref to prevent state updates after unmount.
	const hasUnmounted = useRef( false );

	/**
	 * Sends options to the REST endpoint to be saved.
	 *
	 * @param {Object} data Plugin options to update.
	 */
	const saveOptions = useCallback( async () => {
		setSavingOptions( true );

		try {
			await apiFetch( { method: 'post', url: addQueryArgs( optionsRestEndpoint, { 'amp-new-onboarding': '1' } ), data: options } );

			if ( true === hasUnmounted.current ) {
				return;
			}
		} catch ( e ) {
			setError( e );
			return;
		}

		setSavingOptions( false );
<<<<<<< HEAD
		setHasSavedOptions( true );
	}, [ options, optionsRestEndpoint ] );
=======
		setHasSaved( true );
	}, [ options, optionsRestEndpoint, setError ] );
>>>>>>> 558128d3

	/**
	 * Updates options in state.
	 *
	 * @param {Object} Updated options values.
	 */
	const updateOptions = useCallback( ( newOptions ) => {
		if ( false === hasOptionsChanges ) {
			setHasOptionsChanges( true );
		}

		setOptions( { ...options, ...newOptions } );
		setHasSavedOptions( false );
	}, [ hasOptionsChanges, options, setHasOptionsChanges, setOptions ] );

	useEffect( () => {
		if ( options || fetchingOptions ) {
			return;
		}

		/**
		 * Fetches plugin options from the REST endpoint.
		 */
		( async () => {
			setFetchingOptions( true );

			try {
				const fetchedOptions = await apiFetch( { url: addQueryArgs( optionsRestEndpoint, { 'amp-new-onboarding': '1' } ) } );

				if ( true === hasUnmounted.current ) {
					return;
				}

				setOptions( fetchedOptions );
			} catch ( e ) {
				setError( e );
				return;
			}

			setFetchingOptions( false );
		} )();
	}, [ fetchingOptions, options, optionsRestEndpoint, setError ] );

	useEffect( () => () => {
		hasUnmounted.current = true;
	}, [] );

	return (
		<Options.Provider
			value={
				{
					fetchingOptions,
<<<<<<< HEAD
					fetchOptionsError,
					hasOptionsChanges,
					hasSavedOptions,
=======
					hasChanges,
					hasSaved,
>>>>>>> 558128d3
					options,
					saveOptions,
					savingOptions,
					updateOptions,
				}
			}
		>
			{ children }
		</Options.Provider>
	);
}

OptionsContextProvider.propTypes = {
	children: PropTypes.any,
	optionsRestEndpoint: PropTypes.string.isRequired,
};<|MERGE_RESOLUTION|>--- conflicted
+++ resolved
@@ -28,14 +28,8 @@
 	const [ options, setOptions ] = useState( null );
 	const [ fetchingOptions, setFetchingOptions ] = useState( false );
 	const [ savingOptions, setSavingOptions ] = useState( false );
-<<<<<<< HEAD
-	const [ saveOptionsError, setSaveOptionsError ] = useState( null );
 	const [ hasOptionsChanges, setHasOptionsChanges ] = useState( false );
 	const [ hasSavedOptions, setHasSavedOptions ] = useState( false );
-=======
-	const [ hasChanges, setHasChanges ] = useState( false );
-	const [ hasSaved, setHasSaved ] = useState( false );
->>>>>>> 558128d3
 
 	const { setError } = useError();
 
@@ -62,13 +56,8 @@
 		}
 
 		setSavingOptions( false );
-<<<<<<< HEAD
 		setHasSavedOptions( true );
-	}, [ options, optionsRestEndpoint ] );
-=======
-		setHasSaved( true );
 	}, [ options, optionsRestEndpoint, setError ] );
->>>>>>> 558128d3
 
 	/**
 	 * Updates options in state.
@@ -121,14 +110,8 @@
 			value={
 				{
 					fetchingOptions,
-<<<<<<< HEAD
-					fetchOptionsError,
 					hasOptionsChanges,
 					hasSavedOptions,
-=======
-					hasChanges,
-					hasSaved,
->>>>>>> 558128d3
 					options,
 					saveOptions,
 					savingOptions,

/**
 * External dependencies
 */
import classnames from 'classnames';
import PropTypes from 'prop-types';

/**
 * WordPress dependencies
 */
import { AlignmentToolbar, BlockControls } from '@wordpress/block-editor';
import { useEffect } from '@wordpress/element';
import { useSelect } from '@wordpress/data';
import { __ } from '@wordpress/i18n';
import { dateI18n, __experimentalGetSettings as getDateSettings } from '@wordpress/date';

/**
 * Internal dependencies
 */
import { getBackgroundColorWithOpacity } from '../../common/helpers';
import { maybeUpdateFontSize, maybeUpdateBlockDimensions } from '../helpers';

// @todo: Use minimal <RichText> when props.isEditable is true.
// @todo: Allow individual blocks to add custom controls.
const MetaBlockEdit = ( props ) => {
	const {
		attribute,
		attributes,
		setAttributes,
		className,
		fontSize,
		backgroundColor,
		customBackgroundColor,
		textColor,
		tagName,
	} = props;

	const {
		height,
		width,
		ampFitText,
		ampFontFamily,
		align,
		opacity,
		autoFontSize,
	} = attributes;

	const {
		content,
		placeholder,
		colors,
		isLoading,
	} = useSelect( ( select ) => {
		const { getEditedPostAttribute } = select( 'core/editor' );
		const { getAuthors } = select( 'core' );
		const { getSettings } = select( 'core/block-editor' );

		const attributeValue = getEditedPostAttribute( attribute );

		let blockContent;
		let loading = false;

		// Todo: Maybe pass callbacks as props instead.
		switch ( attribute ) {
			case 'date':
				const dateSettings = getDateSettings();
				const dateFormat = dateSettings.formats.date;
				const date = attributeValue || new Date();

				blockContent = dateI18n( dateFormat, date );

				break;
			case 'author':
				const author = getAuthors().find( ( { id } ) => id === attributeValue );

				blockContent = author ? author.name : __( 'Anonymous', 'amp' );
				loading = ! author;

				break;
			default:
				blockContent = attributeValue;
		}

		return {
			content: blockContent,
			placeholder,
			colors: getSettings().colors,
			isLoading: loading,
		};
	}, [ attribute ] );

	useEffect( () => {
		if ( ampFitText && ! isLoading ) {
			maybeUpdateFontSize( props );
		}
	}, [ ampFitText, ampFontFamily, width, height, content, isLoading, props ] );

	useEffect( () => {
		if ( ! ampFitText ) {
			maybeUpdateBlockDimensions( props );
		}
	}, [ ampFitText, fontSize, ampFontFamily, content, props ] );

	const userFontSize = fontSize && fontSize.size && fontSize.size + 'px';

	const appliedBackgroundColor = getBackgroundColorWithOpacity( colors, backgroundColor, customBackgroundColor, opacity );

	const ContentTag = tagName;

	return (
		<>
			<BlockControls>
				<AlignmentToolbar
					value={ align }
					onChange={ ( value ) => setAttributes( { align: value } ) }
				/>
			</BlockControls>
			<ContentTag
				style={ {
					backgroundColor: appliedBackgroundColor,
					color: textColor.color,
					fontSize: ampFitText ? autoFontSize + 'px' : userFontSize,
					textAlign: align,
				} }
				className={ classnames( className, {
					'has-text-color': textColor.color,
					'has-background': backgroundColor.color,
					[ backgroundColor.class ]: backgroundColor.class,
					[ textColor.class ]: textColor.class,
					[ fontSize.class ]: fontSize.class,
					'is-empty': ! content,
					'is-amp-fit-text': ampFitText,
				} ) }
			>
				{ content || placeholder }
			</ContentTag>
		</>
	);
};

MetaBlockEdit.propTypes = {
	attributes: PropTypes.shape( {
		ampFitText: PropTypes.bool,
		width: PropTypes.number,
		height: PropTypes.number,
		align: PropTypes.string,
		opacity: PropTypes.number,
		autoFontSize: PropTypes.number,
		ampFontFamily: PropTypes.string,
	} ).isRequired,
	setAttributes: PropTypes.func.isRequired,
	className: PropTypes.string,
	tagName: PropTypes.string,
<<<<<<< HEAD
	attribute: PropTypes.string,
	isSelected: PropTypes.bool,
	isEditable: PropTypes.bool,
=======
	isLoading: PropTypes.bool,
>>>>>>> 8ae3c05f
	fontSize: PropTypes.shape( {
		name: PropTypes.string,
		shortName: PropTypes.string,
		size: PropTypes.number,
		slug: PropTypes.string,
		class: PropTypes.string,
	} ).isRequired,
	backgroundColor: PropTypes.shape( {
		color: PropTypes.string,
		name: PropTypes.string,
		slug: PropTypes.string,
		class: PropTypes.string,
	} ).isRequired,
	customBackgroundColor: PropTypes.string,
	textColor: PropTypes.shape( {
		color: PropTypes.string,
		name: PropTypes.string,
		slug: PropTypes.string,
		class: PropTypes.string,
	} ).isRequired,
};

export default ( { attribute, tagName, isEditable } ) => {
	return ( props ) => {
		return (
			<MetaBlockEdit
				attribute={ attribute }
				tagName={ tagName }
				isEditable={ isEditable }
				{ ...props }
			/>
		);
	};
};<|MERGE_RESOLUTION|>--- conflicted
+++ resolved
@@ -150,13 +150,7 @@
 	setAttributes: PropTypes.func.isRequired,
 	className: PropTypes.string,
 	tagName: PropTypes.string,
-<<<<<<< HEAD
 	attribute: PropTypes.string,
-	isSelected: PropTypes.bool,
-	isEditable: PropTypes.bool,
-=======
-	isLoading: PropTypes.bool,
->>>>>>> 8ae3c05f
 	fontSize: PropTypes.shape( {
 		name: PropTypes.string,
 		shortName: PropTypes.string,

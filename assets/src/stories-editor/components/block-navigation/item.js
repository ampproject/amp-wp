/**
 * External dependencies
 */
import classnames from 'classnames';
import PropTypes from 'prop-types';

/**
 * WordPress dependencies
 */
import { Button, Draggable, DropZone } from '@wordpress/components';
import { useState } from '@wordpress/element';
import { useSelect, useDispatch } from '@wordpress/data';
import { __ } from '@wordpress/i18n';

/**
 * Internal dependencies
 */
import { BlockPreviewLabel } from '../';
import { parseDropEvent } from '../../helpers';

const BlockNavigationItem = ( { block, isSelected, onClick, unMovableBlock } ) => {
	const { clientId } = block;

	const [ isDragging, setIsDragging ] = useState( false );

	const rootClientId = useSelect( ( select ) => {
		const { getBlockRootClientId } = select( 'core/block-editor' );
		return getBlockRootClientId( clientId );
	}, [ clientId ] );
	const blockOrder = useSelect( ( select ) => {
		const { getBlockOrder } = select( 'core/block-editor' );
		return getBlockOrder( rootClientId );
	}, [ rootClientId ] );
	const blocks = useSelect( ( select ) => {
		const { getBlocksByClientId } = select( 'core/block-editor' );
		return getBlocksByClientId( blockOrder ).map( ( { clientId: id } ) => id ).reverse();
	}, [ blockOrder ] );

	const { moveBlockToPosition } = useDispatch( 'core/block-editor' );

	const getBlockIndex = ( blockClientId ) => {
		return blocks.indexOf( blockClientId );
	};

	const moveItem = ( item, index ) => {
		// Since the BlockNavigation list is reversed, inserting at index 0 actually means inserting at the end, and vice-versa.
		const reversedIndex = blockOrder.length - 1 - index;

		moveBlockToPosition( item, rootClientId, rootClientId, reversedIndex );
	};

	const getInsertIndex = ( position ) => {
		if ( clientId ) {
			const index = getBlockIndex( clientId );
			return position.y === 'top' ? index : index + 1;
		}

		return undefined;
	};

	const onDrop = ( event, position ) => {
		const { srcClientId, srcIndex, type } = parseDropEvent( event );

		const isBlockDropType = ( dropType ) => dropType === 'block';
		const isSameBlock = ( src, dst ) => src === dst;

		if ( ! isBlockDropType( type ) || isSameBlock( srcClientId, clientId ) ) {
			return;
		}

		const dstIndex = getBlockIndex( clientId );
		const positionIndex = getInsertIndex( position );
		const insertIndex = srcIndex < dstIndex ? positionIndex - 1 : positionIndex;
		moveItem( srcClientId, insertIndex );
	};

	const blockElementId = `block-navigation-item-${ clientId }`;

	if ( unMovableBlock ) {
		return (
			<div className="editor-block-navigation__item block-editor-block-navigation__item">
				<Button
					className={ classnames(
						'components-button editor-block-navigation__item-button block-editor-block-navigation__item-button',
						{
							'is-selected': isSelected,
						}
					) }
					onClick={ onClick }
					id={ blockElementId }
				>
<<<<<<< HEAD
					<BlockPreviewLabel
						block={ block }
						accessibilityText={ isSelected && __( '(selected block)', 'amp' ) }
					/>
				</Button>
=======
					{
						( { onDraggableStart, onDraggableEnd } ) => (
							<>
								<DropZone
									className={ this.state.isDragging ? 'is-dragging-block' : undefined }
									onDrop={ this.onDrop }
								/>
								<div className="block-navigation__placeholder" />
								<Button
									className={ classnames(
										'components-button editor-block-navigation__item-button block-editor-block-navigation__item-button',
										{
											'is-selected': isSelected,
										}
									) }
									onClick={ onClick }
									id={ blockElementId }
									onDragStart={ onDraggableStart }
									onDragEnd={ onDraggableEnd }
									draggable
								>
									<BlockPreviewLabel
										block={ block }
										accessibilityText={ isSelected && __( '(selected block)', 'amp' ) }
									/>
								</Button>
							</>
						)
					}
				</Draggable>
>>>>>>> 8ae3c05f
			</div>
		);
	}

	const transferData = {
		type: 'block',
		srcIndex: getBlockIndex( clientId ),
		srcClientId: clientId,
	};

	return (
		<div className={ classnames(
			'editor-block-navigation__item block-editor-block-navigation__item',
			{
				'block-editor-block-navigation__item-is-dragging': isDragging,
			}
		) } >
			<Draggable
				elementId={ blockElementId }
				transferData={ transferData }
				onDragStart={ () => setIsDragging( true ) }
				onDragEnd={ () => setIsDragging( false ) }
			>
				{
					( { onDraggableStart, onDraggableEnd } ) => (
						<>
							<DropZone
								className={ isDragging ? 'is-dragging-block' : undefined }
								onDrop={ onDrop }
							/>
							<div className="block-navigation__placeholder"></div>
							<Button
								className={ classnames(
									'components-button editor-block-navigation__item-button block-editor-block-navigation__item-button',
									{
										'is-selected': isSelected,
									}
								) }
								onClick={ onClick }
								id={ blockElementId }
								onDragStart={ onDraggableStart }
								onDragEnd={ onDraggableEnd }
								draggable
							>
								<BlockPreviewLabel
									block={ block }
									accessibilityText={ isSelected && __( '(selected block)', 'amp' ) }
								/>
							</Button>
						</>
					)
				}
			</Draggable>
		</div>
	);
};

BlockNavigationItem.propTypes = {
	block: PropTypes.shape( {
		name: PropTypes.string.isRequired,
		clientId: PropTypes.string.isRequired,
	} ),
	isSelected: PropTypes.bool,
	onClick: PropTypes.func.isRequired,
	unMovableBlock: PropTypes.object,
};

export default BlockNavigationItem;<|MERGE_RESOLUTION|>--- conflicted
+++ resolved
@@ -16,7 +16,32 @@
  * Internal dependencies
  */
 import { BlockPreviewLabel } from '../';
-import { parseDropEvent } from '../../helpers';
+
+/**
+ * Parses drag & drop events to ensure the event contains valid transfer data.
+ *
+ * @param {Object} event
+ * @return {Object} Parsed event data.
+ */
+const parseDropEvent = ( event ) => {
+	let result = {
+		srcClientId: null,
+		srcIndex: null,
+		type: null,
+	};
+
+	if ( ! event.dataTransfer ) {
+		return result;
+	}
+
+	try {
+		result = Object.assign( result, JSON.parse( event.dataTransfer.getData( 'text' ) ) );
+	} catch ( err ) {
+		return result;
+	}
+
+	return result;
+};
 
 const BlockNavigationItem = ( { block, isSelected, onClick, unMovableBlock } ) => {
 	const { clientId } = block;
@@ -89,44 +114,11 @@
 					onClick={ onClick }
 					id={ blockElementId }
 				>
-<<<<<<< HEAD
 					<BlockPreviewLabel
 						block={ block }
 						accessibilityText={ isSelected && __( '(selected block)', 'amp' ) }
 					/>
 				</Button>
-=======
-					{
-						( { onDraggableStart, onDraggableEnd } ) => (
-							<>
-								<DropZone
-									className={ this.state.isDragging ? 'is-dragging-block' : undefined }
-									onDrop={ this.onDrop }
-								/>
-								<div className="block-navigation__placeholder" />
-								<Button
-									className={ classnames(
-										'components-button editor-block-navigation__item-button block-editor-block-navigation__item-button',
-										{
-											'is-selected': isSelected,
-										}
-									) }
-									onClick={ onClick }
-									id={ blockElementId }
-									onDragStart={ onDraggableStart }
-									onDragEnd={ onDraggableEnd }
-									draggable
-								>
-									<BlockPreviewLabel
-										block={ block }
-										accessibilityText={ isSelected && __( '(selected block)', 'amp' ) }
-									/>
-								</Button>
-							</>
-						)
-					}
-				</Draggable>
->>>>>>> 8ae3c05f
 			</div>
 		);
 	}
@@ -157,7 +149,7 @@
 								className={ isDragging ? 'is-dragging-block' : undefined }
 								onDrop={ onDrop }
 							/>
-							<div className="block-navigation__placeholder"></div>
+							<div className="block-navigation__placeholder" />
 							<Button
 								className={ classnames(
 									'components-button editor-block-navigation__item-button block-editor-block-navigation__item-button',

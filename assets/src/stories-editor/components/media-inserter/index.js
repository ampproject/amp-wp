--- conflicted
+++ resolved
@@ -36,24 +36,14 @@
 	const dropDownOptions = [
 		{
 			title: imageTitle,
-<<<<<<< HEAD
-			icon: <BlockIcon icon="format-image" />,
-			onClick: () => mediaPicker( __( 'Select or Upload Media', 'amp' ), 'image', updateBlock ),
-=======
 			icon: <BlockIcon icon={ 'format-image' } />,
 			onClick: () => mediaPicker( __( 'Select or Upload Media', 'amp' ), IMAGE_BACKGROUND_TYPE, updateBlock ),
->>>>>>> 9aaa19d3
 			disabled: ! showInserter,
 		},
 		{
 			title: videoTitle,
-<<<<<<< HEAD
-			icon: <BlockIcon icon="media-video" />,
-			onClick: () => mediaPicker( __( 'Select or Upload Media', 'amp' ), 'video', updateBlock ),
-=======
 			icon: <BlockIcon icon={ 'media-video' } />,
 			onClick: () => mediaPicker( __( 'Select or Upload Media', 'amp' ), allowedVideoMimeTypes, updateBlock ),
->>>>>>> 9aaa19d3
 			disabled: ! showInserter,
 		},
 	];

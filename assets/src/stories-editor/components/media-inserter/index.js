--- conflicted
+++ resolved
@@ -32,24 +32,14 @@
 
 	const dropDownOptions = [
 		{
-<<<<<<< HEAD
-			title: __( 'Insert Background Image', 'amp' ),
+			title: imageTitle,
 			icon: <BlockIcon icon="format-image" />,
-=======
-			title: imageTitle,
-			icon: <BlockIcon icon={ 'format-image' } />,
->>>>>>> 919bdb89
 			onClick: () => mediaPicker( __( 'Select or Upload Media', 'amp' ), 'image', updateBlock ),
 			disabled: ! showInserter,
 		},
 		{
-<<<<<<< HEAD
-			title: __( 'Insert Background Video', 'amp' ),
+			title: videoTitle,
 			icon: <BlockIcon icon="media-video" />,
-=======
-			title: videoTitle,
-			icon: <BlockIcon icon={ 'media-video' } />,
->>>>>>> 919bdb89
 			onClick: () => mediaPicker( __( 'Select or Upload Media', 'amp' ), 'video', updateBlock ),
 			disabled: ! showInserter,
 		},

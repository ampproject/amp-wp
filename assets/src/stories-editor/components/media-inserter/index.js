/**
 * WordPress dependencies
 */
import { getBlockType, createBlock } from '@wordpress/blocks';
import { BlockIcon } from '@wordpress/block-editor';
import { useSelect, useDispatch } from '@wordpress/data';
import { useCallback } from '@wordpress/element';
import { DropdownMenu } from '@wordpress/components';
import { __, sprintf } from '@wordpress/i18n';

/**
 * Internal dependencies
 */
<<<<<<< HEAD
import { processMedia } from '../../helpers';
import {
	IMAGE_BACKGROUND_TYPE,
} from '../../constants';
=======
import { processMedia, useIsBlockAllowedOnPage } from '../../helpers';
import { IMAGE_BACKGROUND_TYPE } from '../../constants';
>>>>>>> fe87b5c1

const POPOVER_PROPS = {
	position: 'bottom right',
};

<<<<<<< HEAD
const MediaInserter = ( { insertBlock, updateBlock, canInsertBlockType, showInserter, mediaType, allowedVideoMimeTypes } ) => {
=======
const MediaInserter = () => {
	const {
		currentPage,
		blockOrder,
		mediaType,
		allowedVideoMimeTypes,
	} = useSelect( ( select ) => {
		const { getCurrentPage } = select( 'amp/story' );
		const { getBlock, getBlockOrder } = select( 'core/block-editor' );
		const { getSettings } = select( 'amp/story' );

		const _currentPage = getCurrentPage();
		const block = getBlock( _currentPage );

		return {
			currentPage: _currentPage,
			blockOrder: getBlockOrder( _currentPage ),
			// As used in <HeaderToolbar> component
			mediaType: block && block.attributes.mediaType ? block.attributes.mediaType : '',
			allowedVideoMimeTypes: getSettings().allowedVideoMimeTypes,
		};
	}, [] );

	const isBlockAllowedOnPage = useIsBlockAllowedOnPage();

	const { insertBlock, updateBlockAttributes, selectBlock } = useDispatch( 'core/block-editor' );

	const insertBlockOnPage = useCallback( ( name ) => {
		const index = blockOrder.length;

		const insertedBlock = createBlock( name, {} );

		insertBlock( insertedBlock, index, currentPage );
	}, [ blockOrder, currentPage, insertBlock ] );

	const updateBlock = useCallback( ( media ) => {
		if ( ! currentPage ) {
			return;
		}

		const processed = processMedia( media );
		updateBlockAttributes( currentPage, processed );
		selectBlock( currentPage );
	}, [ currentPage, selectBlock, updateBlockAttributes ] );

	const isReordering = useSelect( ( select ) => select( 'amp/story' ).isReordering(), [] );

	if ( isReordering ) {
		return null;
	}

>>>>>>> fe87b5c1
	const blocks = [
		'core/video',
		'core/image',
	];

	const imageTitle = 'image' === mediaType ? __( 'Update Background Image', 'amp' ) : __( 'Insert Background Image', 'amp' );
	const videoTitle = 'video' === mediaType ? __( 'Update Background Video', 'amp' ) : __( 'Insert Background Video', 'amp' );

	const dropDownOptions = [
		{
			title: imageTitle,
			icon: <BlockIcon icon={ 'format-image' } />,
			onClick: () => mediaPicker( __( 'Select or Upload Media', 'amp' ), IMAGE_BACKGROUND_TYPE, updateBlock ),
<<<<<<< HEAD
			disabled: ! showInserter,
=======
>>>>>>> fe87b5c1
		},
		{
			title: videoTitle,
			icon: <BlockIcon icon={ 'media-video' } />,
			onClick: () => mediaPicker( __( 'Select or Upload Media', 'amp' ), allowedVideoMimeTypes, updateBlock ),
<<<<<<< HEAD
			disabled: ! showInserter,
=======
>>>>>>> fe87b5c1
		},
	];

	for ( const block of blocks ) {
		if ( ! isBlockAllowedOnPage( block, currentPage ) ) {
			continue;
		}

		const blockType = getBlockType( block );
		const item = {
			title: sprintf( __( 'Insert %s', 'amp' ), blockType.title ),
			onClick: () => insertBlockOnPage( block ),
			icon: <BlockIcon icon={ blockType.icon } />,
		};

		dropDownOptions.unshift( item );
	}

	return (
		<DropdownMenu
			icon="admin-media"
			label={ __( 'Insert Media', 'amp' ) }
			className="amp-story-media-inserter-dropdown"
			controls={ dropDownOptions }
			hasArrowIndicator={ true }
			popoverProps={ POPOVER_PROPS }
			toggleProps={
				{ labelPosition: 'bottom' }
			}
		/>
	);
};

<<<<<<< HEAD
MediaInserter.propTypes = {
	insertBlock: PropTypes.func.isRequired,
	updateBlock: PropTypes.func.isRequired,
	canInsertBlockType: PropTypes.func.isRequired,
	showInserter: PropTypes.bool.isRequired,
	mediaType: PropTypes.string.isRequired,
	allowedVideoMimeTypes: PropTypes.arrayOf( PropTypes.string ).isRequired,
};

=======
>>>>>>> fe87b5c1
const mediaPicker = ( dialogTitle, mediaType, updateBlock ) => {
	// Create the media frame.
	const fileFrame = wp.media( {
		title: dialogTitle,
		button: {
			text: __( 'Select', 'amp' ),
		},
		multiple: false,
		library: {
			type: mediaType,
		},
	} );
	let attachment;

	// When an image is selected, run a callback.
	fileFrame.on( 'select', () => {
		attachment = fileFrame.state().get( 'selection' ).first().toJSON();
		updateBlock( attachment );
	} );

	// Finally, open the modal
	fileFrame.open();
};

<<<<<<< HEAD
const applyWithSelect = withSelect( ( select ) => {
	const { getCurrentPage } = select( 'amp/story' );
	const { canInsertBlockType, getBlockListSettings, getBlock } = select( 'core/block-editor' );
	const { isReordering, getSettings } = select( 'amp/story' );

	const currentPage = getCurrentPage();
	const block = getBlock( currentPage );
	const mediaType = block && block.attributes.mediaType ? block.attributes.mediaType : '';
	const { allowedVideoMimeTypes } = getSettings();

	return {
		isReordering: isReordering(),
		canInsertBlockType: ( name ) => {
			// canInsertBlockType() alone is not enough, see https://github.com/WordPress/gutenberg/issues/14515
			const blockSettings = getBlockListSettings( currentPage );
			return canInsertBlockType( name, currentPage ) && blockSettings && blockSettings.allowedBlocks.includes( name );
		},
		// As used in <HeaderToolbar> component
		showInserter: select( 'core/edit-post' ).getEditorMode() === 'visual' && select( 'core/editor' ).getEditorSettings().richEditingEnabled,
		mediaType,
		allowedVideoMimeTypes,
	};
} );

const applyWithDispatch = withDispatch( ( dispatch, props, { select } ) => {
	const { getCurrentPage } = select( 'amp/story' );
	const { getBlockOrder } = select( 'core/block-editor' );
	const { insertBlock } = dispatch( 'core/block-editor' );

	return {
		insertBlock: ( name ) => {
			const currentPage = getCurrentPage();
			const index = getBlockOrder( currentPage ).length;

			const insertedBlock = createBlock( name, {} );

			insertBlock( insertedBlock, index, currentPage );
		},
		updateBlock: ( media ) => {
			const clientId = getCurrentPage();
			const { updateBlockAttributes, selectBlock } = dispatch( 'core/block-editor' );

			if ( ! clientId ) {
				return;
			}

			const processed = processMedia( media );
			updateBlockAttributes( clientId, processed );
			selectBlock( clientId );
		},
	};
} );

export default compose(
	applyWithSelect,
	applyWithDispatch,
	ifCondition( ( { isReordering } ) => ! isReordering ),
)( MediaInserter );
=======
export default MediaInserter;
>>>>>>> fe87b5c1
<|MERGE_RESOLUTION|>--- conflicted
+++ resolved
@@ -11,23 +11,13 @@
 /**
  * Internal dependencies
  */
-<<<<<<< HEAD
-import { processMedia } from '../../helpers';
-import {
-	IMAGE_BACKGROUND_TYPE,
-} from '../../constants';
-=======
 import { processMedia, useIsBlockAllowedOnPage } from '../../helpers';
 import { IMAGE_BACKGROUND_TYPE } from '../../constants';
->>>>>>> fe87b5c1
 
 const POPOVER_PROPS = {
 	position: 'bottom right',
 };
 
-<<<<<<< HEAD
-const MediaInserter = ( { insertBlock, updateBlock, canInsertBlockType, showInserter, mediaType, allowedVideoMimeTypes } ) => {
-=======
 const MediaInserter = () => {
 	const {
 		currentPage,
@@ -79,7 +69,6 @@
 		return null;
 	}
 
->>>>>>> fe87b5c1
 	const blocks = [
 		'core/video',
 		'core/image',
@@ -93,19 +82,11 @@
 			title: imageTitle,
 			icon: <BlockIcon icon={ 'format-image' } />,
 			onClick: () => mediaPicker( __( 'Select or Upload Media', 'amp' ), IMAGE_BACKGROUND_TYPE, updateBlock ),
-<<<<<<< HEAD
-			disabled: ! showInserter,
-=======
->>>>>>> fe87b5c1
 		},
 		{
 			title: videoTitle,
 			icon: <BlockIcon icon={ 'media-video' } />,
 			onClick: () => mediaPicker( __( 'Select or Upload Media', 'amp' ), allowedVideoMimeTypes, updateBlock ),
-<<<<<<< HEAD
-			disabled: ! showInserter,
-=======
->>>>>>> fe87b5c1
 		},
 	];
 
@@ -139,18 +120,6 @@
 	);
 };
 
-<<<<<<< HEAD
-MediaInserter.propTypes = {
-	insertBlock: PropTypes.func.isRequired,
-	updateBlock: PropTypes.func.isRequired,
-	canInsertBlockType: PropTypes.func.isRequired,
-	showInserter: PropTypes.bool.isRequired,
-	mediaType: PropTypes.string.isRequired,
-	allowedVideoMimeTypes: PropTypes.arrayOf( PropTypes.string ).isRequired,
-};
-
-=======
->>>>>>> fe87b5c1
 const mediaPicker = ( dialogTitle, mediaType, updateBlock ) => {
 	// Create the media frame.
 	const fileFrame = wp.media( {
@@ -175,65 +144,4 @@
 	fileFrame.open();
 };
 
-<<<<<<< HEAD
-const applyWithSelect = withSelect( ( select ) => {
-	const { getCurrentPage } = select( 'amp/story' );
-	const { canInsertBlockType, getBlockListSettings, getBlock } = select( 'core/block-editor' );
-	const { isReordering, getSettings } = select( 'amp/story' );
-
-	const currentPage = getCurrentPage();
-	const block = getBlock( currentPage );
-	const mediaType = block && block.attributes.mediaType ? block.attributes.mediaType : '';
-	const { allowedVideoMimeTypes } = getSettings();
-
-	return {
-		isReordering: isReordering(),
-		canInsertBlockType: ( name ) => {
-			// canInsertBlockType() alone is not enough, see https://github.com/WordPress/gutenberg/issues/14515
-			const blockSettings = getBlockListSettings( currentPage );
-			return canInsertBlockType( name, currentPage ) && blockSettings && blockSettings.allowedBlocks.includes( name );
-		},
-		// As used in <HeaderToolbar> component
-		showInserter: select( 'core/edit-post' ).getEditorMode() === 'visual' && select( 'core/editor' ).getEditorSettings().richEditingEnabled,
-		mediaType,
-		allowedVideoMimeTypes,
-	};
-} );
-
-const applyWithDispatch = withDispatch( ( dispatch, props, { select } ) => {
-	const { getCurrentPage } = select( 'amp/story' );
-	const { getBlockOrder } = select( 'core/block-editor' );
-	const { insertBlock } = dispatch( 'core/block-editor' );
-
-	return {
-		insertBlock: ( name ) => {
-			const currentPage = getCurrentPage();
-			const index = getBlockOrder( currentPage ).length;
-
-			const insertedBlock = createBlock( name, {} );
-
-			insertBlock( insertedBlock, index, currentPage );
-		},
-		updateBlock: ( media ) => {
-			const clientId = getCurrentPage();
-			const { updateBlockAttributes, selectBlock } = dispatch( 'core/block-editor' );
-
-			if ( ! clientId ) {
-				return;
-			}
-
-			const processed = processMedia( media );
-			updateBlockAttributes( clientId, processed );
-			selectBlock( clientId );
-		},
-	};
-} );
-
-export default compose(
-	applyWithSelect,
-	applyWithDispatch,
-	ifCondition( ( { isReordering } ) => ! isReordering ),
-)( MediaInserter );
-=======
-export default MediaInserter;
->>>>>>> fe87b5c1
+export default MediaInserter;
--- conflicted
+++ resolved
@@ -22,13 +22,8 @@
  * @return {Function} Enhanced component.
  */
 const withWrapperProps = ( BlockListBlock ) => {
-<<<<<<< HEAD
 	return enhance( ( props ) => {
-		const { blockName, hasSelectedInnerBlock, attributes } = props;
-=======
-	return wrapperWithSelect( ( props ) => {
 		const { clientId, blockName, hasSelectedInnerBlock, attributes } = props;
->>>>>>> 24c1aaa0
 
 		// If it's not an allowed block then lets return original;
 		if ( -1 === ALLOWED_BLOCKS.indexOf( blockName ) ) {

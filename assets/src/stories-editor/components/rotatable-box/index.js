/**
 * External dependencies
 */
import classnames from 'classnames';
import PropTypes from 'prop-types';

/**
 * WordPress dependencies
 */
import { useState, useEffect, useRef, useCallback } from '@wordpress/element';
import { withSpokenMessages, Button } from '@wordpress/components';
import { ESCAPE, LEFT, RIGHT, ENTER } from '@wordpress/keycodes';
import { __, sprintf } from '@wordpress/i18n';

/**
 * Internal dependencies
 */
import { findClosestSnap } from '../../helpers';
import './edit.css';

const RotatableBox = ( { angle, initialAngle, blockElementId, className, speak, onRotateStart, onRotate, onRotateStop, snap, snapGap, children } ) => {
	const [ isRotating, setIsRotating ] = useState( false );
	const [ currentAngle, setAngle ] = useState( angle );

	const elementRef = useRef( null );

	useEffect( () => {
		elementRef.current = document.getElementById( blockElementId );
	}, [ blockElementId ] );

	useEffect( () => {
		elementRef.current.style.transform = `rotate(${ currentAngle }deg)`;
	}, [ currentAngle ] );

	useEffect( () => {
		elementRef.current.classList.toggle( 'is-rotating', isRotating );
	}, [ isRotating ] );

	const onKeyUp = useCallback( ( e ) => {
		if ( ! isRotating ) {
			return;
		}

		e.preventDefault();

		const { keyCode } = e;

		if ( ESCAPE === keyCode ) {
			setIsRotating( false );
			setAngle( initialAngle );

			if ( onRotateStop ) {
				onRotateStop( e, initialAngle );
			}
		} else if ( LEFT === keyCode || RIGHT === keyCode ) {
			let newAngle = LEFT === keyCode ? currentAngle - 30 : currentAngle + 30;
			if ( newAngle > 360 ) {
				newAngle -= 360;
			} else if ( newAngle <= -360 ) {
				newAngle += 360;
			}

			/* translators: %s: degrees */
			speak( sprintf( __( 'Rotating block by %s degrees', 'amp' ), newAngle ) );

			setAngle( newAngle );

			if ( onRotate ) {
				onRotate( e, newAngle );
			}
		} else if ( ENTER === keyCode ) {
			/* translators: %s: degrees */
			speak( sprintf( __( 'Saving block rotation of %s degrees', 'amp' ), currentAngle ) );

			if ( onRotateStop ) {
				onRotateStop( e );
			}
		}
	}, [ currentAngle, initialAngle, onRotate, onRotateStop, isRotating, speak ] );

	const onMouseDown = ( e ) => {
		if ( isRotating ) {
			return;
		}

		const isRightClick = ( e.button && 2 === e.button );

		if ( isRightClick ) {
			return;
		}

		e.preventDefault();

		setIsRotating( true );

		if ( onRotateStart ) {
			onRotateStart( e );
		}
	};

	const onMouseMove = useCallback( ( e ) => {
		if ( ! isRotating ) {
			return;
		}

		e.preventDefault();

		const { top, left, width, height } = elementRef.current.getBoundingClientRect();

		const centerX = left + ( width / 2 );
		const centerY = top + ( height / 2 );

		const x = e.clientX - centerX;
		const y = e.clientY - centerY;

		const rad2deg = ( 180 / Math.PI );
		let newAngle = Math.ceil( -( rad2deg * Math.atan2( x, y ) ) );

<<<<<<< HEAD
		const snappingEnabled = ! e.getModifierState( 'Alt' );

		if ( snappingEnabled ) {
			const angleSnap = findClosestSnap( angle, this.props.snap, this.props.snapGap );
			if ( angleSnap !== null ) {
				angle = angleSnap;
			}
		}
=======
		newAngle = findClosestSnap( newAngle, snap, snapGap );
>>>>>>> 4b597d8d

		if ( currentAngle === newAngle ) {
			return;
		}

		setAngle( newAngle );

		if ( onRotate ) {
			onRotate( e, newAngle );
		}
	}, [ currentAngle, isRotating, snap, snapGap, onRotate ] );

	const onMouseUp = useCallback( ( e ) => {
		if ( ! isRotating ) {
			return;
		}

		e.preventDefault();

		setIsRotating( false );

		if ( onRotateStop ) {
			onRotateStop( e, currentAngle );
		}
	}, [ currentAngle, isRotating, onRotateStop ] );

	useEffect( () => {
		document.addEventListener( 'mousemove', onMouseMove );
		document.addEventListener( 'mouseup', onMouseUp );
		document.addEventListener( 'keyUp', onKeyUp );

		return () => {
			document.removeEventListener( 'mousemove', onMouseMove );
			document.removeEventListener( 'mouseup', onMouseUp );
			document.removeEventListener( 'keyUp', onKeyUp );
		};
	}, [ onMouseMove, onMouseUp, onKeyUp ] );

	return (
		<div
			className={ classnames( className, { 'is-rotating': isRotating } ) }
		>
			<div className="rotatable-box-wrap">
				<Button
					role="switch"
					aria-checked={ isRotating }
					onMouseDown={ onMouseDown }
					className="rotatable-box-wrap__handle"
				>
					<span className="screen-reader-text">
						{ __( 'Rotate Block', 'amp' ) }
					</span>
				</Button>
			</div>
			{ children }
		</div>
	);
};

RotatableBox.defaultProps = {
	angle: 0,
	initialAngle: 0,
	snapGap: 0,
};

RotatableBox.propTypes = {
	blockElementId: PropTypes.string.isRequired,
	className: PropTypes.string,
	angle: PropTypes.number,
	initialAngle: PropTypes.number,
	speak: PropTypes.func.isRequired,
	onRotateStart: PropTypes.func,
	onRotate: PropTypes.func,
	onRotateStop: PropTypes.func,
	children: PropTypes.node.isRequired,
	snap: PropTypes.oneOfType( [ PropTypes.arrayOf( PropTypes.number ), PropTypes.func ] ),
	snapGap: PropTypes.number,
};

export default withSpokenMessages( RotatableBox );<|MERGE_RESOLUTION|>--- conflicted
+++ resolved
@@ -116,18 +116,15 @@
 		const rad2deg = ( 180 / Math.PI );
 		let newAngle = Math.ceil( -( rad2deg * Math.atan2( x, y ) ) );
 
-<<<<<<< HEAD
 		const snappingEnabled = ! e.getModifierState( 'Alt' );
 
 		if ( snappingEnabled ) {
-			const angleSnap = findClosestSnap( angle, this.props.snap, this.props.snapGap );
+			const angleSnap = findClosestSnap( newAngle, snap, snapGap );
+
 			if ( angleSnap !== null ) {
-				angle = angleSnap;
-			}
-		}
-=======
-		newAngle = findClosestSnap( newAngle, snap, snapGap );
->>>>>>> 4b597d8d
+				newAngle = angleSnap;
+			}
+		}
 
 		if ( currentAngle === newAngle ) {
 			return;

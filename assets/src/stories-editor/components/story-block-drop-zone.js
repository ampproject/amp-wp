--- conflicted
+++ resolved
@@ -11,9 +11,7 @@
 /**
  * WordPress dependencies
  */
-import {
-	DropZone,
-} from '@wordpress/components';
+import { DropZone } from '@wordpress/components';
 import { useDispatch } from '@wordpress/data';
 
 /**
@@ -28,7 +26,7 @@
 const wrapperElSelector = 'div[data-amp-selected="parent"] .editor-inner-blocks';
 
 const BlockDropZone = ( { srcBlockName, srcClientId } ) => {
-	const isCTABlock = 'amp/amp-story-cta' === srcBlockName;
+	const blockIsCTA = isCTABlock( srcBlockName );
 
 	const { updateBlockAttributes } = useDispatch( 'core/block-editor' );
 
@@ -38,14 +36,7 @@
 	 *
 	 * @param {Object} event Drop event.
 	 */
-<<<<<<< HEAD
-	onDrop = ( event ) => {
-		const { srcBlockName, updateBlockAttributes, srcClientId } = this.props;
-		const blockIsCTA = isCTABlock( srcBlockName );
-
-=======
 	const onDrop = ( event ) => {
->>>>>>> 4b597d8d
 		let elementId,
 			cloneElementId,
 			wrapperEl;

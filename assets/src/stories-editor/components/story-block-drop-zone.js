--- conflicted
+++ resolved
@@ -21,13 +21,9 @@
  * Internal dependencies
  */
 import { getPercentageFromPixels } from '../helpers';
-<<<<<<< HEAD
-=======
 import {
 	STORY_PAGE_INNER_HEIGHT,
-	TEXT_BLOCK_BORDER,
 } from '../constants';
->>>>>>> d0eee819
 
 const wrapperElSelector = 'div[data-amp-selected="parent"] .editor-inner-blocks';
 
@@ -45,9 +41,6 @@
 	 * @param {Object} event Drop event.
 	 */
 	onDrop( event ) {
-<<<<<<< HEAD
-		const { updateBlockAttributes, srcClientId } = this.props;
-=======
 		const { srcBlockName, updateBlockAttributes, srcClientId } = this.props;
 		const isCTABlock = 'amp/amp-story-cta' === srcBlockName;
 
@@ -68,7 +61,6 @@
 			cloneElementId = `clone-block-${ srcClientId }`;
 			wrapperEl = document.querySelector( wrapperElSelector );
 		}
->>>>>>> d0eee819
 
 		const element = document.getElementById( elementId );
 		const clone = document.getElementById( cloneElementId );
@@ -90,13 +82,6 @@
 
 		// We will set the new position based on where the clone was moved to, with reference being the wrapper element.
 		// Lets take the % based on the wrapper for top and left.
-<<<<<<< HEAD
-		updateBlockAttributes( srcClientId, {
-			positionLeft: getPercentageFromPixels( 'x', clonePosition.left - wrapperPosition.left ),
-			positionTop: getPercentageFromPixels( 'y', clonePosition.top - wrapperPosition.top ),
-=======
-		const possibleDelta = 'amp/amp-story-text' === srcBlockName ? TEXT_BLOCK_BORDER : 0;
-
 		const leftPosKey = isCTABlock ? 'btnPositionLeft' : 'positionLeft';
 		const topPosKey = isCTABlock ? 'btnPositionTop' : 'positionTop';
 
@@ -106,9 +91,8 @@
 			baseHeight = STORY_PAGE_INNER_HEIGHT / 5;
 		}
 		updateBlockAttributes( srcClientId, {
-			[ leftPosKey ]: getPercentageFromPixels( 'x', clonePosition.left - wrapperPosition.left + possibleDelta ),
-			[ topPosKey ]: getPercentageFromPixels( 'y', clonePosition.top - wrapperPosition.top + possibleDelta, baseHeight ),
->>>>>>> d0eee819
+			[ leftPosKey ]: getPercentageFromPixels( 'x', clonePosition.left - wrapperPosition.left ),
+			[ topPosKey ]: getPercentageFromPixels( 'y', clonePosition.top - wrapperPosition.top, baseHeight ),
 		} );
 	}
 
@@ -125,6 +109,7 @@
 BlockDropZone.propTypes = {
 	updateBlockAttributes: PropTypes.func,
 	srcClientId: PropTypes.string,
+	srcBlockName: PropTypes.string,
 };
 
 export default withDispatch( ( dispatch ) => {

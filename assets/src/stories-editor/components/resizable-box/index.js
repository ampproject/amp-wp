/**
 * External dependencies
 */
import classnames from 'classnames';
import PropTypes from 'prop-types';

/**
 * WordPress dependencies
 */
import { ResizableBox } from '@wordpress/components';

/**
 * Internal dependencies
 */
import './edit.css';
import {
	getPercentageFromPixels,
	getPixelsFromPercentage,
	getBlockPositioning,
} from '../../helpers';
import {
	getResizedWidthAndHeight,
	getRadianFromDeg,
	getBlockTextElement,
	REVERSE_HEIGHT_CALCULATIONS, // @todo Move logic using these to helpers instead later if possible.
	REVERSE_WIDTH_CALCULATIONS,
} from './helpers';

<<<<<<< HEAD
import { TEXT_BLOCK_BORDER, TEXT_BLOCK_PADDING } from '../../constants';
=======
import { BLOCKS_WITH_TEXT_SETTINGS, TEXT_BLOCK_PADDING } from '../../constants';
>>>>>>> 3362b66c

let lastSeenX = 0,
	lastSeenY = 0,
	lastWidth,
	lastHeight,
	blockElement = null,
	blockElementTop,
	blockElementLeft,
	imageWrapper,
	textBlockWrapper,
	textElement;

const EnhancedResizableBox = ( props ) => {
	const {
		isSelected,
		angle,
		blockName,
		ampFitText,
		minWidth,
		minHeight,
		onResizeStart,
		onResizeStop,
		children,
		...otherProps
	} = props;

	let {
		width,
		height,
	} = props;

	const isImage = 'core/image' === blockName;
	const isText = 'amp/amp-story-text' === blockName;

	return (
		<ResizableBox
			{ ...otherProps }
			className={ classnames(
				'amp-story-resize-container',
				{ 'is-selected': isSelected }
			) }
			size={ {
				height,
				width,
			} }
			/* @todo Change top and left position when resizing from left/top. */
			enable={ {
				top: true,
				right: true,
				bottom: true,
				left: true,
				topRight: true,
				bottomRight: true,
				bottomLeft: true,
				topLeft: true,
			} }
			onResizeStop={ ( event, direction ) => {
				const { deltaW, deltaH } = getResizedWidthAndHeight( event, angle, lastSeenX, lastSeenY, direction );
				let appliedWidth = width + deltaW;
				let appliedHeight = height + deltaH;

				// Restore the full height for Text block wrapper.
				if ( textBlockWrapper ) {
					textBlockWrapper.style.height = '100%';
				}

				// Ensure the measures not crossing limits.
				appliedWidth = appliedWidth < lastWidth ? lastWidth : appliedWidth;
				appliedHeight = appliedHeight < lastHeight ? lastHeight : appliedHeight;

				const elementTop = parseFloat( blockElement.style.top );
				const elementLeft = parseFloat( blockElement.style.left );

				const positionTop = Number( elementTop.toFixed( 2 ) );
				const positionLeft = Number( elementLeft.toFixed( 2 ) );

				onResizeStop( {
					width: parseInt( appliedWidth ),
					height: parseInt( appliedHeight ),
					positionTop,
					positionLeft,
				} );
			} }
			onResizeStart={ ( event, direction, element ) => {
				lastSeenX = event.clientX;
				lastSeenY = event.clientY;
				lastWidth = width;
				lastHeight = height;
				blockElement = element.closest( '.wp-block' );
				blockElementTop = blockElement.style.top;
				blockElementLeft = blockElement.style.left;
				if ( isImage ) {
					imageWrapper = blockElement.querySelector( 'figure .components-resizable-box__container' );
				}
				textElement = ! ampFitText ? getBlockTextElement( blockName, blockElement ) : null;

				if ( ampFitText && isText ) {
					textBlockWrapper = blockElement.querySelector( '.with-line-height' );
				} else {
					textBlockWrapper = null;
				}

				onResizeStart();
			} }
			onResize={ ( event, direction, element ) => { // eslint-disable-line complexity
				const { deltaW, deltaH } = getResizedWidthAndHeight( event, angle, lastSeenX, lastSeenY, direction );

				// Handle case where media is inserted from URL.
				if ( isImage && ! width && ! height ) {
					width = blockElement.clientWidth;
					height = blockElement.clientHeight;
				}
				let appliedWidth = minWidth <= width + deltaW ? width + deltaW : minWidth;
				let appliedHeight = minHeight <= height + deltaH ? height + deltaH : minHeight;
				const isReducing = 0 > deltaW || 0 > deltaH;

				if ( textElement && isReducing ) {
					// If we have a rotated block, let's assign the width and height for measuring.
					// Without assigning the new measure, the calculation would be incorrect due to angle.
					// Text block is handled differently since the text block's content shouldn't have full width while measuring.
					if ( angle ) {
						if ( ! isText ) {
							textElement.style.width = appliedWidth + 'px';
							textElement.style.height = appliedHeight + 'px';
						} else if ( isText && ! ampFitText ) {
							textElement.style.width = 'initial';
						}
					}

					const scrollWidth = textElement.scrollWidth;
					const scrollHeight = textElement.scrollHeight;
					if ( appliedWidth < scrollWidth || appliedHeight < scrollHeight ) {
						appliedWidth = lastWidth;
						appliedHeight = lastHeight;
					}
					// If we have rotated block, let's restore the correct measures.
					if ( angle ) {
						if ( ! isText ) {
							textElement.style.width = 'initial';
							textElement.style.height = '100%';
						} else if ( isText && ! ampFitText ) {
							textElement.style.width = '100%';
						}
					}
				}

				// If the resizing is to left or top then we have to compensate
				if ( REVERSE_WIDTH_CALCULATIONS.includes( direction ) ) {
					const leftInPx = getPixelsFromPercentage( 'x', parseFloat( blockElementLeft ) );
					blockElement.style.left = getPercentageFromPixels( 'x', leftInPx - deltaW ) + '%';
				}
				if ( REVERSE_HEIGHT_CALCULATIONS.includes( direction ) ) {
					const topInPx = getPixelsFromPercentage( 'y', parseFloat( blockElementTop ) );
					blockElement.style.top = getPercentageFromPixels( 'y', topInPx - deltaH ) + '%';
				}

				if ( angle ) {
					const radianAngle = getRadianFromDeg( angle );

					// Compare position between the initial and after resizing.
					let initialPosition, resizedPosition;
					// If it's a text block, we shouldn't consider the added padding for measuring.
					if ( isText ) {
						initialPosition = getBlockPositioning( width - ( TEXT_BLOCK_PADDING * 2 ), height - ( TEXT_BLOCK_PADDING * 2 ), radianAngle );
						resizedPosition = getBlockPositioning( appliedWidth - ( TEXT_BLOCK_PADDING * 2 ), appliedHeight - ( TEXT_BLOCK_PADDING * 2 ), radianAngle );
					} else {
						initialPosition = getBlockPositioning( width, height, radianAngle );
						resizedPosition = getBlockPositioning( appliedWidth, appliedHeight, radianAngle );
					}
					const diff = {
						left: resizedPosition.left - initialPosition.left,
						top: resizedPosition.top - initialPosition.top,
					};
					// Get new position based on the difference.
					const originalPos = REVERSE_WIDTH_CALCULATIONS.includes( direction ) || REVERSE_HEIGHT_CALCULATIONS.includes( direction ) ?
						// If we have reverse calculations, correct the width and height as well.
						{
							left: getPixelsFromPercentage( 'x', parseFloat( blockElementLeft ) ) - deltaW,
							top: getPixelsFromPercentage( 'y', parseFloat( blockElementTop ) ) - deltaH,
						} :
						{
							left: getPixelsFromPercentage( 'x', parseFloat( blockElementLeft ) ),
							top: getPixelsFromPercentage( 'y', parseFloat( blockElementTop ) ),
						};

					// @todo Figure out why calculating the new top / left position doesn't work in case of small height value.
					// @todo Remove this temporary fix.
					if ( appliedHeight < 60 ) {
						diff.left = diff.left / ( 60 / appliedHeight );
						diff.right = diff.right / ( 60 / appliedHeight );
					}

					const updatedPos = REVERSE_WIDTH_CALCULATIONS.includes( direction ) || REVERSE_HEIGHT_CALCULATIONS.includes( direction ) ?
						{
							left: originalPos.left + diff.left,
							top: originalPos.top - diff.top,
						} :
						{
							left: originalPos.left - diff.left,
							top: originalPos.top + diff.top,
						};

					blockElement.style.left = getPercentageFromPixels( 'x', updatedPos.left ) + '%';
					blockElement.style.top = getPercentageFromPixels( 'y', updatedPos.top ) + '%';
				}

				element.style.width = appliedWidth + 'px';
				element.style.height = appliedHeight + 'px';

				lastWidth = appliedWidth;
				lastHeight = appliedHeight;

				if ( textBlockWrapper ) {
					if ( ampFitText ) {
						textBlockWrapper.style.lineHeight = appliedHeight + 'px';
					}
					// Also add the height to the wrapper since the background color is set to the wrapper.
					textBlockWrapper.style.height = appliedHeight + 'px';
				}

				// If it's image, let's change the width and height of the image, too.
				if ( imageWrapper && isImage ) {
					imageWrapper.style.width = appliedWidth + 'px';
					imageWrapper.style.height = appliedHeight + 'px';
				}
			} }
		>
			{ children }
		</ResizableBox>
	);
};

EnhancedResizableBox.propTypes = {
	isSelected: PropTypes.bool,
	ampFitText: PropTypes.bool,
	angle: PropTypes.number,
	blockName: PropTypes.string,
	minWidth: PropTypes.number,
	minHeight: PropTypes.number,
	onResizeStart: PropTypes.func.isRequired,
	onResizeStop: PropTypes.func.isRequired,
	children: PropTypes.any.isRequired,
	width: PropTypes.number,
	height: PropTypes.number,
};

export default EnhancedResizableBox;<|MERGE_RESOLUTION|>--- conflicted
+++ resolved
@@ -26,11 +26,7 @@
 	REVERSE_WIDTH_CALCULATIONS,
 } from './helpers';
 
-<<<<<<< HEAD
-import { TEXT_BLOCK_BORDER, TEXT_BLOCK_PADDING } from '../../constants';
-=======
-import { BLOCKS_WITH_TEXT_SETTINGS, TEXT_BLOCK_PADDING } from '../../constants';
->>>>>>> 3362b66c
+import { TEXT_BLOCK_PADDING } from '../../constants';
 
 let lastSeenX = 0,
 	lastSeenY = 0,

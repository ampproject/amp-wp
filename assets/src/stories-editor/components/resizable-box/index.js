/**
 * External dependencies
 */
import classnames from 'classnames';
import PropTypes from 'prop-types';

/**
 * WordPress dependencies
 */
import { Component } from '@wordpress/element';
import { ResizableBox } from '@wordpress/components';

/**
 * Internal dependencies
 */
import withSnapTargets from '../higher-order/with-snap-targets';
import './edit.css';
import {
	getPercentageFromPixels,
	findClosestSnap,
	getRelativeElementPosition,
} from '../../helpers';
import {
	TEXT_BLOCK_PADDING,
	REVERSE_WIDTH_CALCULATIONS,
	REVERSE_HEIGHT_CALCULATIONS,
} from '../../constants';
import {
	getBlockPositioning,
	getResizedBlockPosition,
	getUpdatedBlockPosition,
	getResizedWidthAndHeight,
	getRadianFromDeg,
	getBlockTextElement,
} from './helpers';
<<<<<<< HEAD
import {
	TEXT_BLOCK_PADDING,
	BLOCK_RESIZING_SNAP_GAP,
} from '../../constants';
=======
>>>>>>> c5fba13d

let lastSeenX = 0,
	lastSeenY = 0,
	lastWidth,
	lastHeight,
	blockElement = null,
	blockElementTop,
	blockElementLeft,
	lastDeltaW,
	lastDeltaH,
	imageWrapper,
	textBlockWrapper,
	textElement;

class EnhancedResizableBox extends Component {
	constructor( ...args ) {
		super( ...args );
		this.state = {
			isResizing: false,
		};
	}

	render() {
		const {
			angle,
			blockName,
			ampFitText,
			minWidth,
			minHeight,
			onResizeStart,
			onResizeStop,
			children,
			...otherProps
		} = this.props;

		let {
			width,
			height,
		} = this.props;

		const { isResizing } = this.state;

		const isImage = 'core/image' === blockName;
		const isText = 'amp/amp-story-text' === blockName;

		// Ensure that these props are not passed down.
		const {
			clientId,
			snapGap,
			horizontalSnaps,
			verticalSnaps,
			snapLines,
			showSnapLines,
			hideSnapLines,
			setSnapLines,
			clearSnapLines,
			parentBlockElement,
			...childProps
		} = otherProps;

		return (
			<ResizableBox
				{ ...childProps }
				className={ classnames(
					'amp-story-resize-container',
					{
						'is-resizing': isResizing,
					},
				) }
				size={ {
					height,
					width,
				} }
				enable={ {
					top: true,
					right: true,
					bottom: true,
					left: true,
					topRight: true,
					bottomRight: true,
					bottomLeft: true,
					topLeft: true,
				} }
				onResizeStop={ ( event, direction ) => {
					const { deltaW, deltaH } = getResizedWidthAndHeight( event, angle, lastSeenX, lastSeenY, direction );
					let appliedWidth = width + deltaW;
					let appliedHeight = height + deltaH;

					// Restore the full height for Text block wrapper.
					if ( textBlockWrapper ) {
						textBlockWrapper.style.height = '100%';
					}

					// Ensure the measures not crossing limits.
					appliedWidth = appliedWidth < lastWidth ? lastWidth : appliedWidth;
					appliedHeight = appliedHeight < lastHeight ? lastHeight : appliedHeight;

					const elementTop = parseFloat( blockElement.style.top );
					const elementLeft = parseFloat( blockElement.style.left );

					const positionTop = Number( elementTop.toFixed( 2 ) );
					const positionLeft = Number( elementLeft.toFixed( 2 ) );

					this.setState( { isResizing: false } );

					hideSnapLines();
					if ( snapLines.length ) {
						clearSnapLines();
					}

					onResizeStop( {
						width: parseInt( appliedWidth ),
						height: parseInt( appliedHeight ),
						positionTop,
						positionLeft,
					} );
				} }
				onResizeStart={ ( event, direction, element ) => {
					lastSeenX = event.clientX;
					lastSeenY = event.clientY;
					lastWidth = width;
					lastHeight = height;
					lastDeltaW = null;
					lastDeltaH = null;
					blockElement = element.closest( '.wp-block' ).parentNode;
					blockElementTop = blockElement.style.top;
					blockElementLeft = blockElement.style.left;
					if ( isImage ) {
						imageWrapper = blockElement.querySelector( 'figure .components-resizable-box__container' );
					}
					textElement = ! ampFitText ? getBlockTextElement( blockName, blockElement ) : null;

					if ( ampFitText && isText ) {
						textBlockWrapper = blockElement.querySelector( '.with-line-height' );
					} else {
						textBlockWrapper = null;
					}

					this.setState( { isResizing: true } );

					showSnapLines();
					if ( snapLines.length ) {
						clearSnapLines();
					}

					onResizeStart();
				} }
				onResize={ ( event, direction, element ) => { // eslint-disable-line complexity
					const { deltaW, deltaH } = getResizedWidthAndHeight( event, angle, lastSeenX, lastSeenY, direction );

					// Handle case where media is inserted from URL.
					if ( isImage && ! width && ! height ) {
						width = blockElement.clientWidth;
						height = blockElement.clientHeight;
					}

					let appliedWidth = minWidth <= width + deltaW ? width + deltaW : minWidth;
					let appliedHeight = minHeight <= height + deltaH ? height + deltaH : minHeight;

					const isReducing = 0 > deltaW || 0 > deltaH;

					if ( textElement && isReducing ) {
						// If we have a rotated block, let's assign the width and height for measuring.
						// Without assigning the new measure, the calculation would be incorrect due to angle.
						if ( angle ) {
							textElement.style.width = appliedWidth + 'px';
							textElement.style.height = appliedHeight + 'px';
						}

						// Whenever reducing the size of a text element, set height to `auto`
						// (overwriting the above for angled text boxes) to get proper scroll height.
						if ( isText ) {
							textElement.style.height = 'auto';
						}

						const scrollWidth = textElement.scrollWidth;
						const scrollHeight = textElement.scrollHeight;
						if ( appliedWidth < scrollWidth || appliedHeight < scrollHeight ) {
							appliedWidth = lastWidth;
							appliedHeight = lastHeight;
						}
						// If we have rotated block, let's restore the correct measures.
						if ( angle ) {
							if ( ! isText ) {
								textElement.style.width = 'initial';
								textElement.style.height = '100%';
							} else if ( isText && ! ampFitText ) {
								textElement.style.width = '100%';
							}
						}

						// Reset text element height.
						if ( isText ) {
							textElement.style.height = '';
						}
					}

					// If it's not min width / height yet, assign lastDeltaH and lastDeltaW for position calculation.
					if ( minHeight < appliedHeight ) {
						lastDeltaH = deltaH;
					}
					if ( minWidth < appliedWidth ) {
						lastDeltaW = deltaW;
					}

					const radianAngle = getRadianFromDeg( angle );

					// Compare position between the initial and after resizing.
					let initialPosition, resizedPosition;

					// If it's a text block, we shouldn't consider the added padding for measuring.
					if ( isText ) {
						initialPosition = getBlockPositioning( width - ( TEXT_BLOCK_PADDING * 2 ), height - ( TEXT_BLOCK_PADDING * 2 ), radianAngle, direction );
						resizedPosition = getBlockPositioning( appliedWidth - ( TEXT_BLOCK_PADDING * 2 ), appliedHeight - ( TEXT_BLOCK_PADDING * 2 ), radianAngle, direction );
					} else {
						initialPosition = getBlockPositioning( width, height, radianAngle, direction );
						resizedPosition = getBlockPositioning( appliedWidth, appliedHeight, radianAngle, direction );
					}
					const diff = {
						left: resizedPosition.left - initialPosition.left,
						top: resizedPosition.top - initialPosition.top,
					};

					const originalPos = getResizedBlockPosition( direction, blockElementLeft, blockElementTop, lastDeltaW, lastDeltaH );
					const updatedPos = getUpdatedBlockPosition( direction, originalPos, diff );

					blockElement.style.left = getPercentageFromPixels( 'x', updatedPos.left ) + '%';
					blockElement.style.top = getPercentageFromPixels( 'y', updatedPos.top ) + '%';

					element.style.width = appliedWidth + 'px';
					element.style.height = appliedHeight + 'px';

					// Get the correct dimensions in case the block is rotated, as rotation is only applied to the clone's inner element(s).
					// We calculate with the block's actual dimensions relative to the page it's on.
					const {
						top: actualTop,
						right: actualRight,
						bottom: actualBottom,
						left: actualLeft,
					} = getRelativeElementPosition( blockElement.querySelector( '.wp-block' ), parentBlockElement );

					const horizontalCenter = actualLeft + ( ( actualRight - actualLeft ) / 2 );
					const verticalCenter = actualTop + ( ( actualBottom - actualTop ) / 2 );

					const newSnapLines = [];

					const snappingEnabled = ! event.getModifierState( 'Alt' );

					if ( snappingEnabled ) {
						// Go through all snap targets and find the one that is closest.
						const findSnap = ( snapKeys, ...values ) => {
							return values
								.map( ( value ) => {
									const snap = findClosestSnap( value, snapKeys, BLOCK_RESIZING_SNAP_GAP );
									return [ value, snap ];
								} )
								.filter( ( arr ) => arr[ 1 ] !== null )
								.sort( ( a, b ) => a[ 1 ] - b[ 1 ] )
								.map( ( arr ) => arr[ 1 ] )
								.shift();
						};

						const _horizontalSnaps = horizontalSnaps( actualTop, actualBottom );
						const _horizontalSnapKeys = Object.keys( _horizontalSnaps );
						const _verticalSnaps = verticalSnaps( actualLeft, actualRight );
						const _verticalSnapKeys = Object.keys( _verticalSnaps );

						const horizontalSnap = findSnap( _horizontalSnapKeys, actualLeft, actualRight, horizontalCenter );
						const verticalSnap = findSnap( _verticalSnapKeys, actualTop, actualBottom, verticalCenter );

						if ( horizontalSnap !== undefined ) {
							newSnapLines.push( ..._horizontalSnaps[ horizontalSnap ] );
						}

						if ( verticalSnap !== undefined ) {
							newSnapLines.push( ..._verticalSnaps[ verticalSnap ] );
						}
					}

					lastWidth = appliedWidth;
					lastHeight = appliedHeight;

					if ( textBlockWrapper ) {
						if ( ampFitText ) {
							textBlockWrapper.style.lineHeight = appliedHeight + 'px';
						}
						// Also add the height to the wrapper since the background color is set to the wrapper.
						textBlockWrapper.style.height = appliedHeight + 'px';
					}

					// If it's image, let's change the width and height of the image, too.
					if ( imageWrapper && isImage ) {
						imageWrapper.style.width = appliedWidth + 'px';
						imageWrapper.style.height = appliedHeight + 'px';
					}

					if ( newSnapLines.length ) {
						setSnapLines( newSnapLines );
					} else if ( snapLines.length ) {
						clearSnapLines();
					}
				} }
			>
				{ children }
			</ResizableBox>
		);
	}
}

EnhancedResizableBox.defaultProps = {
	snapGap: 0,
};

EnhancedResizableBox.propTypes = {
	ampFitText: PropTypes.bool,
	angle: PropTypes.number,
	blockName: PropTypes.string,
	clientId: PropTypes.string,
	minWidth: PropTypes.number,
	minHeight: PropTypes.number,
	onResizeStart: PropTypes.func.isRequired,
	onResizeStop: PropTypes.func.isRequired,
	children: PropTypes.node.isRequired,
	width: PropTypes.number,
	height: PropTypes.number,
	horizontalSnaps: PropTypes.oneOfType( [
		PropTypes.arrayOf( PropTypes.number ),
		PropTypes.func,
	] ).isRequired,
	verticalSnaps: PropTypes.oneOfType( [
		PropTypes.arrayOf( PropTypes.number ),
		PropTypes.func,
	] ).isRequired,
	snapGap: PropTypes.number.isRequired,
	snapLines: PropTypes.array.isRequired,
	showSnapLines: PropTypes.func.isRequired,
	hideSnapLines: PropTypes.func.isRequired,
	setSnapLines: PropTypes.func.isRequired,
	clearSnapLines: PropTypes.func.isRequired,
	parentBlockElement: PropTypes.object,
};

export default withSnapTargets( EnhancedResizableBox );<|MERGE_RESOLUTION|>--- conflicted
+++ resolved
@@ -17,13 +17,12 @@
 import './edit.css';
 import {
 	getPercentageFromPixels,
+	getRelativeElementPosition,
 	findClosestSnap,
-	getRelativeElementPosition,
 } from '../../helpers';
 import {
 	TEXT_BLOCK_PADDING,
-	REVERSE_WIDTH_CALCULATIONS,
-	REVERSE_HEIGHT_CALCULATIONS,
+	BLOCK_RESIZING_SNAP_GAP,
 } from '../../constants';
 import {
 	getBlockPositioning,
@@ -33,13 +32,6 @@
 	getRadianFromDeg,
 	getBlockTextElement,
 } from './helpers';
-<<<<<<< HEAD
-import {
-	TEXT_BLOCK_PADDING,
-	BLOCK_RESIZING_SNAP_GAP,
-} from '../../constants';
-=======
->>>>>>> c5fba13d
 
 let lastSeenX = 0,
 	lastSeenY = 0,

/**
 * External dependencies
 */
import PropTypes from 'prop-types';

/**
 * WordPress dependencies
 */
import { __ } from '@wordpress/i18n';
import { DropZoneProvider, IconButton } from '@wordpress/components';
import { Component } from '@wordpress/element';
import { withDispatch, withSelect } from '@wordpress/data';
import { compose } from '@wordpress/compose';

/**
 * Internal dependencies
 */
import { Reorderer } from '../';
<<<<<<< HEAD
import { STORY_PAGE_INNER_WIDTH, STORY_PAGE_MARGIN } from '../../constants';
=======
import { STORY_PAGE_INNER_WIDTH } from '../../constants';
import Indicator from './indicator';
>>>>>>> 910eb102
import './edit.css';

const PAGE_BORDER = 1;

class EditorCarousel extends Component {
	translateWrapper = () => {
		const wrapper = document.querySelector( '#amp-story-controls + .block-editor-block-list__layout' );

		if ( ! wrapper ) {
			return;
		}

		const { currentIndex } = this.props;

		if ( this.props.isReordering ) {
			wrapper.style.display = 'none';
		} else {
			wrapper.style.display = '';
			wrapper.style.transform = `translateX(calc(50% - ${ PAGE_BORDER }px - ${ ( STORY_PAGE_INNER_WIDTH + STORY_PAGE_MARGIN ) / 2 }px - ${ ( currentIndex ) * STORY_PAGE_MARGIN }px - ${ currentIndex * STORY_PAGE_INNER_WIDTH }px))`;
		}
	}

	componentDidMount() {
		this.translateWrapper();
	}

	componentDidUpdate() {
		this.translateWrapper();
	}

	render() {
		const { pages, currentPage, previousPage, nextPage, onChangePage, isReordering } = this.props;

		const goToPage = ( page ) => {
			onChangePage( page );
		};

		if ( isReordering ) {
			return <Reorderer />;
		}

		return (
			<DropZoneProvider>
				<div className="amp-story-editor-carousel-navigation">
					<IconButton
						icon="arrow-left-alt2"
						label={ __( 'Previous Page', 'amp' ) }
						onClick={ ( e ) => {
							e.preventDefault();
							goToPage( previousPage );
						} }
						disabled={ null === previousPage }
					/>
					<Indicator
						pages={ pages }
						currentPage={ currentPage }
						onClick={ goToPage }
					/>
					<IconButton
						icon="arrow-right-alt2"
						label={ __( 'Next Page', 'amp' ) }
						onClick={ ( e ) => {
							e.preventDefault();
							goToPage( nextPage );
						} }
						disabled={ null === nextPage }
					/>
				</div>
			</DropZoneProvider>
		);
	}
}

EditorCarousel.propTypes = {
	pages: PropTypes.arrayOf( PropTypes.shape( {
		clientId: PropTypes.string,
	} ) ),
	currentIndex: PropTypes.number.isRequired,
	currentPage: PropTypes.string,
	previousPage: PropTypes.string,
	nextPage: PropTypes.string,
	onChangePage: PropTypes.func.isRequired,
	isReordering: PropTypes.bool,
};

export default compose(
	withSelect( ( select ) => {
		const {
			getBlockOrder,
			getBlocksByClientId,
			getAdjacentBlockClientId,
		} = select( 'core/block-editor' );
		const { getCurrentPage, isReordering } = select( 'amp/story' );

		const currentPage = getCurrentPage();
		const pages = getBlocksByClientId( getBlockOrder() );

		const currentIndex = pages.findIndex( ( { clientId } ) => clientId === currentPage );

		return {
			pages,
			currentPage,
			currentIndex: Math.max( 0, currentIndex ), // Prevent -1 from being used for calculation.
			previousPage: getCurrentPage() ? getAdjacentBlockClientId( currentPage, -1 ) : null,
			nextPage: getCurrentPage() ? getAdjacentBlockClientId( currentPage, 1 ) : null,
			isReordering: isReordering(),
		};
	} ),
	withDispatch( ( dispatch ) => {
		const { setCurrentPage } = dispatch( 'amp/story' );
		const { selectBlock } = dispatch( 'core/block-editor' );

		return {
			onChangePage: ( pageClientId ) => {
				setCurrentPage( pageClientId );
				selectBlock( pageClientId );
			},
		};
	} )
)( EditorCarousel );<|MERGE_RESOLUTION|>--- conflicted
+++ resolved
@@ -16,12 +16,8 @@
  * Internal dependencies
  */
 import { Reorderer } from '../';
-<<<<<<< HEAD
 import { STORY_PAGE_INNER_WIDTH, STORY_PAGE_MARGIN } from '../../constants';
-=======
-import { STORY_PAGE_INNER_WIDTH } from '../../constants';
 import Indicator from './indicator';
->>>>>>> 910eb102
 import './edit.css';
 
 const PAGE_BORDER = 1;

/**
 * External dependencies
 */
import PropTypes from 'prop-types';

/**
 * WordPress dependencies
 */
import { __ } from '@wordpress/i18n';
import { DropZoneProvider, IconButton } from '@wordpress/components';
import { Component } from '@wordpress/element';
import { withDispatch, withSelect } from '@wordpress/data';
import { compose } from '@wordpress/compose';

/**
 * Internal dependencies
 */
import Indicator from './indicator';
import { Reorderer } from '../';
import { STORY_PAGE_INNER_WIDTH } from '../../constants';
import './edit.css';

// This is the sum of left (20px) and right (30px) margin.
const TOTAL_PAGE_MARGIN = 50;
const PAGE_BORDER = 1;

class EditorCarousel extends Component {
	translateWrapper = () => {
		const wrapper = document.querySelector( '#amp-story-controls + .block-editor-block-list__layout' );

		if ( ! wrapper ) {
			return;
		}

		const { currentIndex } = this.props;

		if ( this.props.isReordering ) {
			wrapper.style.display = 'none';
		} else {
			wrapper.style.display = '';
			wrapper.style.transform = `translateX(calc(50% - ${ PAGE_BORDER }px - ${ ( STORY_PAGE_INNER_WIDTH + TOTAL_PAGE_MARGIN ) / 2 }px - ${ ( currentIndex ) * TOTAL_PAGE_MARGIN }px - ${ currentIndex * STORY_PAGE_INNER_WIDTH }px))`;
		}
	}

	componentDidMount() {
		this.translateWrapper();
	}

	componentDidUpdate() {
		this.translateWrapper();
	}

	render() {
		const { pages, currentPage, previousPage, nextPage, onChangePage, isReordering } = this.props;

		const goToPage = ( page ) => {
			onChangePage( page );
		};

		if ( isReordering ) {
			return <Reorderer />;
		}

		return (
<<<<<<< HEAD
			<div className="amp-story-editor-carousel-navigation">
				<IconButton
					icon="arrow-left-alt2"
					label={ __( 'Previous Page', 'amp' ) }
					onClick={ ( e ) => {
						e.preventDefault();
						goToPage( previousPage );
					} }
					disabled={ null === previousPage }
				/>
				<Indicator
					pages={ pages }
					currentPage={ currentPage }
					onClick={ goToPage }
				/>
				<IconButton
					icon="arrow-right-alt2"
					label={ __( 'Next Page', 'amp' ) }
					onClick={ ( e ) => {
						e.preventDefault();
						goToPage( nextPage );
					} }
					disabled={ null === nextPage }
				/>
			</div>
=======
			<>
				<DropZoneProvider>
					<div className="amp-story-editor-carousel-navigation">
						<IconButton
							icon="arrow-left-alt2"
							label={ __( 'Previous Page', 'amp' ) }
							onClick={ ( e ) => {
								e.preventDefault();
								goToPage( previousPage );
							} }
							disabled={ null === previousPage }
						/>
						<Indicator
							pages={ pages }
							currentPage={ currentPage }
							onClick={ goToPage }
						/>
						<IconButton
							icon="arrow-right-alt2"
							label={ __( 'Next Page', 'amp' ) }
							onClick={ ( e ) => {
								e.preventDefault();
								goToPage( nextPage );
							} }
							disabled={ null === nextPage }
						/>
					</div>
				</DropZoneProvider>
			</>
>>>>>>> 1967420f
		);
	}
}

EditorCarousel.propTypes = {
	pages: PropTypes.arrayOf( PropTypes.shape( {
		clientId: PropTypes.string,
	} ) ),
	currentIndex: PropTypes.number.isRequired,
	currentPage: PropTypes.string,
	previousPage: PropTypes.string,
	nextPage: PropTypes.string,
	onChangePage: PropTypes.func.isRequired,
	isReordering: PropTypes.bool,
};

export default compose(
	withSelect( ( select ) => {
		const {
			getBlockOrder,
			getBlocksByClientId,
			getAdjacentBlockClientId,
		} = select( 'core/block-editor' );
		const { getCurrentPage, isReordering } = select( 'amp/story' );

		const currentPage = getCurrentPage();
		const pages = getBlocksByClientId( getBlockOrder() );

		const currentIndex = pages.findIndex( ( { clientId } ) => clientId === currentPage );

		return {
			pages,
			currentPage,
			currentIndex: Math.max( 0, currentIndex ), // Prevent -1 from being used for calculation.
			previousPage: getCurrentPage() ? getAdjacentBlockClientId( currentPage, -1 ) : null,
			nextPage: getCurrentPage() ? getAdjacentBlockClientId( currentPage, 1 ) : null,
			isReordering: isReordering(),
		};
	} ),
	withDispatch( ( dispatch ) => {
		const { setCurrentPage } = dispatch( 'amp/story' );
		const { selectBlock } = dispatch( 'core/block-editor' );

		return {
			onChangePage: ( pageClientId ) => {
				setCurrentPage( pageClientId );
				selectBlock( pageClientId );
			},
		};
	} )
)( EditorCarousel );<|MERGE_RESOLUTION|>--- conflicted
+++ resolved
@@ -62,63 +62,33 @@
 		}
 
 		return (
-<<<<<<< HEAD
-			<div className="amp-story-editor-carousel-navigation">
-				<IconButton
-					icon="arrow-left-alt2"
-					label={ __( 'Previous Page', 'amp' ) }
-					onClick={ ( e ) => {
-						e.preventDefault();
-						goToPage( previousPage );
-					} }
-					disabled={ null === previousPage }
-				/>
-				<Indicator
-					pages={ pages }
-					currentPage={ currentPage }
-					onClick={ goToPage }
-				/>
-				<IconButton
-					icon="arrow-right-alt2"
-					label={ __( 'Next Page', 'amp' ) }
-					onClick={ ( e ) => {
-						e.preventDefault();
-						goToPage( nextPage );
-					} }
-					disabled={ null === nextPage }
-				/>
-			</div>
-=======
-			<>
-				<DropZoneProvider>
-					<div className="amp-story-editor-carousel-navigation">
-						<IconButton
-							icon="arrow-left-alt2"
-							label={ __( 'Previous Page', 'amp' ) }
-							onClick={ ( e ) => {
-								e.preventDefault();
-								goToPage( previousPage );
-							} }
-							disabled={ null === previousPage }
-						/>
-						<Indicator
-							pages={ pages }
-							currentPage={ currentPage }
-							onClick={ goToPage }
-						/>
-						<IconButton
-							icon="arrow-right-alt2"
-							label={ __( 'Next Page', 'amp' ) }
-							onClick={ ( e ) => {
-								e.preventDefault();
-								goToPage( nextPage );
-							} }
-							disabled={ null === nextPage }
-						/>
-					</div>
-				</DropZoneProvider>
-			</>
->>>>>>> 1967420f
+			<DropZoneProvider>
+				<div className="amp-story-editor-carousel-navigation">
+					<IconButton
+						icon="arrow-left-alt2"
+						label={ __( 'Previous Page', 'amp' ) }
+						onClick={ ( e ) => {
+							e.preventDefault();
+							goToPage( previousPage );
+						} }
+						disabled={ null === previousPage }
+					/>
+					<Indicator
+						pages={ pages }
+						currentPage={ currentPage }
+						onClick={ goToPage }
+					/>
+					<IconButton
+						icon="arrow-right-alt2"
+						label={ __( 'Next Page', 'amp' ) }
+						onClick={ ( e ) => {
+							e.preventDefault();
+							goToPage( nextPage );
+						} }
+						disabled={ null === nextPage }
+					/>
+				</div>
+			</DropZoneProvider>
 		);
 	}
 }

--- conflicted
+++ resolved
@@ -17,29 +17,20 @@
 /**
  * Internal dependencies
  */
-<<<<<<< HEAD
 import withSnapTargets from '../higher-order/with-snap-targets';
 import {
 	getPixelsFromPercentage,
 	findClosestSnap,
-	getRelativeElementPosition,
-=======
-import {
-	getPixelsFromPercentage,
 	getPercentageFromPixels,
 	getRelativeElementPosition,
 	isCTABlock,
->>>>>>> b7b55391
 } from '../../helpers';
 import {
 	STORY_PAGE_INNER_WIDTH,
 	STORY_PAGE_INNER_HEIGHT,
-<<<<<<< HEAD
 	BLOCK_DRAGGING_SNAP_GAP,
-=======
 	STORY_PAGE_INNER_HEIGHT_FOR_CTA,
 	STORY_PAGE_MARGIN,
->>>>>>> b7b55391
 } from '../../constants';
 
 const PAGE_AND_MARGIN = STORY_PAGE_INNER_WIDTH + STORY_PAGE_MARGIN;
@@ -85,11 +76,7 @@
 	 * @param {Object} event The non-custom DragEvent.
 	 */
 	onDragEnd = ( event ) => {
-<<<<<<< HEAD
-		const { onDragEnd = noop, snapLines, clearSnapLines } = this.props;
-=======
-		const { clearHighlight, dropElementByOffset, blockName, setTimeout, onDragEnd = noop } = this.props;
->>>>>>> b7b55391
+		const { clearHighlight, dropElementByOffset, blockName, setTimeout, snapLines, clearSnapLines, onDragEnd = noop } = this.props;
 		if ( event ) {
 			event.preventDefault();
 		}
@@ -123,16 +110,12 @@
 		}
 
 		this.resetDragState();
-<<<<<<< HEAD
 
 		if ( snapLines.length ) {
 			clearSnapLines();
 		}
 
-		this.props.setTimeout( onDragEnd );
-=======
 		setTimeout( onDragEnd );
->>>>>>> b7b55391
 	}
 
 	/**
@@ -140,7 +123,6 @@
 	 *
 	 * @param  {Object} event The non-custom DragEvent.
 	 */
-<<<<<<< HEAD
 	onDragOver = ( event ) => { // eslint-disable-line complexity
 		const {
 			blockName,
@@ -150,12 +132,9 @@
 			parentBlockElement,
 			horizontalSnaps,
 			verticalSnaps,
+			setHighlightByOffset,
 		} = this.props;
 
-=======
-	onDragOver = ( event ) => {
-		const { setHighlightByOffset, blockName } = this.props;
->>>>>>> b7b55391
 		const top = parseInt( this.cloneWrapper.style.top ) + event.clientY - this.cursorTop;
 		const left = parseInt( this.cloneWrapper.style.left ) + event.clientX - this.cursorLeft;
 
@@ -163,11 +142,9 @@
 			return;
 		}
 
-		const isCTABlock = 'amp/amp-story-cta' === blockName;
-
 		// Get the correct dimensions in case the block is rotated, as rotation is only applied to the clone's inner element(s).
 		// For CTA blocks, not the whole block is draggable, but only the button within.
-		const blockElement = isCTABlock ? this.cloneWrapper.querySelector( '.amp-story-cta-button' ) : this.cloneWrapper.querySelector( '.wp-block' );
+		const blockElement = isCTABlock( blockName ) ? this.cloneWrapper.querySelector( '.amp-story-cta-button' ) : this.cloneWrapper.querySelector( '.wp-block' );
 
 		// We calculate with the block's actual dimensions relative to the page it's on.
 		const {
@@ -234,10 +211,9 @@
 		this.cursorLeft = event.clientX;
 		this.cursorTop = event.clientY;
 
-<<<<<<< HEAD
 		lastY = top;
 		lastX = left;
-=======
+
 		// Check if mouse (*not* element, but actual cursor) is over neighboring page to either side.
 		const currentElementLeft = parseInt( this.cloneWrapper.style.left );
 		const cursorLeftRelativeToPage = currentElementLeft + this.cursorLeftInsideElement;
@@ -251,8 +227,8 @@
 				Math.ceil( ( cursorLeftRelativeToPage - PAGE_AND_MARGIN ) / PAGE_AND_MARGIN )
 			);
 		}
+
 		setHighlightByOffset( this.pageOffset );
->>>>>>> b7b55391
 	}
 
 	onDrop = () => {
@@ -269,7 +245,6 @@
 	 * @param {Object} event Custom DragEvent.
 	 */
 	onDragStart = ( event ) => {
-<<<<<<< HEAD
 		const {
 			blockName,
 			elementId,
@@ -278,11 +253,7 @@
 			snapLines,
 			clearSnapLines,
 		} = this.props;
-		const isCTABlock = 'amp/amp-story-cta' === blockName;
-=======
-		const { blockName, elementId, transferData, onDragStart = noop } = this.props;
 		const blockIsCTA = isCTABlock( blockName );
->>>>>>> b7b55391
 		// In the CTA block only the inner element (the button) is draggable, not the whole block.
 		const element = blockIsCTA ? document.getElementById( elementId ) : document.getElementById( elementId ).parentNode;
 
@@ -421,15 +392,12 @@
 	dropElementByOffset: PropTypes.func.isRequired,
 	setTimeout: PropTypes.func.isRequired,
 	children: PropTypes.func.isRequired,
-<<<<<<< HEAD
 	horizontalSnaps: PropTypes.func.isRequired,
 	verticalSnaps: PropTypes.func.isRequired,
 	snapLines: PropTypes.array.isRequired,
 	setSnapLines: PropTypes.func.isRequired,
 	clearSnapLines: PropTypes.func.isRequired,
 	parentBlockElement: PropTypes.object,
-=======
->>>>>>> b7b55391
 };
 
 const enhance = compose(

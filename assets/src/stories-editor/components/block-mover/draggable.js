/**
 * This file is based on core's <Draggable> Component.
 **/

/**
 * External dependencies
 */
import { noop } from 'lodash';
import PropTypes from 'prop-types';

/**
 * WordPress dependencies
 */
import { Component } from '@wordpress/element';
import { compose, withSafeTimeout } from '@wordpress/compose';
import isShallowEqual from '@wordpress/is-shallow-equal';

/**
 * Internal dependencies
 */
import withSnapTargets from '../higher-order/with-snap-targets';
import {
	getPixelsFromPercentage,
	findClosestSnap,
} from '../../helpers';
import {
	STORY_PAGE_INNER_WIDTH,
	STORY_PAGE_INNER_HEIGHT,
	BLOCK_DRAGGING_SNAP_GAP,
} from '../../constants';

const { Image } = window;

const cloneWrapperClass = 'components-draggable__clone';

const isChromeUA = ( ) => /Chrome/i.test( window.navigator.userAgent );
const documentHasIframes = ( ) => [ ...document.getElementById( 'editor' ).querySelectorAll( 'iframe' ) ].length > 0;

let lastX;
let lastY;
let originalX;
let originalY;
let initialBlockX;
let initialBlockY;

class Draggable extends Component {
	constructor( ...args ) {
		super( ...args );

		this.isChromeAndHasIframes = false;
	}

	/**
	 * In the image block, ensure that the preview image itself isn't draggable.
	 *
	 * When the image is draggable, it engages the DropZone of the Image block,
	 * not the DropZone that allows dragging the block on the page.
	 * There looks to be an easier way to do this with CSS,
	 * but -moz-user-drag: none; didn't work on Firefox.
	 */
	componentDidMount() {
		document.querySelectorAll( '.block-editor-block-list__block[data-type="core/image"] img' ).forEach( ( image ) => {
			image.setAttribute( 'draggable', 'false' );
		} );
	}

	componentWillUnmount() {
		this.resetDragState();
	}

	/**
	 * Removes the element clone, resets cursor, and removes drag listener.
	 *
	 * @param {Object} event The non-custom DragEvent.
	 */
<<<<<<< HEAD
	onDragEnd( event ) {
		const { onDragEnd = noop, snapLines, hideSnapLines, clearSnapLines } = this.props;
=======
	onDragEnd = ( event ) => {
		const { onDragEnd = noop } = this.props;
>>>>>>> 919bdb89
		if ( event ) {
			event.preventDefault();
		}

		this.resetDragState();

		hideSnapLines();
		if ( snapLines.length ) {
			clearSnapLines();
		}

		this.props.setTimeout( onDragEnd );
	}

	/**
	 * Updates positioning of element clone based on mouse movement during dragging.
	 *
	 * @param  {Object} event The non-custom DragEvent.
	 */
<<<<<<< HEAD
	onDragOver( event ) { // eslint-disable-line complexity
		const {
			snapLines,
			clearSnapLines,
			setSnapLines,
			parentBlockOffsetTop,
			parentBlockOffsetLeft,
		} = this.props;

		const newSnapLines = [];

		let top = parseInt( this.cloneWrapper.style.top ) + event.clientY - this.cursorTop;
		let left = parseInt( this.cloneWrapper.style.left ) + event.clientX - this.cursorLeft;

		const originalTop = top;
		const originalLeft = left;

		if ( top === lastY && left === lastX ) {
			return;
		}

		lastY = top;
		lastX = left;

		const dimensions = this.cloneWrapper.getBoundingClientRect();

		// We calculate with the block's actual dimensions relative to the page it's on.
		let {
			top: actualTop,
			right: actualRight,
			bottom: actualBottom,
			left: actualLeft,
		} = dimensions;

		actualTop -= parentBlockOffsetTop;
		actualRight -= parentBlockOffsetLeft;
		actualBottom -= parentBlockOffsetTop;
		actualLeft -= parentBlockOffsetLeft;

		const {
			width: actualWidth,
			height: actualHeight,
		} = dimensions;

		const horizontalCenter = actualLeft + ( ( actualRight - actualLeft ) / 2 );
		const verticalCenter = actualTop + ( ( actualBottom - actualTop ) / 2 );

		// The difference in width/height caused by rotation.
		const rotatedWidthDiff = ( this.cloneWrapper.offsetWidth - actualWidth ) / 2;
		const rotatedHeightDiff = ( this.cloneWrapper.offsetHeight - actualHeight ) / 2;

		const horizontalLeftSnap = findClosestSnap( actualLeft, this.horizontalSnaps, BLOCK_DRAGGING_SNAP_GAP );
		const horizontalRightSnap = findClosestSnap( actualRight, this.horizontalSnaps, BLOCK_DRAGGING_SNAP_GAP );
		const horizontalCenterSnap = findClosestSnap( horizontalCenter, this.horizontalSnaps, BLOCK_DRAGGING_SNAP_GAP );
		const verticalTopSnap = findClosestSnap( actualTop, this.verticalSnaps, BLOCK_DRAGGING_SNAP_GAP );
		const verticalBottomSnap = findClosestSnap( actualBottom, this.verticalSnaps, BLOCK_DRAGGING_SNAP_GAP );
		const verticalCenterSnap = findClosestSnap( verticalCenter, this.verticalSnaps, BLOCK_DRAGGING_SNAP_GAP );

		const snappingEnabled = ! event.getModifierState( 'Alt' );

		// @todo: Rely on withSnapTargets to provide the data for the snapping lines so this isn't a concern of this component.

		// What the cursor has moved since the beginning.
		const leftDiff = event.clientX - originalX;
		const topDiff = event.clientY - originalY;
		// Where the original block would be positioned based on that.
		const leftToCompareWith = initialBlockX + leftDiff;
		const topToCompareWith = initialBlockY + topDiff;

		if ( horizontalLeftSnap !== null ) {
			const snapLine = [ [ horizontalLeftSnap, 0 ], [ horizontalLeftSnap, STORY_PAGE_INNER_HEIGHT ] ];
			newSnapLines.push( snapLine );

			if ( snappingEnabled ) {
				if ( Math.abs( leftToCompareWith - horizontalLeftSnap ) <= BLOCK_DRAGGING_SNAP_GAP ) {
					left = horizontalLeftSnap - rotatedWidthDiff;
				}
			}
		}

		if ( horizontalRightSnap !== null ) {
			const snapLine = [ [ horizontalRightSnap, 0 ], [ horizontalRightSnap, STORY_PAGE_INNER_HEIGHT ] ];
			newSnapLines.push( snapLine );

			if ( snappingEnabled ) {
				if ( Math.abs( leftToCompareWith + actualWidth - horizontalRightSnap ) <= BLOCK_DRAGGING_SNAP_GAP ) {
					left = horizontalRightSnap - actualWidth;
				}
			}
		}

		if ( horizontalCenterSnap !== null ) {
			const snapLine = [ [ horizontalCenterSnap, 0 ], [ horizontalCenterSnap, STORY_PAGE_INNER_HEIGHT ] ];
			newSnapLines.push( snapLine );

			if ( snappingEnabled ) {
				if ( Math.abs( leftToCompareWith + ( actualWidth / 2 ) - horizontalCenterSnap ) <= BLOCK_DRAGGING_SNAP_GAP ) {
					left = originalLeft - ( horizontalCenter - horizontalCenterSnap );
				}
			}
		}

		if ( verticalTopSnap !== null ) {
			const snapLine = [ [ 0, verticalTopSnap ], [ STORY_PAGE_INNER_WIDTH, verticalTopSnap ] ];
			newSnapLines.push( snapLine );

			if ( snappingEnabled ) {
				if ( Math.abs( topToCompareWith - verticalTopSnap ) <= BLOCK_DRAGGING_SNAP_GAP ) {
					top = verticalTopSnap - rotatedHeightDiff;
				}
			}
		}

		if ( verticalBottomSnap !== null ) {
			const snapLine = [ [ 0, verticalBottomSnap ], [ STORY_PAGE_INNER_WIDTH, verticalBottomSnap ] ];
			newSnapLines.push( snapLine );

			if ( snappingEnabled ) {
				if ( Math.abs( topToCompareWith + actualHeight - verticalBottomSnap ) <= BLOCK_DRAGGING_SNAP_GAP ) {
					top = originalTop - ( actualBottom - verticalBottomSnap );
				}
			}
		}

		if ( verticalCenterSnap !== null ) {
			const snapLine = [ [ 0, verticalCenterSnap ], [ STORY_PAGE_INNER_WIDTH, verticalCenterSnap ] ];
			newSnapLines.push( snapLine );

			if ( snappingEnabled ) {
				if ( Math.abs( topToCompareWith + ( actualHeight / 2 ) - verticalCenterSnap ) <= BLOCK_DRAGGING_SNAP_GAP ) {
					top = originalTop - ( verticalCenter - verticalCenterSnap );
				}
			}
		}
=======
	onDragOver = ( event ) => {
		const top = parseInt( this.cloneWrapper.style.top ) + event.clientY - this.cursorTop;
>>>>>>> 919bdb89

		// Don't allow the CTA button to go over its top limit.
		if ( 'amp/amp-story-cta' === this.props.blockName ) {
			this.cloneWrapper.style.top = top >= 0 ? `${ top }px` : '0px';
		} else {
			this.cloneWrapper.style.top = `${ top }px`;
		}

		this.cloneWrapper.style.left = `${ left }px`;

		// Update cursor coordinates.
		this.cursorLeft = event.clientX;
		this.cursorTop = event.clientY;

		const hasSnapLine = ( item ) => snapLines.find( ( snapLine ) => isShallowEqual( item[ 0 ], snapLine[ 0 ] ) && isShallowEqual( item[ 1 ], snapLine[ 1 ] ) );

		if ( newSnapLines.length ) {
			if ( ! newSnapLines.every( hasSnapLine ) ) {
				setSnapLines( ...newSnapLines );
			}
		} else if ( snapLines.length ) {
			clearSnapLines();
		}
	}

	onDrop = () => {
		// As per https://html.spec.whatwg.org/multipage/dnd.html#dndevents
		// the target node for the dragend is the source node that started the drag operation,
		// while drop event's target is the current target element.
		this.onDragEnd( null );
	}

	/**
	 * Clones the current element and spawns clone over original element.
	 * Adds dragover listener.
	 *
	 * @param {Object} event Custom DragEvent.
	 */
<<<<<<< HEAD
	onDragStart( event ) {
		const {
			blockName,
			elementId,
			transferData,
			onDragStart = noop,
			snapLines,
			showSnapLines,
			clearSnapLines,
			horizontalSnaps,
			verticalSnaps,
		} = this.props;
=======
	onDragStart = ( event ) => {
		const { blockName, elementId, transferData, onDragStart = noop } = this.props;
>>>>>>> 919bdb89
		const element = document.getElementById( elementId );
		const isCTABlock = 'amp/amp-story-cta' === blockName;
		const parentPage = element.closest( 'div[data-type="amp/amp-story-page"]' );
		if ( ! element || ! parentPage ) {
			event.preventDefault();
			return;
		}

		/*
		 * On dragging, the browser creates an image of the target, for example, the entire text block.
		 * But there's already a clone below that's rotated in case the block is rotated,
		 * and this can create a non-rotated duplicate of that.
		 * So override this with a transparent image.
		 */
		const dragImage = new Image();
		dragImage.src = 'data:image/gif;base64,R0lGODlhAQABAIAAAAUEBAAAACwAAAAAAQABAAACAkQBADs=';
		event.dataTransfer.setDragImage( dragImage, 0, 0 );

		event.dataTransfer.setData( 'text', JSON.stringify( transferData ) );

		// Prepare element clone and append to element wrapper.
		const elementWrapper = element.parentNode;

		this.cloneWrapper = document.createElement( 'div' );
		this.cloneWrapper.classList.add( cloneWrapperClass );

		this.cloneWrapper.style.width = `${ element.clientWidth }px`;
		this.cloneWrapper.style.height = `${ element.clientHeight }px`;

		const clone = element.cloneNode( true );
		initialBlockX = getPixelsFromPercentage( 'x', parseInt( clone.style.left ), STORY_PAGE_INNER_WIDTH );
		initialBlockY = getPixelsFromPercentage( 'y', parseInt( clone.style.top ), STORY_PAGE_INNER_HEIGHT );

		this.cloneWrapper.style.transform = clone.style.transform;

		// 20% of the full value in case of CTA block.
		const baseHeight = isCTABlock ? STORY_PAGE_INNER_HEIGHT / 5 : STORY_PAGE_INNER_HEIGHT;

		// Position clone over the original element.
		this.cloneWrapper.style.top = `${ getPixelsFromPercentage( 'y', parseInt( clone.style.top ), baseHeight ) }px`;
		this.cloneWrapper.style.left = `${ getPixelsFromPercentage( 'x', parseInt( clone.style.left ), STORY_PAGE_INNER_WIDTH ) }px`;

		clone.id = `clone-${ elementId }`;
		clone.style.top = 0;
		clone.style.left = 0;
		clone.style.transform = 'none';

		// Hack: Remove iFrames as it's causing the embeds drag clone to freeze
		[ ...clone.querySelectorAll( 'iframe' ) ].forEach( ( child ) => child.parentNode.removeChild( child ) );

		this.cloneWrapper.appendChild( clone );
		elementWrapper.appendChild( this.cloneWrapper );

		// Mark the current cursor coordinates.
		this.cursorLeft = event.clientX;
		this.cursorTop = event.clientY;
		originalX = event.clientX;
		originalY = event.clientY;
		// Update cursor to 'grabbing', document wide.
		document.body.classList.add( 'is-dragging-components-draggable' );
		document.addEventListener( 'dragover', this.onDragOver );

		// Fixes https://bugs.chromium.org/p/chromium/issues/detail?id=737691#c8
		// dragend event won't be dispatched in the chrome browser
		// when iframes are affected by the drag operation. So, in that case,
		// we use the drop event to wrap up the dragging operation.
		// This way the hack is contained to a specific use case and the external API
		// still relies mostly on the dragend event.
		if ( isChromeUA() && documentHasIframes() ) {
			this.isChromeAndHasIframes = true;
			document.addEventListener( 'drop', this.onDrop );
		}

		showSnapLines();
		if ( snapLines.length ) {
			clearSnapLines();
		}

		this.horizontalSnaps = horizontalSnaps();
		this.verticalSnaps = verticalSnaps();

		this.props.setTimeout( onDragStart );
	}

	/**
	 * Cleans up drag state when drag has completed, or component unmounts
	 * while dragging.
	 */
	resetDragState = () => {
		// Remove drag clone
		document.removeEventListener( 'dragover', this.onDragOver );
		if ( this.cloneWrapper && this.cloneWrapper.parentNode ) {
			this.cloneWrapper.parentNode.removeChild( this.cloneWrapper );
			this.cloneWrapper = null;
		}

		if ( this.isChromeAndHasIframes ) {
			this.isChromeAndHasIframes = false;
			document.removeEventListener( 'drop', this.onDrop );
		}

		// Reset cursor.
		document.body.classList.remove( 'is-dragging-components-draggable' );
	}

	render() {
		const { children } = this.props;

		return children( {
			onDraggableStart: this.onDragStart,
			onDraggableEnd: this.onDragEnd,
		} );
	}
}

Draggable.propTypes = {
	clientId: PropTypes.string.isRequired,
	blockName: PropTypes.string,
	elementId: PropTypes.string,
	transferData: PropTypes.object,
	onDragStart: PropTypes.func,
	onDragEnd: PropTypes.func,
	clearTimeout: PropTypes.func.isRequired,
	setTimeout: PropTypes.func.isRequired,
	children: PropTypes.any.isRequired,
	horizontalSnaps: PropTypes.oneOfType( [
		PropTypes.arrayOf( PropTypes.number ),
		PropTypes.func,
	] ).isRequired,
	verticalSnaps: PropTypes.oneOfType( [
		PropTypes.arrayOf( PropTypes.number ),
		PropTypes.func,
	] ).isRequired,
	snapLines: PropTypes.array.isRequired,
	showSnapLines: PropTypes.func.isRequired,
	hideSnapLines: PropTypes.func.isRequired,
	setSnapLines: PropTypes.func.isRequired,
	clearSnapLines: PropTypes.func.isRequired,
	parentBlockOffsetTop: PropTypes.number.isRequired,
	parentBlockOffsetLeft: PropTypes.number.isRequired,
};

const enhance = compose(
	withSnapTargets,
	withSafeTimeout,
);

export default enhance( Draggable );<|MERGE_RESOLUTION|>--- conflicted
+++ resolved
@@ -47,6 +47,12 @@
 	constructor( ...args ) {
 		super( ...args );
 
+		this.onDragStart = this.onDragStart.bind( this );
+		this.onDragOver = this.onDragOver.bind( this );
+		this.onDrop = this.onDrop.bind( this );
+		this.onDragEnd = this.onDragEnd.bind( this );
+		this.resetDragState = this.resetDragState.bind( this );
+
 		this.isChromeAndHasIframes = false;
 	}
 
@@ -73,13 +79,8 @@
 	 *
 	 * @param {Object} event The non-custom DragEvent.
 	 */
-<<<<<<< HEAD
-	onDragEnd( event ) {
+	onDragEnd = ( event ) => {
 		const { onDragEnd = noop, snapLines, hideSnapLines, clearSnapLines } = this.props;
-=======
-	onDragEnd = ( event ) => {
-		const { onDragEnd = noop } = this.props;
->>>>>>> 919bdb89
 		if ( event ) {
 			event.preventDefault();
 		}
@@ -99,8 +100,7 @@
 	 *
 	 * @param  {Object} event The non-custom DragEvent.
 	 */
-<<<<<<< HEAD
-	onDragOver( event ) { // eslint-disable-line complexity
+	onDragOver = ( event ) => { // eslint-disable-line complexity
 		const {
 			snapLines,
 			clearSnapLines,
@@ -234,10 +234,6 @@
 				}
 			}
 		}
-=======
-	onDragOver = ( event ) => {
-		const top = parseInt( this.cloneWrapper.style.top ) + event.clientY - this.cursorTop;
->>>>>>> 919bdb89
 
 		// Don't allow the CTA button to go over its top limit.
 		if ( 'amp/amp-story-cta' === this.props.blockName ) {
@@ -276,8 +272,7 @@
 	 *
 	 * @param {Object} event Custom DragEvent.
 	 */
-<<<<<<< HEAD
-	onDragStart( event ) {
+	onDragStart = ( event ) => {
 		const {
 			blockName,
 			elementId,
@@ -289,10 +284,6 @@
 			horizontalSnaps,
 			verticalSnaps,
 		} = this.props;
-=======
-	onDragStart = ( event ) => {
-		const { blockName, elementId, transferData, onDragStart = noop } = this.props;
->>>>>>> 919bdb89
 		const element = document.getElementById( elementId );
 		const isCTABlock = 'amp/amp-story-cta' === blockName;
 		const parentPage = element.closest( 'div[data-type="amp/amp-story-page"]' );

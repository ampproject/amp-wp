/**
 * This file is based on core's <Draggable> Component.
 **/

/**
 * External dependencies
 */
import { noop } from 'lodash';
import PropTypes from 'prop-types';

/**
 * WordPress dependencies
 */
import { Component } from '@wordpress/element';
import isShallowEqual from '@wordpress/is-shallow-equal';

/**
 * Internal dependencies
 */
import withSnapTargets from '../higher-order/with-snap-targets';
import {
	getPixelsFromPercentage,
	findClosestSnap,
} from '../../helpers';
import {
	STORY_PAGE_INNER_WIDTH,
	STORY_PAGE_INNER_HEIGHT,
	BLOCK_DRAGGING_SNAP_GAP,
} from '../../constants';

const { Image, navigator } = window;

const cloneWrapperClass = 'components-draggable__clone';

const isChromeUA = ( ) => /Chrome/i.test( navigator.userAgent );
const documentHasIframes = ( ) => [ ...document.getElementById( 'editor' ).querySelectorAll( 'iframe' ) ].length > 0;

let lastX;
let lastY;

class Draggable extends Component {
	constructor( ...args ) {
		super( ...args );

		this.isChromeAndHasIframes = false;
	}

	/**
	 * In the image block, ensure that the preview image itself isn't draggable.
	 *
	 * When the image is draggable, it engages the DropZone of the Image block,
	 * not the DropZone that allows dragging the block on the page.
	 * There looks to be an easier way to do this with CSS,
	 * but -moz-user-drag: none; didn't work on Firefox.
	 */
	componentDidMount() {
		document.querySelectorAll( '.block-editor-block-list__block[data-type="core/image"] img' ).forEach( ( image ) => {
			image.setAttribute( 'draggable', 'false' );
		} );
	}

	componentWillUnmount() {
		this.resetDragState();
	}

	/**
	 * Removes the element clone, resets cursor, and removes drag listener.
	 *
	 * @param {Object} event The non-custom DragEvent.
	 */
	onDragEnd = ( event ) => {
		const { onDragEnd = noop, snapLines, hideSnapLines, clearSnapLines } = this.props;
		if ( event ) {
			event.preventDefault();
		}

		this.resetDragState();

		hideSnapLines();
		if ( snapLines.length ) {
			clearSnapLines();
		}

		this.props.setTimeout( onDragEnd );
	}

	/**
	 * Updates positioning of element clone based on mouse movement during dragging.
	 *
	 * @param  {Object} event The non-custom DragEvent.
	 */
	onDragOver = ( event ) => { // eslint-disable-line complexity
		const {
			snapLines,
			clearSnapLines,
			setSnapLines,
			parentBlockOffsetTop,
			parentBlockOffsetLeft,
		} = this.props;

		const top = parseInt( this.cloneWrapper.style.top ) + event.clientY - this.cursorTop;
		const left = parseInt( this.cloneWrapper.style.left ) + event.clientX - this.cursorLeft;

		if ( top === lastY && left === lastX ) {
			return;
		}

		const snappingEnabled = ! event.getModifierState( 'Alt' );

		const dimensions = this.cloneWrapper.getBoundingClientRect();

		// We calculate with the block's actual dimensions relative to the page it's on.
		let {
			top: actualTop,
			right: actualRight,
			bottom: actualBottom,
			left: actualLeft,
		} = dimensions;

		actualTop -= parentBlockOffsetTop;
		actualRight -= parentBlockOffsetLeft;
		actualBottom -= parentBlockOffsetTop;
		actualLeft -= parentBlockOffsetLeft;

		const horizontalCenter = actualLeft + ( ( actualRight - actualLeft ) / 2 );
		const verticalCenter = actualTop + ( ( actualBottom - actualTop ) / 2 );

		const newSnapLines = [];

		if ( snappingEnabled ) {
			const horizontalLeftSnap = findClosestSnap( actualLeft, this.horizontalSnapKeys, BLOCK_DRAGGING_SNAP_GAP );
			const horizontalRightSnap = findClosestSnap( actualRight, this.horizontalSnapKeys, BLOCK_DRAGGING_SNAP_GAP );
			const horizontalCenterSnap = findClosestSnap( horizontalCenter, this.horizontalSnapKeys, BLOCK_DRAGGING_SNAP_GAP );
			const verticalTopSnap = findClosestSnap( actualTop, this.verticalSnapKeys, BLOCK_DRAGGING_SNAP_GAP );
			const verticalBottomSnap = findClosestSnap( actualBottom, this.verticalSnapKeys, BLOCK_DRAGGING_SNAP_GAP );
			const verticalCenterSnap = findClosestSnap( verticalCenter, this.verticalSnapKeys, BLOCK_DRAGGING_SNAP_GAP );

			if ( horizontalLeftSnap !== null ) {
				newSnapLines.push( ...this.horizontalSnaps[ horizontalLeftSnap ] );
			}

			if ( horizontalRightSnap !== null ) {
				newSnapLines.push( ...this.horizontalSnaps[ horizontalRightSnap ] );
			}

			if ( horizontalCenterSnap !== null ) {
				newSnapLines.push( ...this.horizontalSnaps[ horizontalCenterSnap ] );
			}

			if ( verticalTopSnap !== null ) {
				newSnapLines.push( ...this.verticalSnaps[ verticalTopSnap ] );
			}

			if ( verticalBottomSnap !== null ) {
				newSnapLines.push( ...this.verticalSnaps[ verticalBottomSnap ] );
			}

			if ( verticalCenterSnap !== null ) {
				newSnapLines.push( ...this.verticalSnaps[ verticalCenterSnap ] );
			}
		}

		if ( newSnapLines.length ) {
			setSnapLines( newSnapLines );
		} else if ( snapLines.length ) {
			clearSnapLines();
		}

		// Don't allow the CTA button to go over its top limit.
		if ( 'amp/amp-story-cta' === this.props.blockName ) {
			this.cloneWrapper.style.top = top >= 0 ? `${ top }px` : '0px';
		} else {
			this.cloneWrapper.style.top = `${ top }px`;
		}

		this.cloneWrapper.style.left = `${ left }px`;

		// Update cursor coordinates.
		this.cursorLeft = event.clientX;
		this.cursorTop = event.clientY;

		lastY = top;
		lastX = left;
	}

	onDrop = () => {
		// As per https://html.spec.whatwg.org/multipage/dnd.html#dndevents
		// the target node for the dragend is the source node that started the drag operation,
		// while drop event's target is the current target element.
		this.onDragEnd( null );
	}

	/**
	 * Clones the current element and spawns clone over original element.
	 * Adds dragover listener.
	 *
	 * @param {Object} event Custom DragEvent.
	 */
	onDragStart = ( event ) => {
<<<<<<< HEAD
		const {
			blockName,
			elementId,
			transferData,
			onDragStart = noop,
			snapLines,
			showSnapLines,
			clearSnapLines,
			horizontalSnaps,
			verticalSnaps,
		} = this.props;
		const element = document.getElementById( elementId );
=======
		const { blockName, elementId, transferData, onDragStart = noop } = this.props;
>>>>>>> 24c1aaa0
		const isCTABlock = 'amp/amp-story-cta' === blockName;
		// In the CTA block only the inner element (the button) is draggable, not the whole block.
		const element = isCTABlock ? document.getElementById( elementId ) : document.getElementById( elementId ).parentNode;

		if ( ! element ) {
			event.preventDefault();
			return;
		}

		const parentPage = element.closest( 'div[data-type="amp/amp-story-page"]' );

		if ( ! parentPage ) {
			event.preventDefault();
			return;
		}

		/*
		 * On dragging, the browser creates an image of the target, for example, the entire text block.
		 * But there's already a clone below that's rotated in case the block is rotated,
		 * and this can create a non-rotated duplicate of that.
		 * So override this with a transparent image.
		 */
		const dragImage = new Image();
		dragImage.src = 'data:image/gif;base64,R0lGODlhAQABAIAAAAUEBAAAACwAAAAAAQABAAACAkQBADs=';
		event.dataTransfer.setDragImage( dragImage, 0, 0 );

		event.dataTransfer.setData( 'text', JSON.stringify( transferData ) );

		// Prepare element clone and append to element wrapper.
		const elementWrapper = element.parentNode;

		this.cloneWrapper = document.createElement( 'div' );
		this.cloneWrapper.classList.add( cloneWrapperClass );

		this.cloneWrapper.style.width = `${ element.clientWidth }px`;
		this.cloneWrapper.style.height = `${ element.clientHeight }px`;

		const clone = element.cloneNode( true );

		this.cloneWrapper.style.transform = clone.style.transform;

		// 20% of the full value in case of CTA block.
		const baseHeight = isCTABlock ? STORY_PAGE_INNER_HEIGHT / 5 : STORY_PAGE_INNER_HEIGHT;

		// Position clone over the original element.
		this.cloneWrapper.style.top = `${ getPixelsFromPercentage( 'y', parseInt( clone.style.top ), baseHeight ) }px`;
		this.cloneWrapper.style.left = `${ getPixelsFromPercentage( 'x', parseInt( clone.style.left ), STORY_PAGE_INNER_WIDTH ) }px`;

		clone.id = `clone-${ elementId }`;
		clone.style.top = 0;
		clone.style.left = 0;
		clone.style.transform = 'none';

		// Hack: Remove iFrames as it's causing the embeds drag clone to freeze
		[ ...clone.querySelectorAll( 'iframe' ) ].forEach( ( child ) => child.parentNode.removeChild( child ) );

		this.cloneWrapper.appendChild( clone );
		elementWrapper.appendChild( this.cloneWrapper );

		// Mark the current cursor coordinates.
		this.cursorLeft = event.clientX;
		this.cursorTop = event.clientY;

		// Update cursor to 'grabbing', document wide.
		document.body.classList.add( 'is-dragging-components-draggable' );
		document.addEventListener( 'dragover', this.onDragOver );

		// Fixes https://bugs.chromium.org/p/chromium/issues/detail?id=737691#c8
		// dragend event won't be dispatched in the chrome browser
		// when iframes are affected by the drag operation. So, in that case,
		// we use the drop event to wrap up the dragging operation.
		// This way the hack is contained to a specific use case and the external API
		// still relies mostly on the dragend event.
		if ( isChromeUA() && documentHasIframes() ) {
			this.isChromeAndHasIframes = true;
			document.addEventListener( 'drop', this.onDrop );
		}

		showSnapLines();
		if ( snapLines.length ) {
			clearSnapLines();
		}

		this.horizontalSnaps = horizontalSnaps();
		this.horizontalSnapKeys = Object.keys( this.horizontalSnaps );
		this.verticalSnaps = verticalSnaps();
		this.verticalSnapKeys = Object.keys( this.verticalSnaps );

		this.props.setTimeout( onDragStart );
	}

	/**
	 * Cleans up drag state when drag has completed, or component unmounts
	 * while dragging.
	 */
	resetDragState = () => {
		// Remove drag clone
		document.removeEventListener( 'dragover', this.onDragOver );
		if ( this.cloneWrapper && this.cloneWrapper.parentNode ) {
			this.cloneWrapper.parentNode.removeChild( this.cloneWrapper );
			this.cloneWrapper = null;
		}

		if ( this.isChromeAndHasIframes ) {
			this.isChromeAndHasIframes = false;
			document.removeEventListener( 'drop', this.onDrop );
		}

		// Reset cursor.
		document.body.classList.remove( 'is-dragging-components-draggable' );
	}

	render() {
		const { children } = this.props;

		return children( {
			onDraggableStart: this.onDragStart,
			onDraggableEnd: this.onDragEnd,
		} );
	}
}

Draggable.propTypes = {
	clientId: PropTypes.string.isRequired,
	blockName: PropTypes.string,
	elementId: PropTypes.string,
	transferData: PropTypes.object,
	onDragStart: PropTypes.func,
	onDragEnd: PropTypes.func,
	clearTimeout: PropTypes.func.isRequired,
	setTimeout: PropTypes.func.isRequired,
	children: PropTypes.any.isRequired,
	horizontalSnaps: PropTypes.oneOfType( [
		PropTypes.arrayOf( PropTypes.number ),
		PropTypes.func,
	] ).isRequired,
	verticalSnaps: PropTypes.oneOfType( [
		PropTypes.arrayOf( PropTypes.number ),
		PropTypes.func,
	] ).isRequired,
	snapLines: PropTypes.array.isRequired,
	showSnapLines: PropTypes.func.isRequired,
	hideSnapLines: PropTypes.func.isRequired,
	setSnapLines: PropTypes.func.isRequired,
	clearSnapLines: PropTypes.func.isRequired,
	parentBlockOffsetTop: PropTypes.number.isRequired,
	parentBlockOffsetLeft: PropTypes.number.isRequired,
};

export default withSnapTargets( Draggable );<|MERGE_RESOLUTION|>--- conflicted
+++ resolved
@@ -12,7 +12,6 @@
  * WordPress dependencies
  */
 import { Component } from '@wordpress/element';
-import isShallowEqual from '@wordpress/is-shallow-equal';
 
 /**
  * Internal dependencies
@@ -197,7 +196,6 @@
 	 * @param {Object} event Custom DragEvent.
 	 */
 	onDragStart = ( event ) => {
-<<<<<<< HEAD
 		const {
 			blockName,
 			elementId,
@@ -209,10 +207,6 @@
 			horizontalSnaps,
 			verticalSnaps,
 		} = this.props;
-		const element = document.getElementById( elementId );
-=======
-		const { blockName, elementId, transferData, onDragStart = noop } = this.props;
->>>>>>> 24c1aaa0
 		const isCTABlock = 'amp/amp-story-cta' === blockName;
 		// In the CTA block only the inner element (the button) is draggable, not the whole block.
 		const element = isCTABlock ? document.getElementById( elementId ) : document.getElementById( elementId ).parentNode;

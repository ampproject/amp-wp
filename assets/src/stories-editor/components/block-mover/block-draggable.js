/**
 * This file is mainly copied from core, the only difference is switching to using internal Draggable.
 */

/**
 * External dependencies
 */
import PropTypes from 'prop-types';

/**
 * WordPress dependencies
 */
import { useSelect } from '@wordpress/data';
import { useRef } from '@wordpress/element';

/**
 * Internal dependencies
 */
import { useIsBlockAllowedOnPage, useMoveBlockToPage } from '../../helpers';
import Draggable from './draggable';

const BlockDraggable = ( { children, clientId, blockName, blockElementId, onDragStart, onDragEnd } ) => {
	const { rootClientId } = useSelect( ( select ) => select( 'core/block-editor' ).getBlockRootClientId( clientId ) );
	const { index } = useSelect( ( select ) => select( 'core/block-editor' ).getBlockIndex( clientId, rootClientId ) );

	const transferData = {
		type: 'block',
		srcIndex: index,
		srcRootClientId: rootClientId,
		srcClientId: clientId,
	};

	const { moveBlockToPage, getPageByOffset } = useMoveBlockToPage( clientId );

	const isBlockAllowedOnPage = useIsBlockAllowedOnPage();

	// This holds the currently highlighted element, if any
	const hoverElement = useRef( { pageId: null, element: null, classes: [] } );

	/**
	 * Clear highlighting of pages.
	 */
	const clearHighlight = () => {
		// Unhighlight old highlighted page.
		if ( hoverElement.current.element ) {
			hoverElement.current.element.classList.remove( ...hoverElement.current.classes );
		}

		// Reset current hover element
		hoverElement.current = { pageId: null, element: null, classes: [] };
	};

	/**
	 * On the page given by the offset, set classes indicating that an element drag on this page is in progress, which element is being dragged and whether a drop is allowed on this page.
	 *
	 * @param {number} offset  Integer specifying offset from current page - e.g. -2 on page 3 will return id of page 1. Page indices are zero-based.
	 */
	const setHighlightByOffset = ( offset ) => {
		// Get neighboring page.
		const pageId = getPageByOffset( offset );
		const hasHighlightChanged = pageId !== hoverElement.current.pageId;

		if ( ! hasHighlightChanged ) {
			return;
		}

		clearHighlight();

		// Highlight page and mark whether drop is allowed or not.
		if ( pageId ) {
			// Drop is always allowed on the initial page (offset=0)
			const isAllowed = offset === 0 || isBlockAllowedOnPage( blockName, pageId );
			const classes = [
				'amp-page-draggable-hover',
				`amp-page-draggable-hover-${ blockName.replace( /\W/g, '-' ) }`,
				isAllowed ? 'amp-page-draggable-hover-droppable' : 'amp-page-draggable-hover-undroppable',
			];

			const element = document.getElementById( `block-${ pageId }` );
			element.classList.add( ...classes );

			hoverElement.current = { element, pageId, classes };
		}
	};

	/**
	 * Drop this element on the page `offset` away from the current page (if possible). If dropped, update the position of the element on the new page.
	 *
	 * Currently this function removes the old element and creates a clone on the new page.
	 *
	 * @param {number} offset  Integer specifying offset from current page - e.g. -2 on page 3 will return id of page 1. Offset must be non-zero.
	 * @param {Object} newAttributes  Object with attributes to update on element on new page.
	 */
	const dropElementByOffset = ( offset, newAttributes ) => {
		const pageId = getPageByOffset( offset );
		if ( ! pageId ) {
			return;
		}

		if ( ! isBlockAllowedOnPage( blockName, pageId ) ) {
			return;
		}

		moveBlockToPage( pageId, newAttributes );
	};

	return (
		<Draggable
			blockName={ blockName }
			elementId={ blockElementId }
			transferData={ transferData }
			onDragStart={ onDragStart }
			onDragEnd={ onDragEnd }
<<<<<<< HEAD
			clientId={ clientId }
=======
			clearHighlight={ clearHighlight }
			setHighlightByOffset={ setHighlightByOffset }
			dropElementByOffset={ dropElementByOffset }
>>>>>>> b7b55391
		>
			{
				( { onDraggableStart, onDraggableEnd } ) => {
					return children( {
						onDraggableStart,
						onDraggableEnd,
					} );
				}
			}
		</Draggable>
	);
};

BlockDraggable.propTypes = {
<<<<<<< HEAD
	index: PropTypes.number.isRequired,
	rootClientId: PropTypes.string,
	clientId: PropTypes.string,
	blockElementId: PropTypes.string,
	blockName: PropTypes.string,
	children: PropTypes.func.isRequired,
=======
	clientId: PropTypes.string.isRequired,
	blockElementId: PropTypes.string.isRequired,
	blockName: PropTypes.string.isRequired,
	children: PropTypes.any.isRequired,
>>>>>>> b7b55391
	onDragStart: PropTypes.func,
	onDragEnd: PropTypes.func,
};

export default BlockDraggable;
<|MERGE_RESOLUTION|>--- conflicted
+++ resolved
@@ -111,13 +111,10 @@
 			transferData={ transferData }
 			onDragStart={ onDragStart }
 			onDragEnd={ onDragEnd }
-<<<<<<< HEAD
 			clientId={ clientId }
-=======
 			clearHighlight={ clearHighlight }
 			setHighlightByOffset={ setHighlightByOffset }
 			dropElementByOffset={ dropElementByOffset }
->>>>>>> b7b55391
 		>
 			{
 				( { onDraggableStart, onDraggableEnd } ) => {
@@ -132,19 +129,10 @@
 };
 
 BlockDraggable.propTypes = {
-<<<<<<< HEAD
-	index: PropTypes.number.isRequired,
-	rootClientId: PropTypes.string,
-	clientId: PropTypes.string,
-	blockElementId: PropTypes.string,
-	blockName: PropTypes.string,
-	children: PropTypes.func.isRequired,
-=======
 	clientId: PropTypes.string.isRequired,
 	blockElementId: PropTypes.string.isRequired,
 	blockName: PropTypes.string.isRequired,
-	children: PropTypes.any.isRequired,
->>>>>>> b7b55391
+	children: PropTypes.func.isRequired,
 	onDragStart: PropTypes.func,
 	onDragEnd: PropTypes.func,
 };

--- conflicted
+++ resolved
@@ -20,13 +20,8 @@
 import Draggable from './draggable';
 
 const BlockDraggable = ( { children, clientId, blockName, blockElementId, onDragStart, onDragEnd } ) => {
-<<<<<<< HEAD
-	const { rootClientId } = useSelect( ( select ) => select( 'core/block-editor' ).getBlockRootClientId( clientId ), [] );
-	const { index } = useSelect( ( select ) => select( 'core/block-editor' ).getBlockIndex( clientId, rootClientId ), [ rootClientId ] );
-=======
 	const { rootClientId } = useSelect( ( select ) => select( 'core/block-editor' ).getBlockRootClientId( clientId ), [ clientId ] );
 	const { index } = useSelect( ( select ) => select( 'core/block-editor' ).getBlockIndex( clientId, rootClientId ), [ clientId, rootClientId ] );
->>>>>>> 80430f5a
 
 	const transferData = {
 		type: 'block',

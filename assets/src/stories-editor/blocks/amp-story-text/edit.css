--- conflicted
+++ resolved
@@ -10,49 +10,39 @@
 	width: 100%;
 }
 
-<<<<<<< HEAD
-.wp-block[data-type="amp/amp-story-text"] .amp-story-resize-container .components-resizable-box__handle-right.components-resizable-box__side-handle {
-	right: -10px;
-=======
 .is-not-editing .wp-block-amp-amp-story-text.block-editor-rich-text__editable.editor-rich-text__editable {
-	cursor: grab;
+    cursor: grab;
 }
 
 .wp-block-amp-story-text-wrapper.is-empty-draggable-text,
 .wp-block-amp-story-text-wrapper:not(.with-line-height) {
-	height: 100%;
+    height: 100%;
 }
 
 .wp-block-amp-story-text-wrapper .amp-overlay {
-	height: 100%;
-	width: 100%;
-	z-index: 1000;
-	position: absolute;
-	top: 0;
-	left: 0;
-	right: 0;
-	bottom: 0;
+    height: 100%;
+    width: 100%;
+    z-index: 1000;
+    position: absolute;
+    top: 0;
+    left: 0;
+    right: 0;
+    bottom: 0;
 }
 
 .wp-block-amp-story-text-wrapper.is-empty-draggable-text .amp-text-placeholder {
-	opacity: 0.62;
+    opacity: 0.62;
 }
 
-.wp-block[data-type="amp/amp-story-text"] .amp-story-resize-container .components-resizable-box__handle-right {
+.wp-block[data-type="amp/amp-story-text"] .amp-story-resize-container .components-resizable-box__handle-right.components-resizable-box__side-handle {
 	right: -13px;
->>>>>>> 3362b66c
 }
 
 .wp-block[data-type="amp/amp-story-text"] .amp-story-resize-container .components-resizable-box__handle-rightcomponents-resizable-box__side-handle::before {
 	margin: 0;
 }
 
-<<<<<<< HEAD
 .wp-block[data-type="amp/amp-story-text"] .amp-story-resize-container .components-resizable-box__handle-bottom.components-resizable-box__side-handle {
-	bottom: -8px;
-=======
-.wp-block[data-type="amp/amp-story-text"] .amp-story-resize-container .components-resizable-box__handle-bottom {
->>>>>>> 3362b66c
 	width: 50px;
 	left: calc(50% - 25px);
 }

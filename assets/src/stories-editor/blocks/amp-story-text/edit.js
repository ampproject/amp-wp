/**
 * External dependencies
 */
import classnames from 'classnames';
import PropTypes from 'prop-types';

/**
 * WordPress dependencies
 */
import { __ } from '@wordpress/i18n';
import { useState, useEffect } from '@wordpress/element';
import {
	RichText,
	BlockControls,
	AlignmentToolbar,
} from '@wordpress/block-editor';
import { useSelect } from '@wordpress/data';

/**
 * Internal dependencies
 */
import { maybeUpdateFontSize, maybeUpdateBlockDimensions, setInputSelectionToEnd } from '../../helpers';
import { getBackgroundColorWithOpacity } from '../../../common/helpers';
import './edit.css';
import { DraggableText } from '../../components';

<<<<<<< HEAD
const TextBlockEdit = ( props ) => {
	const {
		attributes,
		setAttributes,
		className,
		clientId,
		fontSize,
		isPartOfMultiSelection,
		isSelected,
		backgroundColor,
		customBackgroundColor,
		textColor,
		name,
	} = props;
	const {
		placeholder,
		content,
		align,
		ampFontFamily,
		ampFitText,
		autoFontSize,
		width,
		height,
		opacity,
	} = attributes;

	const [ isEditing, setIsEditing ] = useState( false );
	const [ hasOverlay, setHasOverlay ] = useState( true );

	useEffect( () => {
		if ( isEditing ) {
			setInputSelectionToEnd( '.is-selected .wp-block-amp-amp-story-text' );
=======
class TextBlockEdit extends Component {
	constructor( ...args ) {
		super( ...args );

		this.state = {
			isEditing: false,
			hasOverlay: true,
		};
	}

	componentDidMount() {
		maybeUpdateFontSize( this.props );
	}

	componentDidUpdate( prevProps, prevState ) {
		const { attributes, fontSize, isSelected, setAttributes } = this.props;
		const {
			height,
			width,
			content,
			ampFitText,
			ampFontFamily,
			isPasted,
		} = attributes;

		// If the block was unselected, make sure that it's not editing anymore.
		if ( ! isSelected && prevProps.isSelected ) {
			this.toggleIsEditing( false );
			this.toggleOverlay( true );
>>>>>>> 612dc7c8
		}
	}, [ isEditing ] );

	useEffect( () => {
		if ( ampFitText ) {
			maybeUpdateFontSize( props );
		}
	}, [ ampFitText, ampFontFamily, width, height, content, props ] );

<<<<<<< HEAD
	useEffect( () => {
		if ( ! ampFitText ) {
			maybeUpdateBlockDimensions( props );
=======
		const checkBlockDimensions = ! ampFitText && (
			! isEqual( prevProps.fontSize, fontSize ) ||
			prevProps.attributes.ampFitText !== ampFitText ||
			prevProps.attributes.ampFontFamily !== ampFontFamily ||
			prevProps.attributes.content !== content
		);

		// If block has been changed or content pasted, then regenerate height and width.
		if ( checkBlockDimensions || isPasted ) {
			maybeUpdateBlockDimensions( this.props );
>>>>>>> 612dc7c8
		}
	}, [ ampFitText, fontSize, ampFontFamily, content, props ] );

<<<<<<< HEAD
	useEffect( () => {
		// If the block was unselected, make sure that it's not editing anymore.
		if ( ! isSelected ) {
			setIsEditing( false );
			setHasOverlay( true );
=======
		if ( isPasted ) {
			setAttributes( { isPasted: false } );
		}

		// If the state changed to editing, focus on the text.
		if ( this.state.isEditing && ! prevState.isEditing ) {
			setInputSelectionToEnd( '.is-selected .wp-block-amp-amp-story-text' );
>>>>>>> 612dc7c8
		}
	}, [ isSelected ] );

	const onReplace = ( blocks ) => {
		// Make sure that 'undefined' values aren't passed into onReplace.
		blocks = blocks.filter( ( block ) => 'undefined' !== typeof block );

		if ( ! blocks.length ) {
			return;
		}

		props.onReplace( blocks.map( ( block, index ) => (
			index === 0 && block.name === name ?
				{ ...block,
					attributes: {
						...attributes,
						...block.attributes,
					},
				} :
				block
		) ) );
	};

	const userFontSize = fontSize && fontSize.size ? `${ fontSize.size }px` : undefined;

	const colors = useSelect( ( select ) => {
		const { getSettings } = select( 'core/block-editor' );
		const settings = getSettings();

		return settings.colors;
	}, [] );

	const appliedBackgroundColor = getBackgroundColorWithOpacity( colors, backgroundColor, customBackgroundColor, opacity );

	const wrapperStyle = { backgroundColor: appliedBackgroundColor };
	if ( ampFitText && content.length ) {
		wrapperStyle.lineHeight = height + 'px';
	}

	const styleClasses = [];
	let wrapperClass = 'wp-block-amp-story-text-wrapper';

	// We need to assign the block styles to the wrapper, too.
	if ( attributes.className && attributes.className.length ) {
		const classNames = attributes.className.split( ' ' );
		classNames.forEach( ( value ) => {
			if ( value.includes( 'is-style' ) ) {
				styleClasses.push( value );
			}
		} );
	}

	if ( styleClasses.length ) {
		wrapperClass += ' ' + styleClasses.join( ' ' );
	}

	const textWrapperClassName = 'wp-block-amp-story-text';
	const textClassNames = {
		'has-text-color': textColor.color,
		[ textColor.class ]: textColor.class,
		[ fontSize.class ]: ampFitText ? undefined : fontSize.class,
		'is-amp-fit-text': ampFitText,
	};
	const textStyle = {
		color: textColor.color,
		fontSize: ampFitText ? `${ autoFontSize }px` : userFontSize,
		textAlign: align,
		position: ampFitText && content.length ? 'static' : undefined,
	};

	// StoryBlockMover is added here to the Text block since it depends on isEditing state.
	return (
		<>
			<BlockControls>
				<AlignmentToolbar
					value={ align }
					onChange={ ( value ) => setAttributes( { align: value } ) }
				/>
			</BlockControls>
			<div className={ classnames( wrapperClass, {
				'with-line-height': ampFitText,
				'is-empty-draggable-text': ! isEditing && ! content.length,
			} ) } style={ wrapperStyle } >
				{ isEditing ? (
					<RichText
						wrapperClassName={ textWrapperClassName }
						tagName="p"
						// Ensure line breaks are normalised to HTML.
						value={ content }
						onChange={ ( nextContent ) => setAttributes( { content: nextContent } ) }
						// The 2 following lines are necessary for pasting to work.
						onReplace={ onReplace }
						onSplit={ () => {} }
						style={ textStyle }
						className={ classnames( className, textClassNames ) }
						placeholder={ placeholder || __( 'Write text…', 'amp' ) }
					/>
				) : (
					<DraggableText
						blockClass="wp-block-amp-story-text"
						blockElementId={ `block-${ clientId }` }
						clientId={ clientId }
						name={ name }
						isEditing={ isEditing }
						isDraggable={ ! isPartOfMultiSelection }
						isSelected={ isSelected }
						hasOverlay={ hasOverlay }
						toggleIsEditing={ setIsEditing }
						toggleOverlay={ setHasOverlay }
						text={ content }
						textStyle={ textStyle }
						textWrapperClass={ classnames( className + ' block-editor-rich-text__editable editor-rich-text__editable', textClassNames ) }
						placeholder={ placeholder || __( 'Write text…', 'amp' ) }
					/>
				) }
			</div>
		</>
	);
};

TextBlockEdit.propTypes = {
	attributes: PropTypes.shape( {
		width: PropTypes.number,
		height: PropTypes.number,
		placeholder: PropTypes.string,
		content: PropTypes.string,
		align: PropTypes.string,
		ampFitText: PropTypes.bool,
		autoFontSize: PropTypes.number,
		tagName: PropTypes.string,
		opacity: PropTypes.number,
		className: PropTypes.string,
		ampFontFamily: PropTypes.string,
		isPasted: PropTypes.bool,
	} ).isRequired,
	isSelected: PropTypes.bool.isRequired,
	clientId: PropTypes.string.isRequired,
	isPartOfMultiSelection: PropTypes.bool,
	onReplace: PropTypes.func.isRequired,
	name: PropTypes.string.isRequired,
	setAttributes: PropTypes.func.isRequired,
	className: PropTypes.string,
	fontSize: PropTypes.shape( {
		name: PropTypes.string,
		shortName: PropTypes.string,
		size: PropTypes.number,
		slug: PropTypes.string,
		class: PropTypes.string,
	} ).isRequired,
	backgroundColor: PropTypes.shape( {
		color: PropTypes.string,
		name: PropTypes.string,
		slug: PropTypes.string,
		class: PropTypes.string,
	} ).isRequired,
	customBackgroundColor: PropTypes.string,
	textColor: PropTypes.shape( {
		color: PropTypes.string,
		name: PropTypes.string,
		slug: PropTypes.string,
		class: PropTypes.string,
	} ).isRequired,
};

export default TextBlockEdit;<|MERGE_RESOLUTION|>--- conflicted
+++ resolved
@@ -24,7 +24,6 @@
 import './edit.css';
 import { DraggableText } from '../../components';
 
-<<<<<<< HEAD
 const TextBlockEdit = ( props ) => {
 	const {
 		attributes,
@@ -49,6 +48,7 @@
 		width,
 		height,
 		opacity,
+		isPasted,
 	} = attributes;
 
 	const [ isEditing, setIsEditing ] = useState( false );
@@ -57,37 +57,6 @@
 	useEffect( () => {
 		if ( isEditing ) {
 			setInputSelectionToEnd( '.is-selected .wp-block-amp-amp-story-text' );
-=======
-class TextBlockEdit extends Component {
-	constructor( ...args ) {
-		super( ...args );
-
-		this.state = {
-			isEditing: false,
-			hasOverlay: true,
-		};
-	}
-
-	componentDidMount() {
-		maybeUpdateFontSize( this.props );
-	}
-
-	componentDidUpdate( prevProps, prevState ) {
-		const { attributes, fontSize, isSelected, setAttributes } = this.props;
-		const {
-			height,
-			width,
-			content,
-			ampFitText,
-			ampFontFamily,
-			isPasted,
-		} = attributes;
-
-		// If the block was unselected, make sure that it's not editing anymore.
-		if ( ! isSelected && prevProps.isSelected ) {
-			this.toggleIsEditing( false );
-			this.toggleOverlay( true );
->>>>>>> 612dc7c8
 		}
 	}, [ isEditing ] );
 
@@ -97,40 +66,21 @@
 		}
 	}, [ ampFitText, ampFontFamily, width, height, content, props ] );
 
-<<<<<<< HEAD
-	useEffect( () => {
-		if ( ! ampFitText ) {
+	useEffect( () => {
+		if ( ! ampFitText || isPasted ) {
 			maybeUpdateBlockDimensions( props );
-=======
-		const checkBlockDimensions = ! ampFitText && (
-			! isEqual( prevProps.fontSize, fontSize ) ||
-			prevProps.attributes.ampFitText !== ampFitText ||
-			prevProps.attributes.ampFontFamily !== ampFontFamily ||
-			prevProps.attributes.content !== content
-		);
-
-		// If block has been changed or content pasted, then regenerate height and width.
-		if ( checkBlockDimensions || isPasted ) {
-			maybeUpdateBlockDimensions( this.props );
->>>>>>> 612dc7c8
-		}
-	}, [ ampFitText, fontSize, ampFontFamily, content, props ] );
-
-<<<<<<< HEAD
+		}
+
+		if ( isPasted ) {
+			setAttributes( { isPasted: false } );
+		}
+	}, [ ampFitText, fontSize, ampFontFamily, content, isPasted, props, setAttributes ] );
+
 	useEffect( () => {
 		// If the block was unselected, make sure that it's not editing anymore.
 		if ( ! isSelected ) {
 			setIsEditing( false );
 			setHasOverlay( true );
-=======
-		if ( isPasted ) {
-			setAttributes( { isPasted: false } );
-		}
-
-		// If the state changed to editing, focus on the text.
-		if ( this.state.isEditing && ! prevState.isEditing ) {
-			setInputSelectionToEnd( '.is-selected .wp-block-amp-amp-story-text' );
->>>>>>> 612dc7c8
 		}
 	}, [ isSelected ] );
 

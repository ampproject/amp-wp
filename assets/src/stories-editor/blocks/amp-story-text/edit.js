--- conflicted
+++ resolved
@@ -160,10 +160,12 @@
 					onChange={ ( value ) => setAttributes( { align: value } ) }
 				/>
 			</BlockControls>
-			<div className={ classnames( wrapperClass, {
-				'with-line-height': ampFitText,
-				'is-empty-draggable-text': ! isEditing && ! content.length,
-			} ) } style={ wrapperStyle } >
+			<div
+				className={ classnames( wrapperClass, {
+					'with-line-height': ampFitText,
+					'is-empty-draggable-text': ! isEditing && ! content.length,
+				} ) }
+				style={ wrapperStyle } >
 				{ isEditing ? (
 					<RichText
 						wrapperClassName={ textWrapperClassName }
@@ -178,7 +180,6 @@
 						className={ classnames( className, textClassNames ) }
 						placeholder={ placeholder || __( 'Write text…', 'amp' ) }
 					/>
-<<<<<<< HEAD
 				) : (
 					<DraggableText
 						blockClass="wp-block-amp-story-text"
@@ -201,53 +202,6 @@
 		</>
 	);
 };
-=======
-				</BlockControls>
-				<div
-					className={ classnames( wrapperClass, {
-						'with-line-height': ampFitText,
-						'is-empty-draggable-text': ! isEditing && ! content.length,
-					} ) }
-					style={ wrapperStyle } >
-					{ isEditing &&
-						<RichText
-							wrapperClassName={ textWrapperClassName }
-							tagName="p"
-							// Ensure line breaks are normalised to HTML.
-							value={ content }
-							onChange={ ( nextContent ) => setAttributes( { content: nextContent } ) }
-							// The 2 following lines are necessary for pasting to work.
-							onReplace={ this.onReplace }
-							onSplit={ () => {} }
-							style={ textStyle }
-							className={ classnames( className, textClassNames ) }
-							placeholder={ placeholder || __( 'Write text…', 'amp' ) }
-						/>
-					}
-					{ ! isEditing &&
-						<DraggableText
-							blockClass="wp-block-amp-story-text"
-							blockElementId={ `block-${ clientId }` }
-							clientId={ clientId }
-							name={ name }
-							isEditing={ isEditing }
-							isDraggable={ ! isPartOfMultiSelection }
-							isSelected={ isSelected }
-							hasOverlay={ hasOverlay }
-							toggleIsEditing={ this.toggleIsEditing }
-							toggleOverlay={ this.toggleOverlay }
-							text={ content }
-							textStyle={ textStyle }
-							textWrapperClass={ classnames( className + ' block-editor-rich-text__editable editor-rich-text__editable', textClassNames ) }
-							placeholder={ placeholder || __( 'Write text…', 'amp' ) }
-						/>
-					}
-				</div>
-			</>
-		);
-	}
-}
->>>>>>> 8ae3c05f
 
 TextBlockEdit.propTypes = {
 	attributes: PropTypes.shape( {

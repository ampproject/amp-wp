/**
 * External dependencies
 */
import classnames from 'classnames';
import PropTypes from 'prop-types';
import { has } from 'lodash';

/**
 * WordPress dependencies
 */
import { __, _x, sprintf } from '@wordpress/i18n';
import {
	InnerBlocks,
	PanelColorSettings,
	InspectorControls,
	MediaUpload,
	MediaUploadCheck,
} from '@wordpress/block-editor';
import { Component, createRef } from '@wordpress/element';
import {
	PanelBody,
	Button,
	BaseControl,
	FocalPointPicker,
	Notice,
	SelectControl,
	RangeControl,
	TextControl,
	ResponsiveWrapper,
} from '@wordpress/components';
import {
	withSelect,
	withDispatch,
} from '@wordpress/data';
import { compose } from '@wordpress/compose';

/**
 * Internal dependencies
 */
import {
	getTotalAnimationDuration,
	addBackgroundColorToOverlay,
	getCallToActionBlock,
	getUniqueId,
	uploadVideoFrame,
	getPosterImageFromFileObj,
	processMedia,
	metaToAttributeNames,
} from '../../helpers';
import {
	getVideoBytesPerSecond,
	isVideoSizeExcessive,
} from '../../../common/helpers';

import CopyPasteHandler from './copy-paste-handler';

import {
	ALLOWED_CHILD_BLOCKS,
	ALLOWED_MOVABLE_BLOCKS,
	IMAGE_BACKGROUND_TYPE,
	VIDEO_BACKGROUND_TYPE,
	POSTER_ALLOWED_MEDIA_TYPES,
	MAX_IMAGE_SIZE_SLUG,
} from '../../constants';
import {
	MEGABYTE_IN_BYTES,
	VIDEO_ALLOWED_MEGABYTES_PER_SECOND,
} from '../../../common/constants';
import './edit.css';
import AnimationSettings from './animation-settings';

class PageEdit extends Component {
	shouldComponentUpdate() {
		this.ensureCTABeingLast();
		return true;
	}

	constructor( props ) {
		super( props );

		if ( ! props.attributes.anchor ) {
			this.props.setAttributes( { anchor: getUniqueId() } );
		}

		if ( props.storySettingsAttributes ) {
			Object.entries( props.storySettingsAttributes ).forEach( ( [ key, value ] ) => {
				if ( ! props.attributes.hasOwnProperty( key ) ) {
					this.props.setAttributes( { [ key ]: value } );
				}
			} );
		}

		this.state = {
			extractingPoster: false,
		};

		this.videoPlayer = createRef();
	}

	/**
	 * Media selection callback.
	 *
	 * @param {Object} media            Media object.
	 * @param {string} media.icon       Media icon.
	 * @param {string} media.url        Media URL.
	 * @param {string} media.media_type Media type.
	 * @param {string} media.type       Media type if it was an existing attachment.
	 * @param {number} media.id         Attachment ID.
	 * @param {Object} media.image      Media image object.
	 * @param {string} media.image.src  Media image URL
	 */
	onSelectMedia = ( media ) => {
		const { setAttributes } = this.props;
		const processed = processMedia( media );
		setAttributes( processed );
	}

	componentDidUpdate( prevProps ) {
		const { attributes, setAttributes, videoFeaturedImage, media } = this.props;
		const { mediaType, mediaUrl, mediaId, poster } = attributes;

		if ( VIDEO_BACKGROUND_TYPE !== mediaType ) {
			return;
		}

		if ( prevProps.attributes.mediaUrl !== mediaUrl && this.videoPlayer.current ) {
			this.videoPlayer.current.load();
		}

		if ( poster ) {
			return;
		}

		if ( videoFeaturedImage ) {
			setAttributes( { poster: videoFeaturedImage.source_url } );
		} else if ( media && media !== prevProps.media && ! media.featured_media && ! this.state.extractingPoster ) {
			/*
			 * The video has changed, and its media object has been loaded already.
			 *
			 * Since it's clear that the video does not have a featured (poster) image,
			 * one can be generated now.
			 */
			this.setState( { extractingPoster: true } );

			uploadVideoFrame( { id: mediaId, src: mediaUrl } )
				.then( ( fileObj ) => {
					setAttributes( { poster: getPosterImageFromFileObj( fileObj ) } );
					this.setState( { extractingPoster: false } );
				} )
				.catch( () => this.setState( { extractingPoster: false } ) );
		}
	}

	removeBackgroundColor( index ) {
		const { attributes, setAttributes } = this.props;
		const backgroundColors = JSON.parse( attributes.backgroundColors );
		backgroundColors.splice( index, 1 );
		setAttributes( { backgroundColors: JSON.stringify( backgroundColors ) } );
	}

	setBackgroundColors( value, index ) {
		const { attributes, setAttributes } = this.props;
		const backgroundColors = JSON.parse( attributes.backgroundColors );
		backgroundColors[ index ] = {
			color: value,
		};
		setAttributes( { backgroundColors: JSON.stringify( backgroundColors ) } );
	}

	getOverlayColorSettings() {
		const { attributes } = this.props;
		const backgroundColors = JSON.parse( attributes.backgroundColors );

		if ( ! backgroundColors.length ) {
			return [
				{
					value: undefined,
					onChange: ( value ) => {
						this.setBackgroundColors( value, 0 );
					},
					label: __( 'Color', 'amp' ),
				},
			];
		}

		const backgroundColorSettings = [];
		const useNumberedLabels = backgroundColors.length > 1;

		backgroundColors.forEach( ( color, index ) => {
			backgroundColorSettings[ index ] = {
				value: color ? color.color : undefined,
				onChange: ( value ) => {
					this.setBackgroundColors( value, index );
				},
				/* translators: %s: color number */
				label: useNumberedLabels ? sprintf( __( 'Color %s', 'amp' ), index + 1 ) : __( 'Color', 'amp' ),
			};
		} );

		return backgroundColorSettings;
	}

	ensureCTABeingLast() {
		const {
			getBlockOrder,
			moveBlockToPosition,
			clientId,
		} = this.props;
		const order = getBlockOrder( clientId );
		if ( 1 >= order.length ) {
			return;
		}
		const ctaBlock = getCallToActionBlock( clientId );
		if ( ctaBlock ) {
			// If the CTA is not the last block, move it there.
			if ( order[ order.length - 1 ] !== ctaBlock.clientId ) {
				moveBlockToPosition( ctaBlock.clientId, clientId, clientId, order.length - 1 );
			}
		}
	}

	render() { // eslint-disable-line complexity
		const {
			attributes,
<<<<<<< HEAD
=======
			clientId,
			isSelected,
>>>>>>> c406f2a1
			media,
			setAttributes,
			totalAnimationDuration,
			allowedBlocks,
			allowedBackgroundMediaTypes,
<<<<<<< HEAD
			autoAdvanceAfterOptions,
=======
>>>>>>> c406f2a1
		} = this.props;

		const {
			mediaId,
			mediaType,
			mediaUrl,
			mediaAlt,
			focalPoint = { x: 0.5, y: 0.5 },
			overlayOpacity,
			poster,
			autoAdvanceAfter,
			autoAdvanceAfterDuration,
		} = attributes;

		const instructions = <p>{ __( 'To edit the background image or video, you need permission to upload media.', 'amp' ) }</p>;

		const style = {
			backgroundImage: IMAGE_BACKGROUND_TYPE === mediaType && mediaUrl ? `url(${ mediaUrl })` : undefined,
			backgroundPosition: IMAGE_BACKGROUND_TYPE === mediaType ? `${ focalPoint.x * 100 }% ${ focalPoint.y * 100 }%` : undefined,
			backgroundRepeat: 'no-repeat',
			backgroundSize: 'cover',
		};

		if ( VIDEO_BACKGROUND_TYPE === mediaType && poster ) {
			style.backgroundImage = `url(${ poster })`;
		}

		const currentOption = autoAdvanceAfterOptions.find( ( i ) => i.value === autoAdvanceAfter ) || {};

		let overlayStyle = {
			width: '100%',
			height: '100%',
			position: 'absolute',
		};

		const backgroundColors = JSON.parse( attributes.backgroundColors );

		overlayStyle = addBackgroundColorToOverlay( overlayStyle, backgroundColors );
		overlayStyle.opacity = overlayOpacity / 100;

		const colorSettings = this.getOverlayColorSettings();
		const isExcessiveVideoSize = VIDEO_BACKGROUND_TYPE === mediaType && isVideoSizeExcessive( getVideoBytesPerSecond( media ) );
		const videoBytesPerSecond = VIDEO_BACKGROUND_TYPE === mediaType ? getVideoBytesPerSecond( media ) : null;

		return (
			<>
				<InspectorControls>
					<PanelColorSettings
						title={ __( 'Background Color', 'amp' ) }
						colorSettings={ colorSettings }
					>
						<p>
							{ backgroundColors.length < 2 &&
							<Button
								onClick={ () => this.setBackgroundColors( null, 1 ) }
								isSmall>
								{ __( 'Add Gradient', 'amp' ) }
							</Button>
							}
							{ backgroundColors.length > 1 &&
							<Button
								onClick={ () => this.removeBackgroundColor( backgroundColors.length - 1 ) }
								isLink
								isDestructive>
								{ __( 'Remove Gradient', 'amp' ) }
							</Button>
							}
						</p>
						<RangeControl
							label={ __( 'Opacity', 'amp' ) }
							value={ overlayOpacity }
							onChange={ ( value ) => setAttributes( { overlayOpacity: value } ) }
							min={ 0 }
							max={ 100 }
							step={ 5 }
							required
						/>
					</PanelColorSettings>
					<PanelBody title={ __( 'Background Media', 'amp' ) }>
						<>
							{
								isExcessiveVideoSize &&
								<Notice status="warning" isDismissible={ false } >
									{
										sprintf(
											/* translators: %d: the number of recommended megabytes per second */
											__( 'A video size of less than %d MB per second is recommended.', 'amp' ),
											VIDEO_ALLOWED_MEGABYTES_PER_SECOND
										)
									}
									{
										videoBytesPerSecond && ' ' + sprintf(
											/* translators: %d: the number of actual megabytes per second */
											__( 'The selected video is %d MB per second.', 'amp' ),
											Math.round( videoBytesPerSecond / MEGABYTE_IN_BYTES )
										)
									}
								</Notice>
							}
							<BaseControl>
								<MediaUploadCheck fallback={ instructions }>
									<MediaUpload
										onSelect={ this.onSelectMedia }
										allowedTypes={ allowedBackgroundMediaTypes }
										value={ mediaId }
										render={ ( { open } ) => (
											<Button isDefault isLarge onClick={ open } className="editor-amp-story-page-background">
												{ mediaUrl ? __( 'Change Media', 'amp' ) : __( 'Select Media', 'amp' ) }
											</Button>
										) }
										id="story-background-media"
									/>
									{ mediaUrl && (
										<Button onClick={ () => setAttributes( { mediaUrl: undefined, mediaId: undefined, mediaType: undefined } ) } isLink isDestructive>
											{ _x( 'Remove', 'background media', 'amp' ) }
										</Button>
									) }
								</MediaUploadCheck>
							</BaseControl>
							{ VIDEO_BACKGROUND_TYPE === mediaType && ( ! this.state.extractingPoster || poster ) && (
								<MediaUploadCheck>
									<BaseControl
										id="editor-amp-story-page-poster"
										label={ __( 'Poster Image', 'amp' ) }
										help={ sprintf(
											/* translators: 1: 720p. 2: 720w. 3: 1280h */
											__( 'The recommended dimensions for a poster image are: %1$s (%2$s x %3$s)', 'amp' ),
											'720p',
											'720w',
											'1080h',
										) }
									>
										{
											! poster &&
											<Notice status="error" isDismissible={ false } >
												{ __( 'A poster image must be set.', 'amp' ) }
											</Notice>
										}
										<MediaUpload
											title={ __( 'Select Poster Image', 'amp' ) }
											onSelect={ ( image ) => {
												const imageUrl = has( image, [ 'sizes', MAX_IMAGE_SIZE_SLUG, 'url' ] ) ? image.sizes[ MAX_IMAGE_SIZE_SLUG ].url : image.url;
												setAttributes( { poster: imageUrl } );
											} }
											allowedTypes={ POSTER_ALLOWED_MEDIA_TYPES }
											modalClass="editor-amp-story-background-video-poster__media-modal"
											render={ ( { open } ) => (
												<Button
													id="editor-amp-story-page-poster"
													className={ classnames(
														'editor-amp-story-page-background',
														{
															'editor-post-featured-image__toggle': ! poster,
															'editor-post-featured-image__preview': poster,
														}
													) }
													onClick={ open }
													aria-label={ ! poster ? null : __( 'Replace Poster Image', 'amp' ) }
												>
													{ poster && (
														<ResponsiveWrapper
															naturalWidth={ 960 }
															naturalHeight={ 1280 }
														>
															<img src={ poster } alt="" />
														</ResponsiveWrapper>
													) }
													{ ! poster &&
														__( 'Set Poster Image', 'amp' )
													}
												</Button>
											) }
										/>
									</BaseControl>
								</MediaUploadCheck>
							) }
							{ IMAGE_BACKGROUND_TYPE === mediaType && mediaUrl && FocalPointPicker && (
								<FocalPointPicker
									label={ __( 'Focal Point Picker', 'amp' ) }
									url={ mediaUrl }
									value={ focalPoint }
									onChange={ ( value ) => setAttributes( { focalPoint: value } ) }
								/>
							) }
							{ mediaType && (
								<TextControl
									label={ __( 'Assistive Text', 'amp' ) }
									help={ __( 'This text is used to inform visually impaired users about the background content.', 'amp' ) }
									value={ mediaAlt }
									onChange={ ( label ) => setAttributes( { mediaAlt: label } ) }
								/>
							) }
						</>
					</PanelBody>
					<PanelBody title={ __( 'Page Settings', 'amp' ) }>
						<SelectControl
							label={ __( 'Advance to next page', 'amp' ) }
							help={ currentOption.description || '' }
							value={ autoAdvanceAfter }
							options={ autoAdvanceAfterOptions }
							onChange={ ( value ) => {
								setAttributes( { autoAdvanceAfter: value } );
								if ( 'auto' === value && totalAnimationDuration ) {
									setAttributes( { autoAdvanceAfterDuration: totalAnimationDuration } );
								}
							} }
						/>
						{ 'time' === autoAdvanceAfter && (
							<RangeControl
								label={ __( 'Time in seconds', 'amp' ) }
								value={ autoAdvanceAfterDuration ? parseInt( autoAdvanceAfterDuration ) : 0 }
								onChange={ ( value ) => setAttributes( { autoAdvanceAfterDuration: value } ) }
								min={ Math.max( totalAnimationDuration, 1 ) }
								initialPosition={ totalAnimationDuration }
								help={ totalAnimationDuration > 1 ? __( 'A minimum time is enforced because there are animated blocks on this page.', 'amp' ) : undefined }
							/>
						) }
					</PanelBody>
					<AnimationSettings clientId={ this.props.clientId } />
				</InspectorControls>
				<CopyPasteHandler clientId={ clientId } isSelected={ isSelected }>
					<div
						style={ style }
					>
						{ /* todo: show poster image as background-image instead */ }
						{ VIDEO_BACKGROUND_TYPE === mediaType && media && (
							<div className="editor-amp-story-page-video-wrap">
								<video autoPlay muted loop className="editor-amp-story-page-video" poster={ poster } ref={ this.videoPlayer }>
									<source src={ mediaUrl } type={ media.mime_type } />
								</video>
							</div>
						) }
						{ backgroundColors.length > 0 && (
							<div style={ overlayStyle } />
						) }
						<InnerBlocks allowedBlocks={ allowedBlocks } />
					</div>
				</CopyPasteHandler>
			</>
		);
	}
}

PageEdit.propTypes = {
	clientId: PropTypes.string.isRequired,
	attributes: PropTypes.shape( {
		anchor: PropTypes.string,
		backgroundColors: PropTypes.string,
		mediaId: PropTypes.number,
		mediaType: PropTypes.string,
		mediaUrl: PropTypes.string,
		focalPoint: PropTypes.shape( {
			x: PropTypes.number.isRequired,
			y: PropTypes.number.isRequired,
		} ),
		overlayOpacity: PropTypes.number,
		poster: PropTypes.string,
		autoAdvanceAfter: PropTypes.string,
		autoAdvanceAfterDuration: PropTypes.number,
		mediaAlt: PropTypes.string,
	} ).isRequired,
	isSelected: PropTypes.bool.isRequired,
	setAttributes: PropTypes.func.isRequired,
	media: PropTypes.object,
	allowedBlocks: PropTypes.arrayOf( PropTypes.string ).isRequired,
	totalAnimationDuration: PropTypes.number.isRequired,
	getBlockOrder: PropTypes.func.isRequired,
	moveBlockToPosition: PropTypes.func.isRequired,
	videoFeaturedImage: PropTypes.shape( {
		source_url: PropTypes.string,
	} ),
	storySettingsAttributes: PropTypes.shape( {
		autoAdvanceAfter: PropTypes.string,
		autoAdvanceAfterDuration: PropTypes.number,
	} ),
	autoAdvanceAfterOptions: PropTypes.array,
	allowedBackgroundMediaTypes: PropTypes.arrayOf( PropTypes.string ).isRequired,
};

export default compose(
	withDispatch( ( dispatch ) => {
		const { moveBlockToPosition } = dispatch( 'core/block-editor' );
		return {
			moveBlockToPosition,
		};
	} ),
	withSelect( ( select, { clientId, attributes } ) => {
		const { getMedia } = select( 'core' );
		const {
			getBlockOrder,
			getBlockRootClientId,
		} = select( 'core/block-editor' );
		const { getAnimatedBlocks, getSettings } = select( 'amp/story' );

		const isFirstPage = getBlockOrder().indexOf( clientId ) === 0;
		const isCallToActionAllowed = ! isFirstPage && ! getCallToActionBlock( clientId );

		const { mediaType, mediaId, poster } = attributes;

		const media = mediaId ? getMedia( mediaId ) : undefined;

		let videoFeaturedImage;

		if ( VIDEO_BACKGROUND_TYPE === mediaType && media && media.featured_media && ! poster ) {
			videoFeaturedImage = getMedia( media.featured_media );
		}

		const animatedBlocks = getAnimatedBlocks();
		const animatedBlocksPerPage = ( animatedBlocks[ clientId ] || [] ).filter( ( { id } ) => clientId === getBlockRootClientId( id ) );
		const totalAnimationDuration = getTotalAnimationDuration( animatedBlocksPerPage );
		const totalAnimationDurationInSeconds = Math.ceil( totalAnimationDuration / 1000 );

		const { getEditedPostAttribute } = select( 'core/editor' );
		const postMeta = getEditedPostAttribute( 'meta' ) || {};
		const storySettingsAttributes = metaToAttributeNames( postMeta );
		const { allowedVideoMimeTypes, storySettings } = getSettings();
		const { autoAdvanceAfterOptions } = storySettings || {};

		return {
			media,
			videoFeaturedImage,
			allowedBlocks: isCallToActionAllowed ? ALLOWED_CHILD_BLOCKS : ALLOWED_MOVABLE_BLOCKS,
			totalAnimationDuration: totalAnimationDurationInSeconds,
			getBlockOrder,
			storySettingsAttributes,
			autoAdvanceAfterOptions,
			allowedBackgroundMediaTypes: [ IMAGE_BACKGROUND_TYPE, ...allowedVideoMimeTypes ],
		};
	} ),
)( PageEdit );<|MERGE_RESOLUTION|>--- conflicted
+++ resolved
@@ -222,20 +222,14 @@
 	render() { // eslint-disable-line complexity
 		const {
 			attributes,
-<<<<<<< HEAD
-=======
+			autoAdvanceAfterOptions,
 			clientId,
 			isSelected,
->>>>>>> c406f2a1
 			media,
 			setAttributes,
 			totalAnimationDuration,
 			allowedBlocks,
 			allowedBackgroundMediaTypes,
-<<<<<<< HEAD
-			autoAdvanceAfterOptions,
-=======
->>>>>>> c406f2a1
 		} = this.props;
 
 		const {
@@ -460,7 +454,6 @@
 					<div
 						style={ style }
 					>
-						{ /* todo: show poster image as background-image instead */ }
 						{ VIDEO_BACKGROUND_TYPE === mediaType && media && (
 							<div className="editor-amp-story-page-video-wrap">
 								<video autoPlay muted loop className="editor-amp-story-page-video" poster={ poster } ref={ this.videoPlayer }>

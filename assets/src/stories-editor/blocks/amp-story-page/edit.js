--- conflicted
+++ resolved
@@ -34,13 +34,10 @@
 	VIDEO_BACKGROUND_TYPE,
 } from '../../constants';
 import './edit.css';
-<<<<<<< HEAD
 import BackgroundColorSettings from './background-color-settings';
 import PageSettings from './page-settings';
 import BackgroundMediaSettings from './background-media-settings';
-=======
 import AnimationSettings from './animation-settings';
->>>>>>> af0b5951
 
 class PageEdit extends Component {
 	shouldComponentUpdate() {
@@ -144,7 +141,6 @@
 		return (
 			<>
 				<InspectorControls>
-<<<<<<< HEAD
 					<BackgroundColorSettings
 						backgroundColors={ JSON.parse( attributes.backgroundColors ) }
 						setAttributes={ setAttributes }
@@ -168,178 +164,7 @@
 						clientId={ clientId }
 						setAttributes={ setAttributes }
 					/>
-=======
-					<PanelColorSettings
-						title={ __( 'Background Color', 'amp' ) }
-						colorSettings={ colorSettings }
-					>
-						<p>
-							{ backgroundColors.length < 2 &&
-							<Button
-								onClick={ () => this.setBackgroundColors( null, 1 ) }
-								isSmall>
-								{ __( 'Add Gradient', 'amp' ) }
-							</Button>
-							}
-							{ backgroundColors.length > 1 &&
-							<Button
-								onClick={ () => this.removeBackgroundColor( backgroundColors.length - 1 ) }
-								isLink
-								isDestructive>
-								{ __( 'Remove Gradient', 'amp' ) }
-							</Button>
-							}
-						</p>
-						<RangeControl
-							label={ __( 'Opacity', 'amp' ) }
-							value={ overlayOpacity }
-							onChange={ ( value ) => setAttributes( { overlayOpacity: value } ) }
-							min={ 0 }
-							max={ 100 }
-							step={ 5 }
-							required
-						/>
-					</PanelColorSettings>
-					<PanelBody title={ __( 'Background Media', 'amp' ) }>
-						<>
-							{
-								isExcessiveVideoSize &&
-								<Notice status="warning" isDismissible={ false } >
-									{
-										sprintf(
-											/* translators: %d: the number of recommended megabytes per second */
-											__( 'A video size of less than %d MB per second is recommended.', 'amp' ),
-											VIDEO_ALLOWED_MEGABYTES_PER_SECOND
-										)
-									}
-									{
-										videoBytesPerSecond && ' ' + sprintf(
-											/* translators: %d: the number of actual megabytes per second */
-											__( 'The selected video is %d MB per second.', 'amp' ),
-											Math.round( videoBytesPerSecond / MEGABYTE_IN_BYTES )
-										)
-									}
-								</Notice>
-							}
-							<BaseControl>
-								<MediaUploadCheck fallback={ instructions }>
-									<MediaUpload
-										onSelect={ this.onSelectMedia }
-										allowedTypes={ allowedBackgroundMediaTypes }
-										value={ mediaId }
-										render={ ( { open } ) => (
-											<Button isDefault isLarge onClick={ open } className="editor-amp-story-page-background">
-												{ mediaUrl ? __( 'Change Media', 'amp' ) : __( 'Select Media', 'amp' ) }
-											</Button>
-										) }
-										id="story-background-media"
-									/>
-									{ mediaUrl && (
-										<Button onClick={ () => setAttributes( { mediaUrl: undefined, mediaId: undefined, mediaType: undefined } ) } isLink isDestructive>
-											{ _x( 'Remove', 'background media', 'amp' ) }
-										</Button>
-									) }
-								</MediaUploadCheck>
-							</BaseControl>
-							{ VIDEO_BACKGROUND_TYPE === mediaType && ( ! this.state.extractingPoster || poster ) && (
-								<MediaUploadCheck>
-									<BaseControl
-										id="editor-amp-story-page-poster"
-										label={ __( 'Poster Image', 'amp' ) }
-										help={ sprintf(
-											/* translators: 1: 720p. 2: 720w. 3: 1280h */
-											__( 'The recommended dimensions for a poster image are: %1$s (%2$s x %3$s)', 'amp' ),
-											'720p',
-											'720w',
-											'1080h',
-										) }
-									>
-										{
-											! poster &&
-											<Notice status="error" isDismissible={ false } >
-												{ __( 'A poster image must be set.', 'amp' ) }
-											</Notice>
-										}
-										<MediaUpload
-											title={ __( 'Select Poster Image', 'amp' ) }
-											onSelect={ ( image ) => {
-												const imageUrl = has( image, [ 'sizes', MAX_IMAGE_SIZE_SLUG, 'url' ] ) ? image.sizes[ MAX_IMAGE_SIZE_SLUG ].url : image.url;
-												setAttributes( { poster: imageUrl } );
-											} }
-											allowedTypes={ POSTER_ALLOWED_MEDIA_TYPES }
-											modalClass="editor-amp-story-background-video-poster__media-modal"
-											render={ ( { open } ) => (
-												<Button
-													id="editor-amp-story-page-poster"
-													className={ classnames(
-														'editor-amp-story-page-background',
-														{
-															'editor-post-featured-image__toggle': ! poster,
-															'editor-post-featured-image__preview': poster,
-														}
-													) }
-													onClick={ open }
-													aria-label={ ! poster ? null : __( 'Replace Poster Image', 'amp' ) }
-												>
-													{ poster && (
-														<ResponsiveWrapper
-															naturalWidth={ 960 }
-															naturalHeight={ 1280 }
-														>
-															<img src={ poster } alt="" />
-														</ResponsiveWrapper>
-													) }
-													{ ! poster &&
-														__( 'Set Poster Image', 'amp' )
-													}
-												</Button>
-											) }
-										/>
-									</BaseControl>
-								</MediaUploadCheck>
-							) }
-							{ IMAGE_BACKGROUND_TYPE === mediaType && mediaUrl && FocalPointPicker && (
-								<FocalPointPicker
-									label={ __( 'Focal Point Picker', 'amp' ) }
-									url={ mediaUrl }
-									value={ focalPoint }
-									onChange={ ( value ) => setAttributes( { focalPoint: value } ) }
-								/>
-							) }
-							{ mediaType && (
-								<TextControl
-									label={ __( 'Assistive Text', 'amp' ) }
-									help={ __( 'This text is used to inform visually impaired users about the background content.', 'amp' ) }
-									value={ mediaAlt }
-									onChange={ ( label ) => setAttributes( { mediaAlt: label } ) }
-								/>
-							) }
-						</>
-					</PanelBody>
-					<PanelBody title={ __( 'Page Settings', 'amp' ) }>
-						<SelectControl
-							label={ __( 'Advance to next page', 'amp' ) }
-							help={ autoAdvanceAfterHelp }
-							value={ autoAdvanceAfter }
-							options={ autoAdvanceAfterOptions }
-							onChange={ ( value ) => {
-								setAttributes( { autoAdvanceAfter: value } );
-								setAttributes( { autoAdvanceAfterDuration: totalAnimationDuration } );
-							} }
-						/>
-						{ 'time' === autoAdvanceAfter && (
-							<RangeControl
-								label={ __( 'Time in seconds', 'amp' ) }
-								value={ autoAdvanceAfterDuration ? parseInt( autoAdvanceAfterDuration ) : 0 }
-								onChange={ ( value ) => setAttributes( { autoAdvanceAfterDuration: value } ) }
-								min={ Math.max( totalAnimationDuration, 1 ) }
-								initialPosition={ totalAnimationDuration }
-								help={ totalAnimationDuration > 1 ? __( 'A minimum time is enforced because there are animated blocks on this page.', 'amp' ) : undefined }
-							/>
-						) }
-					</PanelBody>
 					<AnimationSettings clientId={ this.props.clientId } />
->>>>>>> af0b5951
 				</InspectorControls>
 				<div style={ style }>
 					{ VIDEO_BACKGROUND_TYPE === mediaType && media && (

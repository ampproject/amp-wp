/**
 * External dependencies
 */
import classnames from 'classnames';
import PropTypes from 'prop-types';
import { has } from 'lodash';

/**
 * WordPress dependencies
 */
import { __, _x, sprintf } from '@wordpress/i18n';
import {
	InnerBlocks,
	PanelColorSettings,
	InspectorControls,
	MediaUpload,
	MediaUploadCheck,
} from '@wordpress/block-editor';
import { Component, createRef } from '@wordpress/element';
import {
	PanelBody,
	Button,
	BaseControl,
	FocalPointPicker,
	Notice,
	SelectControl,
	RangeControl,
	ResponsiveWrapper,
} from '@wordpress/components';
import {
	withSelect,
	withDispatch,
} from '@wordpress/data';
import { compose } from '@wordpress/compose';

/**
 * Internal dependencies
 */
import {
	getTotalAnimationDuration,
	addBackgroundColorToOverlay,
	getCallToActionBlock,
	getUniqueId,
	uploadVideoFrame,
	getPosterImageFromFileObj,
	processMedia,
} from '../../helpers';
import {
	getVideoBytesPerSecond,
	isVideoSizeExcessive,
} from '../../../common/helpers';

import CopyPasteHandler from './copy-paste-handler';

import {
	ALLOWED_CHILD_BLOCKS,
	ALLOWED_MOVABLE_BLOCKS,
	IMAGE_BACKGROUND_TYPE,
	VIDEO_BACKGROUND_TYPE,
	POSTER_ALLOWED_MEDIA_TYPES,
	MAX_IMAGE_SIZE_SLUG,
} from '../../constants';
import {
	MEGABYTE_IN_BYTES,
	VIDEO_ALLOWED_MEGABYTES_PER_SECOND,
} from '../../../common/constants';
import './edit.css';

class PageEdit extends Component {
	shouldComponentUpdate() {
		this.ensureCTABeingLast();
		return true;
	}

	constructor( props ) {
		super( props );

		if ( ! props.attributes.anchor ) {
			this.props.setAttributes( { anchor: getUniqueId() } );
		}

		this.onSelectMedia = this.onSelectMedia.bind( this );

		this.state = {
			extractingPoster: false,
		};

		this.videoPlayer = createRef();
	}

	/**
	 * Media selection callback.
	 *
	 * @param {Object} media            Media object.
	 * @param {string} media.icon       Media icon.
	 * @param {string} media.url        Media URL.
	 * @param {string} media.media_type Media type.
	 * @param {string} media.type       Media type if it was an existing attachment.
	 * @param {number} media.id         Attachment ID.
	 * @param {Object} media.image      Media image object.
	 * @param {string} media.image.src  Media image URL
	 */
	onSelectMedia( media ) {
		const { setAttributes } = this.props;
		const processed = processMedia( media );
		setAttributes( processed );
	}

	componentDidUpdate( prevProps ) {
		const { attributes, setAttributes, videoFeaturedImage, media } = this.props;
		const { mediaType, mediaUrl, mediaId, poster } = attributes;

		if ( VIDEO_BACKGROUND_TYPE !== mediaType ) {
			return;
		}

		if ( prevProps.attributes.mediaUrl !== mediaUrl && this.videoPlayer.current ) {
			this.videoPlayer.current.load();
		}

		if ( poster ) {
			return;
		}

		if ( videoFeaturedImage ) {
			setAttributes( { poster: videoFeaturedImage.source_url } );
		} else if ( media && media !== prevProps.media && ! media.featured_media && ! this.state.extractingPoster ) {
			/*
			 * The video has changed, and its media object has been loaded already.
			 *
			 * Since it's clear that the video does not have a featured (poster) image,
			 * one can be generated now.
			 */
			this.setState( { extractingPoster: true } );

			uploadVideoFrame( { id: mediaId, src: mediaUrl } )
				.then( ( fileObj ) => {
					setAttributes( { poster: getPosterImageFromFileObj( fileObj ) } );
					this.setState( { extractingPoster: false } );
				} )
				.catch( () => this.setState( { extractingPoster: false } ) );
		}
	}

	removeBackgroundColor( index ) {
		const { attributes, setAttributes } = this.props;
		const backgroundColors = JSON.parse( attributes.backgroundColors );
		backgroundColors.splice( index, 1 );
		setAttributes( { backgroundColors: JSON.stringify( backgroundColors ) } );
	}

	setBackgroundColors( value, index ) {
		const { attributes, setAttributes } = this.props;
		const backgroundColors = JSON.parse( attributes.backgroundColors );
		backgroundColors[ index ] = {
			color: value,
		};
		setAttributes( { backgroundColors: JSON.stringify( backgroundColors ) } );
	}

	getOverlayColorSettings() {
		const { attributes } = this.props;
		const backgroundColors = JSON.parse( attributes.backgroundColors );

		if ( ! backgroundColors.length ) {
			return [
				{
					value: undefined,
					onChange: ( value ) => {
						this.setBackgroundColors( value, 0 );
					},
					label: __( 'Color', 'amp' ),
				},
			];
		}

		const backgroundColorSettings = [];
		const useNumberedLabels = backgroundColors.length > 1;

		backgroundColors.forEach( ( color, index ) => {
			backgroundColorSettings[ index ] = {
				value: color ? color.color : undefined,
				onChange: ( value ) => {
					this.setBackgroundColors( value, index );
				},
				/* translators: %s: color number */
				label: useNumberedLabels ? sprintf( __( 'Color %s', 'amp' ), index + 1 ) : __( 'Color', 'amp' ),
			};
		} );

		return backgroundColorSettings;
	}

	ensureCTABeingLast() {
		const {
			getBlockOrder,
			moveBlockToPosition,
			clientId,
		} = this.props;
		const order = getBlockOrder( clientId );
		if ( 1 >= order.length ) {
			return;
		}
		const ctaBlock = getCallToActionBlock( clientId );
		if ( ctaBlock ) {
			// If the CTA is not the last block, move it there.
			if ( order[ order.length - 1 ] !== ctaBlock.clientId ) {
				moveBlockToPosition( ctaBlock.clientId, clientId, clientId, order.length - 1 );
			}
		}
	}

	render() { // eslint-disable-line complexity
		const {
			attributes,
			clientId,
			isSelected,
			media,
			setAttributes,
			totalAnimationDuration,
			allowedBlocks,
			allowedBackgroundMediaTypes,
		} = this.props;
<<<<<<< HEAD
=======

>>>>>>> eafabb25
		const {
			mediaId,
			mediaType,
			mediaUrl,
			focalPoint = { x: 0.5, y: 0.5 },
			overlayOpacity,
			poster,
			autoAdvanceAfter,
			autoAdvanceAfterDuration,
		} = attributes;

		const instructions = <p>{ __( 'To edit the background image or video, you need permission to upload media.', 'amp' ) }</p>;

		const style = {
			backgroundImage: IMAGE_BACKGROUND_TYPE === mediaType && mediaUrl ? `url(${ mediaUrl })` : undefined,
			backgroundPosition: IMAGE_BACKGROUND_TYPE === mediaType ? `${ focalPoint.x * 100 }% ${ focalPoint.y * 100 }%` : undefined,
			backgroundRepeat: 'no-repeat',
			backgroundSize: 'cover',
		};

		if ( VIDEO_BACKGROUND_TYPE === mediaType && poster ) {
			style.backgroundImage = `url(${ poster })`;
		}

		const autoAdvanceAfterOptions = [
			{ value: '', label: __( 'Manual', 'amp' ) },
			{ value: 'auto', label: __( 'Automatic', 'amp' ) },
			{ value: 'time', label: __( 'After a certain time', 'amp' ) },
			{ value: 'media', label: __( 'After media has played', 'amp' ) },
		];

		let autoAdvanceAfterHelp;

		if ( 'media' === autoAdvanceAfter ) {
			autoAdvanceAfterHelp = __( 'Based on the first media block encountered on the page', 'amp' );
		} else if ( 'auto' === autoAdvanceAfter ) {
			autoAdvanceAfterHelp = __( 'Based on the duration of all animated blocks on the page', 'amp' );
		}

		let overlayStyle = {
			width: '100%',
			height: '100%',
			position: 'absolute',
		};

		const backgroundColors = JSON.parse( attributes.backgroundColors );

		overlayStyle = addBackgroundColorToOverlay( overlayStyle, backgroundColors );
		overlayStyle.opacity = overlayOpacity / 100;

		const colorSettings = this.getOverlayColorSettings();
		const isExcessiveVideoSize = VIDEO_BACKGROUND_TYPE === mediaType && isVideoSizeExcessive( getVideoBytesPerSecond( media ) );
		const videoBytesPerSecond = VIDEO_BACKGROUND_TYPE === mediaType ? getVideoBytesPerSecond( media ) : null;

		return (
			<>
				<InspectorControls>
					<PanelColorSettings
						title={ __( 'Background Color', 'amp' ) }
						colorSettings={ colorSettings }
					>
						<p>
							{ backgroundColors.length < 2 &&
							<Button
								onClick={ () => this.setBackgroundColors( null, 1 ) }
								isSmall>
								{ __( 'Add Gradient', 'amp' ) }
							</Button>
							}
							{ backgroundColors.length > 1 &&
							<Button
								onClick={ () => this.removeBackgroundColor( backgroundColors.length - 1 ) }
								isLink
								isDestructive>
								{ __( 'Remove Gradient', 'amp' ) }
							</Button>
							}
						</p>
						<RangeControl
							label={ __( 'Opacity', 'amp' ) }
							value={ overlayOpacity }
							onChange={ ( value ) => setAttributes( { overlayOpacity: value } ) }
							min={ 0 }
							max={ 100 }
							step={ 5 }
							required
						/>
					</PanelColorSettings>
					<PanelBody title={ __( 'Background Media', 'amp' ) }>
						<>
							{
								isExcessiveVideoSize &&
								<Notice status="warning" isDismissible={ false } >
									{
										sprintf(
											/* translators: %d: the number of recommended megabytes per second */
											__( 'A video size of less than %d MB per second is recommended.', 'amp' ),
											VIDEO_ALLOWED_MEGABYTES_PER_SECOND
										)
									}
									{
										videoBytesPerSecond && ' ' + sprintf(
											/* translators: %d: the number of actual megabytes per second */
											__( 'The selected video is %d MB per second.', 'amp' ),
											Math.round( videoBytesPerSecond / MEGABYTE_IN_BYTES )
										)
									}
								</Notice>
							}
							<BaseControl>
								<MediaUploadCheck fallback={ instructions }>
									<MediaUpload
										onSelect={ this.onSelectMedia }
										allowedTypes={ allowedBackgroundMediaTypes }
										value={ mediaId }
										render={ ( { open } ) => (
											<Button isDefault isLarge onClick={ open } className="editor-amp-story-page-background">
												{ mediaUrl ? __( 'Change Media', 'amp' ) : __( 'Select Media', 'amp' ) }
											</Button>
										) }
										id="story-background-media"
									/>
									{ mediaUrl && (
										<Button onClick={ () => setAttributes( { mediaUrl: undefined, mediaId: undefined, mediaType: undefined } ) } isLink isDestructive>
											{ _x( 'Remove', 'background media', 'amp' ) }
										</Button>
									) }
								</MediaUploadCheck>
							</BaseControl>
							{ VIDEO_BACKGROUND_TYPE === mediaType && ( ! this.state.extractingPoster || poster ) && (
								<MediaUploadCheck>
									<BaseControl
										id="editor-amp-story-page-poster"
										label={ __( 'Poster Image', 'amp' ) }
										help={ sprintf(
											/* translators: 1: 720p. 2: 720w. 3: 1280h */
											__( 'The recommended dimensions for a poster image are: %1$s (%2$s x %3$s)', 'amp' ),
											'720p',
											'720w',
											'1080h',
										) }
									>
										{
											! poster &&
											<Notice status="error" isDismissible={ false } >
												{ __( 'A poster image must be set.', 'amp' ) }
											</Notice>
										}
										<MediaUpload
											title={ __( 'Select Poster Image', 'amp' ) }
											onSelect={ ( image ) => {
												const imageUrl = has( image, [ 'sizes', MAX_IMAGE_SIZE_SLUG, 'url' ] ) ? image.sizes[ MAX_IMAGE_SIZE_SLUG ].url : image.url;
												setAttributes( { poster: imageUrl } );
											} }
											allowedTypes={ POSTER_ALLOWED_MEDIA_TYPES }
											modalClass="editor-amp-story-background-video-poster__media-modal"
											render={ ( { open } ) => (
												<Button
													id="editor-amp-story-page-poster"
													className={ classnames(
														'editor-amp-story-page-background',
														{
															'editor-post-featured-image__toggle': ! poster,
															'editor-post-featured-image__preview': poster,
														}
													) }
													onClick={ open }
													aria-label={ ! poster ? null : __( 'Replace Poster Image', 'amp' ) }
												>
													{ poster && (
														<ResponsiveWrapper
															naturalWidth={ 960 }
															naturalHeight={ 1280 }
														>
															<img src={ poster } alt="" />
														</ResponsiveWrapper>
													) }
													{ ! poster &&
														__( 'Set Poster Image', 'amp' )
													}
												</Button>
											) }
										/>
									</BaseControl>
								</MediaUploadCheck>
							) }
							{ IMAGE_BACKGROUND_TYPE === mediaType && mediaUrl && FocalPointPicker && (
								<FocalPointPicker
									label={ __( 'Focal Point Picker', 'amp' ) }
									url={ mediaUrl }
									value={ focalPoint }
									onChange={ ( value ) => setAttributes( { focalPoint: value } ) }
								/>
							) }
						</>
					</PanelBody>
					<PanelBody title={ __( 'Page Settings', 'amp' ) }>
						<SelectControl
							label={ __( 'Advance to next page', 'amp' ) }
							help={ autoAdvanceAfterHelp }
							value={ autoAdvanceAfter }
							options={ autoAdvanceAfterOptions }
							onChange={ ( value ) => {
								setAttributes( { autoAdvanceAfter: value } );
								setAttributes( { autoAdvanceAfterDuration: totalAnimationDuration } );
							} }
						/>
						{ 'time' === autoAdvanceAfter && (
							<RangeControl
								label={ __( 'Time in seconds', 'amp' ) }
								value={ autoAdvanceAfterDuration ? parseInt( autoAdvanceAfterDuration ) : 0 }
								onChange={ ( value ) => setAttributes( { autoAdvanceAfterDuration: value } ) }
								min={ Math.max( totalAnimationDuration, 1 ) }
								initialPosition={ totalAnimationDuration }
								help={ totalAnimationDuration > 1 ? __( 'A minimum time is enforced because there are animated blocks on this page.', 'amp' ) : undefined }
							/>
						) }
					</PanelBody>
				</InspectorControls>
				<CopyPasteHandler clientId={ clientId } isSelected={ isSelected }>
					<div
						style={ style }
					>
						{ /* todo: show poster image as background-image instead */ }
						{ VIDEO_BACKGROUND_TYPE === mediaType && media && (
							<div className="editor-amp-story-page-video-wrap">
								<video autoPlay muted loop className="editor-amp-story-page-video" poster={ poster } ref={ this.videoPlayer }>
									<source src={ mediaUrl } type={ media.mime_type } />
								</video>
							</div>
						) }
						{ backgroundColors.length > 0 && (
							<div style={ overlayStyle } />
						) }
						<InnerBlocks allowedBlocks={ allowedBlocks } />
					</div>
				</CopyPasteHandler>
			</>
		);
	}
}

PageEdit.propTypes = {
	clientId: PropTypes.string.isRequired,
	attributes: PropTypes.shape( {
		anchor: PropTypes.string,
		backgroundColors: PropTypes.string,
		mediaId: PropTypes.number,
		mediaType: PropTypes.string,
		mediaUrl: PropTypes.string,
		focalPoint: PropTypes.shape( {
			x: PropTypes.number.isRequired,
			y: PropTypes.number.isRequired,
		} ),
		overlayOpacity: PropTypes.number,
		poster: PropTypes.string,
		autoAdvanceAfter: PropTypes.string,
		autoAdvanceAfterDuration: PropTypes.number,
	} ).isRequired,
	isSelected: PropTypes.bool.isRequired,
	setAttributes: PropTypes.func.isRequired,
	isFirstPage: PropTypes.bool.isRequired,
	media: PropTypes.object,
	allowedBlocks: PropTypes.arrayOf( PropTypes.string ).isRequired,
	totalAnimationDuration: PropTypes.number.isRequired,
	getBlockOrder: PropTypes.func.isRequired,
	moveBlockToPosition: PropTypes.func.isRequired,
	videoFeaturedImage: PropTypes.shape( {
		source_url: PropTypes.string,
	} ),
	allowedBackgroundMediaTypes: PropTypes.arrayOf( PropTypes.string ).isRequired,
};

export default compose(
	withDispatch( ( dispatch ) => {
		const { moveBlockToPosition } = dispatch( 'core/block-editor' );
		return {
			moveBlockToPosition,
		};
	} ),
	withSelect( ( select, { clientId, attributes } ) => {
		const { getMedia } = select( 'core' );
		const {
			getBlockOrder,
			getBlockRootClientId,
		} = select( 'core/block-editor' );
<<<<<<< HEAD
		const { getAnimatedBlocks } = select( 'amp/story' );
=======
		const { getAnimatedBlocks, getSettings } = select( 'amp/story' );
>>>>>>> eafabb25

		const isFirstPage = getBlockOrder().indexOf( clientId ) === 0;
		const isCallToActionAllowed = ! isFirstPage && ! getCallToActionBlock( clientId );

		const { mediaType, mediaId, poster } = attributes;

		const media = mediaId ? getMedia( mediaId ) : undefined;

		let videoFeaturedImage;

		if ( VIDEO_BACKGROUND_TYPE === mediaType && media && media.featured_media && ! poster ) {
			videoFeaturedImage = getMedia( media.featured_media );
		}

		const animatedBlocks = getAnimatedBlocks();
		const animatedBlocksPerPage = ( animatedBlocks[ clientId ] || [] ).filter( ( { id } ) => clientId === getBlockRootClientId( id ) );
		const totalAnimationDuration = getTotalAnimationDuration( animatedBlocksPerPage );
		const totalAnimationDurationInSeconds = Math.ceil( totalAnimationDuration / 1000 );

		const { allowedVideoMimeTypes } = getSettings();

		return {
			media,
			videoFeaturedImage,
			allowedBlocks: isCallToActionAllowed ? ALLOWED_CHILD_BLOCKS : ALLOWED_MOVABLE_BLOCKS,
			totalAnimationDuration: totalAnimationDurationInSeconds,
			getBlockOrder,
			allowedBackgroundMediaTypes: [ IMAGE_BACKGROUND_TYPE, ...allowedVideoMimeTypes ],
			isFirstPage,
		};
	} ),
)( PageEdit );<|MERGE_RESOLUTION|>--- conflicted
+++ resolved
@@ -221,10 +221,7 @@
 			allowedBlocks,
 			allowedBackgroundMediaTypes,
 		} = this.props;
-<<<<<<< HEAD
-=======
-
->>>>>>> eafabb25
+
 		const {
 			mediaId,
 			mediaType,
@@ -486,7 +483,6 @@
 	} ).isRequired,
 	isSelected: PropTypes.bool.isRequired,
 	setAttributes: PropTypes.func.isRequired,
-	isFirstPage: PropTypes.bool.isRequired,
 	media: PropTypes.object,
 	allowedBlocks: PropTypes.arrayOf( PropTypes.string ).isRequired,
 	totalAnimationDuration: PropTypes.number.isRequired,
@@ -511,11 +507,7 @@
 			getBlockOrder,
 			getBlockRootClientId,
 		} = select( 'core/block-editor' );
-<<<<<<< HEAD
-		const { getAnimatedBlocks } = select( 'amp/story' );
-=======
 		const { getAnimatedBlocks, getSettings } = select( 'amp/story' );
->>>>>>> eafabb25
 
 		const isFirstPage = getBlockOrder().indexOf( clientId ) === 0;
 		const isCallToActionAllowed = ! isFirstPage && ! getCallToActionBlock( clientId );
@@ -544,7 +536,6 @@
 			totalAnimationDuration: totalAnimationDurationInSeconds,
 			getBlockOrder,
 			allowedBackgroundMediaTypes: [ IMAGE_BACKGROUND_TYPE, ...allowedVideoMimeTypes ],
-			isFirstPage,
 		};
 	} ),
 )( PageEdit );
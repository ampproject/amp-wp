--- conflicted
+++ resolved
@@ -99,11 +99,7 @@
 			autoAdvanceAfterOptions: storySettings.autoAdvanceAfterOptions,
 			allowedVideoMimeTypes: getSettings().allowedVideoMimeTypes,
 		};
-<<<<<<< HEAD
-	}, [ mediaId, mediaType, poster, clientId ] );
-=======
 	}, [ clientId, mediaId, mediaType, poster ] );
->>>>>>> 5e4ac3be
 
 	const allowedBackgroundMediaTypes = [ IMAGE_BACKGROUND_TYPE, ...allowedVideoMimeTypes ];
 

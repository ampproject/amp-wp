--- conflicted
+++ resolved
@@ -73,7 +73,6 @@
 
 		return (
 			<>
-<<<<<<< HEAD
 				<StoryBlockMover
 					clientId={ clientId }
 					blockName={ name }
@@ -87,7 +86,6 @@
 								placeholder={ __( 'Add text…', 'amp' ) }
 								value={ text }
 								onChange={ ( value ) => setAttributes( { text: value } ) }
-								formattingControls={ [ 'bold', 'italic', 'strikethrough' ] }
 								className={ classnames(
 									'amp-block-story-cta__link', {
 										'has-background': backgroundColor.color,
@@ -114,20 +112,6 @@
 								/>
 								<IconButton icon="editor-break" label={ __( 'Apply', 'amp' ) } type="submit" />
 							</form>
-=======
-				<div className={ className } ref={ this.bindRef }>
-					<RichText
-						placeholder={ __( 'Add text…', 'amp' ) }
-						value={ text }
-						onChange={ ( value ) => setAttributes( { text: value } ) }
-						className={ classnames(
-							'amp-block-story-cta__link', {
-								'has-background': backgroundColor.color,
-								[ backgroundColor.class ]: backgroundColor.class,
-								'has-text-color': textColor.color,
-								[ textColor.class ]: textColor.class,
-							}
->>>>>>> 365c6134
 						) }
 					</div>
 				</StoryBlockMover>

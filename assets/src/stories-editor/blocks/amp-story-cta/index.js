/**
 * WordPress dependencies
 */
import { __ } from '@wordpress/i18n';
import { createBlock, getBlockAttributes } from '@wordpress/blocks';

/**
 * Internal dependencies
 */
import edit from './edit';
import save from './save';
<<<<<<< HEAD
import deprecated from './deprecated';
import blockIcon from '../../../../images/call-to-action.svg';
import { createBlock, getBlockAttributes } from '@wordpress/blocks';
=======
import blockIcon from '../../../../images/stories-editor/call-to-action.svg';
>>>>>>> d2d31849

const schema = {
	url: {
		type: 'string',
		source: 'attribute',
		selector: 'a',
		attribute: 'href',
	},
	text: {
		type: 'string',
		source: 'html',
		selector: 'a',
	},
	// The rest of the color attributes are added by addAMPAttributes()
	customTextColor: {
		type: 'string',
		default: '#ffffff',
	},
	customBackgroundColor: {
		type: 'string',
		default: '#32373c',
	},
	btnPositionTop: {
		type: 'number',
		default: 0,
	},
	btnPositionLeft: {
		type: 'number',
		default: 30,
	},
};

export const name = 'amp/amp-story-cta';

export const settings = {
	title: __( 'Call to Action', 'amp' ),

	description: __( 'Prompt visitors to take action with a button-style link.', 'amp' ),

	icon: blockIcon,

	category: 'layout',

	keywords: [
		__( 'cta', 'amp' ),
		__( 'button', 'amp' ),
	],

	attributes: schema,

	edit,

	save,

	deprecated,

	transforms: {
		from: [
			{
				type: 'raw',
				priority: 20,
				selector: 'amp-story-cta-layer',
				transform: ( node ) => {
					const innerHTML = node.outerHTML;
					const blockAttributes = getBlockAttributes( name, innerHTML );

					return createBlock( name, blockAttributes );
				},
			},
		],
	},
};<|MERGE_RESOLUTION|>--- conflicted
+++ resolved
@@ -9,13 +9,9 @@
  */
 import edit from './edit';
 import save from './save';
-<<<<<<< HEAD
 import deprecated from './deprecated';
-import blockIcon from '../../../../images/call-to-action.svg';
+import blockIcon from '../../../../images/stories-editor/call-to-action.svg';
 import { createBlock, getBlockAttributes } from '@wordpress/blocks';
-=======
-import blockIcon from '../../../../images/stories-editor/call-to-action.svg';
->>>>>>> d2d31849
 
 const schema = {
 	url: {

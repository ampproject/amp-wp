/**
 * Returns a list of all pages and their animated child blocks.
 *
 * @param {Object} state Editor state.
 *
 * @return {Array} Animation order.
 */
export function getAnimatedBlocks( state ) {
	return state.animations || {};
}

/**
 * Determines whether a given predecessor -> item combination is valid.
 *
 * Returns false if the predecessor itself is not animated or if it would result in a cycle.
 *
 * @param {Object} state       Editor state.
 * @param {string} page        ID of the page the item is in.
 * @param {string} item        ID of the animated item.
 * @param {string} predecessor ID of the animated item's predecessor.
 *
 * @return {boolean} True if the animation predecessor is valid, false otherwise.
 */
export function isValidAnimationPredecessor( state, page, item, predecessor ) {
	if ( undefined === predecessor || ! state.animations ) {
		return true;
	}

	const pageAnimationOrder = state.animations[ page ] || [];

	const findEntry = ( entryId ) => pageAnimationOrder.find( ( { id } ) => id === entryId );

	const predecessorEntry = findEntry( predecessor );

	if ( ! predecessorEntry ) {
		return false;
	}

	const hasCycle = ( a, b ) => {
		let parent = b;

		while ( parent !== undefined ) {
			if ( parent === a ) {
				return true;
			}

			const parentItem = findEntry( parent );
			parent = parentItem ? parentItem.parent : undefined;
		}

		return false;
	};

	return ! hasCycle( item, predecessor );
}

/**
 * Returns the currently selected page.
 *
 * @param {Object} state Editor state.
 *
 * @return {string} The current page.
 */
export function getCurrentPage( state ) {
	return state.currentPage;
}

/**
 * Returns the customized block order.
 *
 * @param {Object} state Editor state.
 *
 * @return {Array} Block order.
 */
export function getBlockOrder( state ) {
	return state.blocks.order || [];
}

/**
 * Returns the index of a given page within the customized block order.
 *
 * @param {Object} state Editor state.
 * @param {string} page  ID of the page that should be looked up.
 *
 * @return {number} The page's index.
 */
export function getBlockIndex( state, page ) {
	return state.blocks.order ? state.blocks.order.indexOf( page ) : null;
}

/**
 * Returns whether reordering is currently in progress.
 *
 * @param {Object} state Editor state.
 *
 * @return {boolean} Whether reordering is in progress.
 */
export function isReordering( state ) {
	return state.blocks.isReordering || false;
}

/**
<<<<<<< HEAD
 * Shared reference to an empty array for cases where it is important to avoid
 * returning a new array reference on every invocation, as in a connected or
 * other pure component which performs `shouldComponentUpdate` check on props.
 * This should be used as a last resort, since the normalized data should be
 * maintained by the reducer result in state.
 *
 * @type {Array}
 */
const EMPTY_ARRAY = [];

export function snapLinesVisible( state ) {
	return state.snap.showSnapLines;
}

export function getSnapLines( state ) {
	return state.snap.snapLines && state.snap.snapLines.length > 0 ? state.snap.snapLines : EMPTY_ARRAY;
=======
 * Returns the stories editor settings.
 *
 * @param {Object} state Editor state.
 *
 * @return {Object} The editor settings object.
 */
export function getSettings( state ) {
	return state.editorSettings || window.ampStoriesEditorSettings || {};
>>>>>>> 19d7cfee
}<|MERGE_RESOLUTION|>--- conflicted
+++ resolved
@@ -100,7 +100,17 @@
 }
 
 /**
-<<<<<<< HEAD
+ * Returns the stories editor settings.
+ *
+ * @param {Object} state Editor state.
+ *
+ * @return {Object} The editor settings object.
+ */
+export function getSettings( state ) {
+	return state.editorSettings || window.ampStoriesEditorSettings || {};
+}
+
+/**
  * Shared reference to an empty array for cases where it is important to avoid
  * returning a new array reference on every invocation, as in a connected or
  * other pure component which performs `shouldComponentUpdate` check on props.
@@ -117,14 +127,4 @@
 
 export function getSnapLines( state ) {
 	return state.snap.snapLines && state.snap.snapLines.length > 0 ? state.snap.snapLines : EMPTY_ARRAY;
-=======
- * Returns the stories editor settings.
- *
- * @param {Object} state Editor state.
- *
- * @return {Object} The editor settings object.
- */
-export function getSettings( state ) {
-	return state.editorSettings || window.ampStoriesEditorSettings || {};
->>>>>>> 19d7cfee
 }
--- conflicted
+++ resolved
@@ -287,13 +287,14 @@
 	}
 }
 
-<<<<<<< HEAD
-export default combineReducers( {
-	animations,
-	currentPage,
-	blocks,
-} );
-=======
+/**
+ * Reducer handling copy/paste.
+ *
+ * @param {Object} state  Current state.
+ * @param {Object} action Dispatched action.
+ *
+ * @return {Object} Updated state.
+ */
 export function copiedMarkup( state = {}, action ) {
 	switch ( action.type ) {
 		case 'SET_COPIED_MARKUP':
@@ -315,5 +316,4 @@
 	}
 }
 
-export default combineReducers( { animations, currentPage, blocks, copiedMarkup } );
->>>>>>> 24c1aaa0
+export default combineReducers( { animations, currentPage, blocks, copiedMarkup } );
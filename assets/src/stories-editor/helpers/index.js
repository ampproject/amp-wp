--- conflicted
+++ resolved
@@ -3,12 +3,8 @@
  */
 import uuid from 'uuid/v4';
 import classnames from 'classnames';
-<<<<<<< HEAD
 import { every, has, isEqual } from 'lodash';
-=======
-import { every, isEqual } from 'lodash';
 import memize from 'memize';
->>>>>>> e3e605d3
 
 /**
  * WordPress dependencies
@@ -1617,7 +1613,6 @@
 };
 
 /**
-<<<<<<< HEAD
  * Given a media object, returns a suitable poster image URL.
  *
  * @param {Object} fileObj Media object.
@@ -1636,7 +1631,8 @@
 
 	return newPoster;
 };
-=======
+
+/**
  * Add anchor for a block if it's missing.
  *
  * @param {string} clientId Block ID.
@@ -1673,5 +1669,4 @@
 	const gap = Math.abs( snapArray[ closestGapIndex ] - number );
 
 	return snapGap === 0 || gap < snapGap ? snapArray[ closestGapIndex ] : number;
-} );
->>>>>>> e3e605d3
+} );
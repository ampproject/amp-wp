--- conflicted
+++ resolved
@@ -1721,8 +1721,6 @@
 };
 
 /**
-<<<<<<< HEAD
-=======
  * Copy text to clipboard by using temporary input field.
  *
  * @param {string} text Text to copy.
@@ -1744,7 +1742,6 @@
 };
 
 /**
->>>>>>> eafabb25
  * Ensure that only allowed blocks are pasted.
  *
  * @param {[]}      blocks Array of blocks.

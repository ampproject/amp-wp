/**
 * WordPress dependencies
 */
import '@wordpress/core-data';

/**
 * Internal dependencies
 */
import '../store';
<<<<<<< HEAD
import {
	BlockNavigation,
	EditorCarousel,
	StoryControls,
	Shortcuts,
	MediaInserter,
	withMetaBlockEdit,
	withMetaBlockSave,
	Inserter,
} from '../components';
import {
	ALLOWED_CHILD_BLOCKS,
	ALLOWED_MOVABLE_BLOCKS,
	ALLOWED_TOP_LEVEL_BLOCKS,
	STORY_PAGE_INNER_WIDTH,
	STORY_PAGE_INNER_HEIGHT,
	MEDIA_INNER_BLOCKS,
	BLOCKS_WITH_RESIZING,
	BLOCKS_WITH_TEXT_SETTINGS,
	MAX_IMAGE_SIZE_SLUG,
	VIDEO_BACKGROUND_TYPE,
	IMAGE_BACKGROUND_TYPE,
	ANIMATION_DURATION_DEFAULTS,
} from '../constants';
import {
	MAX_FONT_SIZE,
	MIN_FONT_SIZE,
} from '../../common/constants';
import { getMinimumFeaturedImageDimensions, getBackgroundColorWithOpacity } from '../../common/helpers';
import { coreDeprecations } from '../deprecations/core-blocks';
import {
	addAMPExtraPropsDeprecations,
	wrapBlockInGridLayerDeprecations,
	addAMPAttributesDeprecations,
} from '../deprecations/filters';
import { default as MetaBlockDeprecated } from '../deprecations/story-meta-block';

const { ampStoriesFonts } = window;

const {
	getBlocksByClientId,
	getBlockRootClientId,
	getBlockOrder,
	getBlock,
	getClientIdsWithDescendants,
	getSettings,
} = select( 'core/block-editor' );

const { getAnimatedBlocks } = select( 'amp/story' );

const {
	addAnimation,
	changeAnimationType,
	changeAnimationDuration,
	changeAnimationDelay,
} = dispatch( 'amp/story' );

const { saveMedia } = dispatch( 'core' );
const { updateBlockAttributes } = dispatch( 'core/block-editor' );

export const isMovableBlock = ( name ) => ALLOWED_MOVABLE_BLOCKS.includes( name );

/**
 * Adds a <link> element to the <head> for a given font in case there is none yet.
 *
 * Allows dynamically enqueuing font styles when needed.
 *
 * @param {string} name Font name.
 */
export const maybeEnqueueFontStyle = ( name ) => {
	if ( ! name || 'undefined' === typeof ampStoriesFonts ) {
		return;
	}

	const font = ampStoriesFonts.find( ( thisFont ) => thisFont.name === name );
	if ( ! font ) {
		return;
	}

	const { handle, src } = font;
	if ( ! handle || ! src ) {
		return;
	}

	const element = document.getElementById( handle );

	if ( element ) {
		return;
	}

	const fontStylesheet = document.createElement( 'link' );
	fontStylesheet.id = handle;
	fontStylesheet.href = src;
	fontStylesheet.rel = 'stylesheet';
	fontStylesheet.type = 'text/css';
	fontStylesheet.media = 'all';
	fontStylesheet.crossOrigin = 'anonymous';

	document.head.appendChild( fontStylesheet );
};

/**
 * Filter block properties to define the parent block.
 *
 * @param {Object} props      Block properties.
 * @param {string} props.name Block name.
 *
 * @return {Object} Updated properties.
 */
export const setBlockParent = ( props ) => {
	const { name } = props;

	if ( ! ALLOWED_TOP_LEVEL_BLOCKS.includes( name ) ) {
		// Only amp/amp-story-page blocks can be on the top level.
		return {
			...props,
			parent: [ 'amp/amp-story-page' ],
		};
	}

	if ( name !== 'amp/amp-story-page' ) {
		// Do not allow inserting any of the blocks if they're not AMP Story blocks.
		return {
			...props,
			parent: [ '' ],
		};
	}

	return props;
};

/**
 * Returns the minimum height for a given block.
 *
 * @param {string} name Block name.
 *
 * @return {number} Block height in pixels.
 */
export const getDefaultMinimumBlockHeight = ( name ) => {
	switch ( name ) {
		case 'core/quote':
		case 'core/video':
		case 'core/embed':
			return 200;

		case 'core/pullquote':
			return 250;

		case 'core/table':
			return 100;

		case 'amp/amp-story-post-author':
		case 'amp/amp-story-post-date':
			return 50;

		case 'amp/amp-story-post-title':
			return 100;

		default:
			return 60;
	}
};

/**
 * Adds AMP attributes to every allowed AMP Story block.
 *
 * @param {Object} settings Settings.
 * @param {string} name     Block name.
 *
 * @return {Object} Settings.
 */
export const addAMPAttributes = ( settings, name ) => {
	const isChildBlock = ALLOWED_CHILD_BLOCKS.includes( name );

	if ( ! isChildBlock || 'core/template' === name ) {
		return settings;
	}

	if ( settings.attributes.deprecated && addAMPAttributesDeprecations[ settings.attributes.deprecated.default ] ) {
		const deprecateAMPAttributes = addAMPAttributesDeprecations[ settings.attributes.deprecated.default ];
		if ( 'function' === typeof deprecateAMPAttributes ) {
			return deprecateAMPAttributes( settings, name );
		}
	}

	const isImageBlock = 'core/image' === name;
	const isVideoBlock = 'core/video' === name;
	const isCTABlock = 'amp/amp-story-cta' === name;

	const needsTextSettings = BLOCKS_WITH_TEXT_SETTINGS.includes( name );

	// Image block already has width and height.
	const needsWidthHeight = BLOCKS_WITH_RESIZING.includes( name ) && ! isImageBlock;

	const addedAttributes = {
		addedAttributes: {
			type: 'number',
			default: 0,
		},
		fontSize: {
			type: 'string',
		},
		customFontSize: {
			type: 'number',
		},
		ampFontFamily: {
			type: 'string',
		},
		textColor: {
			type: 'string',
		},
		customTextColor: {
			type: 'string',
		},
		backgroundColor: {
			type: 'string',
		},
		customBackgroundColor: {
			type: 'string',
		},
		opacity: {
			type: 'number',
			default: 100,
		},
	};

	if ( needsTextSettings ) {
		addedAttributes.autoFontSize = {
			type: 'number',
			default: 36,
		};
		addedAttributes.ampFitText = {
			type: 'boolean',
			default: true,
		};
	}

	if ( isCTABlock ) {
		addedAttributes.anchor = {
			type: 'string',
			source: 'attribute',
			attribute: 'id',
			selector: 'amp-story-cta-layer',
		};
	}

	if ( isMovableBlock( name ) ) {
		addedAttributes.anchor = {
			type: 'string',
		};

		addedAttributes.positionTop = {
			default: 0,
			type: 'number',
		};

		addedAttributes.positionLeft = {
			default: 5,
			type: 'number',
		};

		if ( needsWidthHeight ) {
			addedAttributes.height = {
				type: 'number',
				default: getDefaultMinimumBlockHeight( name ),
			};

			addedAttributes.width = {
				type: 'number',
				default: 250,
			};
		}

		addedAttributes.rotationAngle = {
			type: 'number',
			default: 0,
		};

		addedAttributes.ampAnimationType = {
			type: 'string',
		};
		addedAttributes.ampAnimationDelay = {
			default: 0,
		};
		addedAttributes.ampAnimationDuration = {
			default: 0,
		};
		addedAttributes.ampAnimationAfter = {
			type: 'string',
		};
	}

	if ( isImageBlock ) {
		addedAttributes.ampShowImageCaption = {
			type: 'boolean',
			default: false,
		};
	}

	if ( isVideoBlock ) {
		addedAttributes.ampShowCaption = {
			type: 'boolean',
			default: false,
		};

		addedAttributes.ampAriaLabel = {
			type: 'string',
			default: '',
		};

		// Required defaults for AMP validity.
		addedAttributes.autoplay = {
			...settings.attributes.autoplay,
			default: true,
		};
		addedAttributes.playsInline = {
			...settings.attributes.playsInline,
			default: false,
		};

		// Optional defaults.
		addedAttributes.loop = {
			...settings.attributes.loop,
			default: true,
		};
		addedAttributes.controls = {
			...settings.attributes.controls,
			default: false,
		};
	}

	// Keep default values of possibly already existing default values.
	Object.keys( addedAttributes ).forEach( ( attribute ) => {
		if ( 'undefined' !== typeof addedAttributes[ attribute ].default ) {
			return;
		}

		if ( 'undefined' !== typeof settings.attributes[ attribute ] && 'undefined' !== typeof settings.attributes[ attribute ].default ) {
			addedAttributes[ attribute ].default = settings.attributes[ attribute ].default;
		}
	} );

	return {
		...settings,
		attributes: {
			...settings.attributes,
			...addedAttributes,
		},
		supports: {
			...settings.supports,
			anchor: false,
		},
	};
};

export const deprecateCoreBlocks = ( settings, name ) => {
	if ( ! isMovableBlock( name ) ) {
		return settings;
	}

	let deprecated = settings.deprecated ? settings.deprecated : [];
	const blockDeprecation = coreDeprecations[ name ] || undefined;
	if ( blockDeprecation ) {
		deprecated = [ ...deprecated, ...blockDeprecation ];
		return {
			...settings,
			deprecated,
		};
	}

	return settings;
};

/**
 * Filters block transformations.
 *
 * Removes prefixed list transformations to prevent automatic transformation.
 *
 * Adds a custom transform for blocks within <amp-story-grid-layer>.
 *
 * @see https://github.com/ampproject/amp-wp/issues/2370
 *
 * @param {Object} settings Settings.
 * @param {string} name     Block name.
 *
 * @return {Object} Settings.
 */
export const filterBlockTransforms = ( settings, name ) => {
	if ( ! isMovableBlock( name ) ) {
		return settings;
	}

	const gridWrapperTransform = {
		type: 'raw',
		priority: 20,
		selector: `amp-story-grid-layer[data-block-name="${ name }"]`,
		transform: ( node ) => {
			const innerHTML = node.outerHTML;
			const blockAttributes = getBlockAttributes( name, innerHTML );

			if ( 'amp/amp-story-text' === name ) {
				/*
				 * When there is nothing that matches the content selector (.amp-text-content),
				 * the pasted content lacks the amp-fit-text wrapper and thus ampFitText is false.
				 */
				if ( ! blockAttributes.content ) {
					blockAttributes.content = node.textContent;
					blockAttributes.tagName = node.nodeName;
					blockAttributes.ampFitText = false;
				}
			}

			return createBlock( name, blockAttributes );
		},
	};

	const transforms = settings.transforms ? { ...settings.transforms } : {};
	let fromTransforms = transforms.from ? [ ...transforms.from ] : [];

	if ( 'core/list' === name ) {
		fromTransforms = fromTransforms.filter( ( { type } ) => 'prefix' !== type );
	}

	fromTransforms.push( gridWrapperTransform );

	return {
		...settings,
		transforms: {
			...transforms,
			from: fromTransforms,
		},
	};
};

/**
 * Add extra attributes to save to DB.
 *
 * @param {Object} props           Properties.
 * @param {Object} blockType       Block type object.
 * @param {string} blockType.name  Block type name.
 * @param {Object} attributes      Attributes.
 *
 * @return {Object} Props.
 */
export const addAMPExtraProps = ( props, blockType, attributes ) => {
	const ampAttributes = {};

	if ( ! ALLOWED_CHILD_BLOCKS.includes( blockType.name ) ) {
		return props;
	}

	if ( attributes.deprecated && addAMPExtraPropsDeprecations[ attributes.deprecated ] ) {
		const deprecatedExtraProps = addAMPExtraPropsDeprecations[ attributes.deprecated ];
		if ( 'function' === typeof deprecatedExtraProps ) {
			return deprecatedExtraProps( props, blockType, attributes );
		}
	}

	if ( attributes.rotationAngle ) {
		let style = ! props.style ? {} : props.style;
		style = {
			...style,
			transform: `rotate(${ parseInt( attributes.rotationAngle ) }deg)`,
		};
		ampAttributes.style = style;
	}

	if ( attributes.ampFontFamily ) {
		ampAttributes[ 'data-font-family' ] = attributes.ampFontFamily;
	}

	return {
		...props,
		...ampAttributes,
	};
};

const blockContentDiv = document.createElement( 'div' );

/**
 * Filters block attributes to make sure that the className is taken even though it's wrapped in a grid layer.
 *
 * @param {Object} blockAttributes Block attributes.
 * @param {Object} blockType       Block type object. Unused.
 * @param {string} innerHTML       Inner HTML from saved content.
 *
 * @return {Object} Block attributes.
 */
export const filterBlockAttributes = ( blockAttributes, blockType, innerHTML ) => {
	if ( ! blockAttributes.className && innerHTML.includes( 'is-style-' ) && 0 === innerHTML.indexOf( '<amp-story-grid-layer' ) ) {
		blockContentDiv.innerHTML = innerHTML;

		// Lets check the first child of the amp-story-grid-layer for the className.
		if (
			blockContentDiv.children[ 0 ].children.length &&
			blockContentDiv.children[ 0 ].children[ 0 ].children.length &&
			blockContentDiv.children[ 0 ].children[ 0 ].children[ 0 ].className.includes( 'is-style-' )
		) {
			blockAttributes.className = blockContentDiv.children[ 0 ].children[ 0 ].children[ 0 ].className;
		}
	}

	return blockAttributes;
};

/**
 * Wraps all movable blocks in a grid layer and assigns custom attributes as needed.
 *
 * @param {ReactElement} element                  Block element.
 * @param {Object}       blockType                Block type object.
 * @param {Object}       attributes               Block attributes.
 * @param {number}       attributes.positionTop   Top offset in pixel.
 * @param {number}       attributes.positionLeft  Left offset in pixel.
 * @param {number}       attributes.rotationAngle Rotation angle in degrees.
 * @param {number}       attributes.width         Block width in pixels.
 * @param {number}       attributes.height        Block height in pixels.
 *
 * @return {ReactElement} The wrapped element.
 */
export const wrapBlocksInGridLayer = ( element, blockType, attributes ) => {
	if ( ! element || ! isMovableBlock( blockType.name ) ) {
		return element;
	}

	if ( attributes.deprecated && wrapBlockInGridLayerDeprecations[ attributes.deprecated ] ) {
		const deprecateWrapBlocksInGridLayer = wrapBlockInGridLayerDeprecations[ attributes.deprecated ];
		if ( 'function' === typeof deprecateWrapBlocksInGridLayer ) {
			return deprecateWrapBlocksInGridLayer( element, blockType, attributes );
		}
	}
	return element;
};

/**
 * Given a list of animated blocks, calculates the total duration
 * of all animations based on the durations and the delays.
 *
 * @param {Object[]} animatedBlocks               List of animated blocks.
 * @param {string} animatedBlocks[].id            The block's client ID.
 * @param {string} animatedBlocks[].parent        The block's parent client ID.
 * @param {string} animatedBlocks[].animationType The block's animation type.
 * @param {string} animatedBlocks[].duration      The block's animation duration.
 * @param {string} animatedBlocks[].delay         The block's animation delay.
 *
 * @return {number} Total animation duration time.
 */
export const getTotalAnimationDuration = ( animatedBlocks ) => {
	const getLongestAnimation = ( parentBlockId ) => {
		return animatedBlocks
			.filter( ( { parent, animationType } ) => parent === parentBlockId && animationType )
			.map( ( { duration, delay } ) => {
				const animationDelay = delay ? parseInt( delay ) : 0;
				const animationDuration = duration ? parseInt( duration ) : 0;

				return animationDelay + animationDuration;
			} )
			.reduce( ( max, current ) => Math.max( max, current ), 0 );
	};

	const levels = [ ...new Set( animatedBlocks.map( ( { parent } ) => parent ) ) ];

	return levels.map( getLongestAnimation ).reduce( ( sum, duration ) => sum + duration, 0 );
};

/**
 * Add some additional elements needed to render our custom UI controls.
 */
export const renderStoryComponents = () => {
	const editorBlockList = document.querySelector( '.editor-block-list__layout' );
	const editorBlockNavigation = document.querySelector( '.editor-block-navigation' );

	if ( editorBlockList && ! document.getElementById( 'amp-story-editor' ) ) {
		const ampStoryWrapper = document.createElement( 'div' );
		ampStoryWrapper.id = 'amp-story-editor';

		const blockNavigation = document.createElement( 'div' );
		blockNavigation.id = 'amp-story-block-navigation';

		/**
		 * The intended layout is as follows:
		 *
		 * - Post title
		 * - AMP story wrapper element (needed for overflow styling)
		 * - - Story controls
		 * - - Block list
		 * - - Block navigation
		 * - - Carousel controls
		 */
		editorBlockList.parentNode.replaceChild( ampStoryWrapper, editorBlockList );

		if ( ! document.getElementById( 'amp-story-controls' ) ) {
			const storyControls = document.createElement( 'div' );
			storyControls.id = 'amp-story-controls';

			ampStoryWrapper.appendChild( storyControls );

			render(
				<StoryControls />,
				storyControls
			);
		}

		ampStoryWrapper.appendChild( editorBlockList );

		ampStoryWrapper.appendChild( blockNavigation );

		render(
			<BlockNavigation />,
			blockNavigation
		);

		if ( ! document.getElementById( 'amp-story-editor-carousel' ) ) {
			const editorCarousel = document.createElement( 'div' );
			editorCarousel.id = 'amp-story-editor-carousel';

			ampStoryWrapper.appendChild( editorCarousel );

			render(
				<EditorCarousel />,
				editorCarousel
			);
		}
	}

	if ( editorBlockNavigation ) {
		if ( ! document.getElementById( 'amp-story-shortcuts' ) ) {
			const shortcuts = document.createElement( 'div' );
			shortcuts.id = 'amp-story-shortcuts';

			editorBlockNavigation.parentNode.parentNode.insertBefore( shortcuts, editorBlockNavigation.parentNode.nextSibling );

			render(
				<Shortcuts />,
				shortcuts
			);
		}

		if ( ! document.getElementById( 'amp-story-media-inserter' ) ) {
			const mediaInserter = document.createElement( 'div' );
			mediaInserter.id = 'amp-story-media-inserter';

			editorBlockNavigation.parentNode.parentNode.insertBefore( mediaInserter, editorBlockNavigation.parentNode.nextSibling );

			render(
				<MediaInserter />,
				mediaInserter
			);
		}

		const customInserter = document.createElement( 'div' );
		customInserter.id = 'amp-story-inserter';

		const inserterWrapper = editorBlockNavigation.parentNode.parentNode.querySelector( '.block-editor-inserter' ).parentNode;
		inserterWrapper.parentNode.replaceChild( customInserter, inserterWrapper );

		render(
			<Inserter position="bottom right" />,
			customInserter
		);
	}

	// Prevent WritingFlow component from focusing on last text field when clicking below the carousel.
	const writingFlowClickRedirectElement = document.querySelector( '.block-editor-writing-flow__click-redirect' );
	if ( writingFlowClickRedirectElement ) {
		writingFlowClickRedirectElement.remove();
	}
};

// Todo: Make these customizable?
const H1_FONT_SIZE = 40;
const H2_FONT_SIZE = 24;
const H1_TEXT_LENGTH = 4;
const H2_TEXT_LENGTH = 10;

/*
 * translators: If your word count is based on single characters (e.g. East Asian characters),
 * enter 'characters_excluding_spaces' or 'characters_including_spaces'. Otherwise, enter 'words'.
 * Do not translate into your own language.
 */
const wordCountType = _x( 'words', 'Word count type. Do not translate!', 'amp' );

/**
 * Determines the HTML tag name that should be used given on the block's attributes.
 *
 * Font size takes precedence over text length as it's a stronger signal for semantic meaning.
 *
 * @param {Object}  attributes                Block attributes.
 * @param {?string} attributes.fontSize       Font size slug.
 * @param {?number} attributes.customFontSize Custom font size in pixels.
 * @param {?number} attributes.positionTop    The block's top offset.
 * @param {?string} attributes.type           Text type. Can be one of 'auto', 'p', 'h1', or 'h2'.
 * @param {?string} attributes.content        Block content.
 * @param {boolean} canUseH1                  Whether an H1 tag is allowed. Prevents having multiple h1 tags on a page.
 *
 * @return {string} HTML tag name. Either p, h1, or h2.
 */
export const getTagName = ( attributes, canUseH1 = true ) => {
	const { fontSize, customFontSize, positionTop, type, content = '' } = attributes;

	if ( type && 'auto' !== type ) {
		return type;
	}

	// Elements positioned that low on a page are unlikely to be headings.
	if ( positionTop > 80 ) {
		return 'p';
	}

	if ( 'huge' === fontSize || ( customFontSize && customFontSize > H1_FONT_SIZE ) ) {
		return canUseH1 ? 'h1' : 'h2';
	}

	if ( 'large' === fontSize || ( customFontSize && customFontSize > H2_FONT_SIZE ) ) {
		return 'h2';
	}

	const textLength = count( content, wordCountType, {} );

	if ( H1_TEXT_LENGTH >= textLength ) {
		return canUseH1 ? 'h1' : 'h2';
	}

	if ( H2_TEXT_LENGTH >= textLength ) {
		return 'h2';
	}

	return 'p';
};

/**
 * Calculates font size that fits to the text element based on the element's size.
 * Replicates amp-fit-text's logic in the editor.
 *
 * @see https://github.com/ampproject/amphtml/blob/e7a1b3ff97645ec0ec482192205134bd0735943c/extensions/amp-fit-text/0.1/amp-fit-text.js
 *
 * @param {Object} measurer       HTML element.
 * @param {number} expectedHeight Maximum height.
 * @param {number} expectedWidth  Maximum width.
 * @param {number} maxFontSize    Maximum font size.
 * @param {number} minFontSize    Minimum font size.
 *
 * @return {number|boolean} Calculated font size. False if calculation wasn't possible.
 */
export const calculateFontSize = ( measurer, expectedHeight, expectedWidth, maxFontSize, minFontSize ) => {
	// Return false if calculation is not possible due to width and height missing, e.g. in disabled preview.
	if ( ! measurer.offsetHeight || ! measurer.offsetWidth ) {
		return false;
	}
	measurer.classList.toggle( 'is-measuring' );

	maxFontSize++;

	// Binomial search for the best font size.
	while ( maxFontSize - minFontSize > 1 ) {
		const mid = Math.floor( ( minFontSize + maxFontSize ) / 2 );
		measurer.style.fontSize = mid + 'px';
		const currentHeight = measurer.offsetHeight;
		const currentWidth = measurer.offsetWidth;
		if ( currentHeight > expectedHeight || currentWidth > expectedWidth ) {
			maxFontSize = mid;
		} else {
			minFontSize = mid;
		}
	}

	// Let's restore the correct font size, too.
	measurer.style.fontSize = minFontSize + 'px';

	measurer.classList.toggle( 'is-measuring' );

	return minFontSize;
};

/**
 * Get percentage of a distance compared to the full width / height of the page.
 *
 * @param {string} axis       X or Y axis.
 * @param {number} pixelValue Value in pixels.
 * @param {number} baseValue  Value to compare against to get percentage from.
 *
 * @return {number} Value in percentage.
 */
export const getPercentageFromPixels = ( axis, pixelValue, baseValue = 0 ) => {
	if ( ! baseValue ) {
		if ( 'x' === axis ) {
			baseValue = STORY_PAGE_INNER_WIDTH;
		} else if ( 'y' === axis ) {
			baseValue = STORY_PAGE_INNER_HEIGHT;
		} else {
			return 0;
		}
	}
	return Number( ( ( pixelValue / baseValue ) * 100 ).toFixed( 2 ) );
};

/**
 * Get pixel value from percentage, based on a base value to measure against.
 * By default the full width / height of the page.
 *
 * @param {string} axis            X or Y axis.
 * @param {number} percentageValue Value in percent.
 * @param {number} baseValue       Value to compare against to get pixels from.
 *
 * @return {number} Value in percentage.
 */
export const getPixelsFromPercentage = ( axis, percentageValue, baseValue = 0 ) => {
	if ( ! baseValue ) {
		if ( 'x' === axis ) {
			baseValue = STORY_PAGE_INNER_WIDTH;
		} else if ( 'y' === axis ) {
			baseValue = STORY_PAGE_INNER_HEIGHT;
		}
	}
	return Math.round( ( percentageValue / 100 ) * baseValue );
};

/**
 * Returns the minimum dimensions for a story poster image.
 *
 * @see https://www.ampproject.org/docs/reference/components/amp-story#poster-guidelines-(for-poster-portrait-src,-poster-landscape-src,-and-poster-square-src)
 *
 * @return {Object} Minimum dimensions including width and height.
 */
export const getMinimumStoryPosterDimensions = () => {
	const posterImageWidth = 696;
	const posterImageHeight = 928;

	const expectedAspectRatio = posterImageWidth / posterImageHeight;

	const { width: featuredImageWidth } = getMinimumFeaturedImageDimensions();

	const width = Math.max( posterImageWidth, featuredImageWidth );

	// Adjust the height to make sure the aspect ratio of the poster image is preserved.
	return {
		width,
		height: ( 1 / expectedAspectRatio ) * width,
	};
};

/**
 * Adds either background color or gradient to style depending on the settings.
 *
 * @param {Object} overlayStyle     Original style.
 * @param {Array}  backgroundColors Array of color settings.
 *
 * @return {Object} Adjusted style.
 */
export const addBackgroundColorToOverlay = ( overlayStyle, backgroundColors ) => {
	const validBackgroundColors = backgroundColors.filter( Boolean );

	if ( ! validBackgroundColors ) {
		return overlayStyle;
	}

	if ( 1 === validBackgroundColors.length ) {
		overlayStyle.backgroundColor = validBackgroundColors[ 0 ].color;
	} else {
		const gradientList = validBackgroundColors.map( ( { color } ) => {
			return color || 'transparent';
		} ).join( ', ' );

		overlayStyle.backgroundImage = `linear-gradient(to bottom, ${ gradientList })`;
	}
	return overlayStyle;
};

/**
 * Resets a block's attributes except for a few ones relevant for the layout.
 *
 * @param {Object} block Block object.
 * @param {Object} block.attributes Block attributes.
 *
 * @return {Object} Filtered block attributes.
 */
const resetBlockAttributes = ( block ) => {
	const attributes = {};
	const attributesToKeep = [ 'positionTop', 'positionLeft', 'btnPositionTop', 'btnPositionLeft', 'width', 'height', 'tagName', 'align', 'content', 'text', 'value', 'citation', 'autoFontSize', 'rotationAngle' ];

	for ( const key in block.attributes ) {
		if ( block.attributes.hasOwnProperty( key ) && attributesToKeep.includes( key ) ) {
			attributes[ key ] = block.attributes[ key ];
		}
	}

	return attributes;
};

/**
 * Creates a skeleton template from pre-populated template.
 *
 * Basically resets all block attributes back to their defaults.
 *
 * @param {Object}   template             Template block object.
 * @param {string}   template.name        Block name.
 * @param {Object[]} template.innerBlocks List of inner blocks.
 *
 * @return {Object} Skeleton template block.
 */
export const createSkeletonTemplate = ( template ) => {
	const innerBlocks = [];

	for ( const innerBlock of template.innerBlocks ) {
		innerBlocks.push( createBlock( innerBlock.name, resetBlockAttributes( innerBlock ) ) );
	}

	return createBlock( template.name, resetBlockAttributes( template ), innerBlocks );
};

/**
 * Determines a block's HTML class name based on its attributes.
 *
 * @param {Object}   attributes                       Block attributes.
 * @param {string[]} attributes.className             List of pre-existing class names for the block.
 * @param {boolean}  attributes.ampFitText            Whether amp-fit-text should be used or not.
 * @param {?string}  attributes.backgroundColor       A string containing the background color slug.
 * @param {?string}  attributes.textColor             A string containing the color slug.
 * @param {string}   attributes.customBackgroundColor A string containing the custom background color value.
 * @param {string}   attributes.customTextColor       A string containing the custom color value.
 * @param {?number}  attributes.opacity               Opacity.
 *
 * @return {string} The block's HTML class name.
 */
export const getClassNameFromBlockAttributes = ( {
	className,
	ampFitText,
	backgroundColor,
	textColor,
	customBackgroundColor,
	customTextColor,
	opacity,
} ) => {
	const textClass = getColorClassName( 'color', textColor );
	const backgroundClass = getColorClassName( 'background-color', backgroundColor );

	const hasOpacity = opacity && opacity < 100;

	return classnames( className, {
		'amp-text-content': ! ampFitText,
		'has-text-color': textColor || customTextColor,
		'has-background': backgroundColor || customBackgroundColor,
		[ textClass ]: textClass,
		[ backgroundClass ]: ! hasOpacity ? backgroundClass : undefined,
	} );
};

/**
 * Determines a block's inline style based on its attributes.
 *
 * @param {Object}  attributes                       Block attributes.
 * @param {string}  attributes.align                 Block alignment.
 * @param {?string} attributes.fontSize              Font size slug.
 * @param {?number} attributes.customFontSize        Custom font size in pixels.
 * @param {boolean} attributes.ampFitText            Whether amp-fit-text should be used or not.
 * @param {?string} attributes.backgroundColor       A string containing the background color slug.
 * @param {?string} attributes.textColor             A string containing the color slug.
 * @param {string}  attributes.customBackgroundColor A string containing the custom background color value.
 * @param {string}  attributes.customTextColor       A string containing the custom color value.
 * @param {?number} attributes.opacity               Opacity.
 *
 * @return {Object} Block inline style.
 */
export const getStylesFromBlockAttributes = ( {
	align,
	fontSize,
	customFontSize,
	ampFitText,
	backgroundColor,
	textColor,
	customBackgroundColor,
	customTextColor,
	opacity,
} ) => {
	const textClass = getColorClassName( 'color', textColor );

	const { colors, fontSizes } = select( 'core/block-editor' ).getSettings();

	/*
     * Calculate font size using vw to make it responsive.
     *
     * Get the font size in px based on the slug with fallback to customFontSize.
     */
	const userFontSize = fontSize ? getFontSize( fontSizes, fontSize, customFontSize ).size : customFontSize;
	const fontSizeResponsive = userFontSize && ( ( userFontSize / STORY_PAGE_INNER_WIDTH ) * 100 ).toFixed( 2 ) + 'vw';

	const appliedBackgroundColor = getBackgroundColorWithOpacity( colors, getColorObjectByAttributeValues( colors, backgroundColor, customBackgroundColor ), customBackgroundColor, opacity );

	return {
		backgroundColor: appliedBackgroundColor,
		color: textClass ? undefined : customTextColor,
		fontSize: ! ampFitText ? fontSizeResponsive : undefined,
		textAlign: align ? align : undefined,
	};
};

/**
 * Returns the settings object for the AMP story meta blocks (post title, author, date).
 *
 * @param {Object}  args               Function arguments.
 * @param {string}  args.attribute     The post attribute this meta block reads from.
 * @param {string}  args.placeholder   Optional. Placeholder text in case the attribute is empty.
 * @param {string}  [args.tagName]     Optional. The HTML tag name to use for the content. Default '<p>'.
 * @param {boolean} [args.isEditable]  Optional. Whether the meta block is editable by the user or not. Default false.
 *
 * @return {Object} The meta block's settings object.
 */
export const getMetaBlockSettings = ( { attribute, placeholder, tagName = 'p', isEditable = false } ) => {
	const supports = {
		anchor: true,
		reusable: true,
	};

	const schema = {
		align: {
			type: 'string',
		},
	};

	return {
		supports,
		attributes: schema,
		save: withMetaBlockSave( { tagName } ),
		edit: withMetaBlockEdit( { attribute, placeholder, tagName, isEditable } ),
		deprecated: MetaBlockDeprecated( { tagName } ),
	};
};

/**
 * Removes a pre-set caption from image and video block.
 *
 * @param {string} clientId Block ID.
 */
export const maybeRemoveMediaCaption = ( clientId ) => {
	const block = getBlock( clientId );

	if ( ! block ) {
		return;
	}

	const isImage = 'core/image' === block.name;
	const isVideo = 'core/video' === block.name;

	if ( ! isImage && ! isVideo ) {
		return;
	}

	const { attributes } = block;

	// If we have an image or video with pre-set caption we should remove the caption.
	if (
		( ( ! attributes.ampShowImageCaption && isImage ) || ( ! attributes.ampShowCaption && isVideo ) ) &&
			attributes.caption &&
			0 !== attributes.caption.length
	) {
		updateBlockAttributes( clientId, { caption: '' } );
	}
};

/**
 * Set initial positioning if the selected block is an unmodified block.
 *
 * @param {string} clientId Block ID.
 */
export const maybeSetInitialPositioning = ( clientId ) => {
	const block = getBlock( clientId );

	if ( ! block || ! ALLOWED_CHILD_BLOCKS.includes( block.name ) ) {
		return;
	}

	const parentBlock = getBlock( getBlockRootClientId( clientId ) );
	// Short circuit if the top position is already set or the block has no parent.
	if ( 0 !== block.attributes.positionTop || ! parentBlock ) {
		return;
	}

	const positionTopLimit = 75;
	const positionTopHighest = 0;
	const positionTopGap = 10;

	// Check if it's a new block.
	const newBlock = createBlock( block.name );
	const isUnmodified = every( newBlock.attributes, ( value, key ) => value === block.attributes[ key ] );

	// Only set the position if the block was unmodified before.
	if ( isUnmodified ) {
		const highestPositionTop = parentBlock.innerBlocks
			.map( ( childBlock ) => childBlock.attributes.positionTop )
			.reduce( ( highestTop, positionTop ) => Math.max( highestTop, positionTop ), 0 );

		// If it's more than the limit, set the new one.
		const newPositionTop = highestPositionTop > positionTopLimit ? positionTopHighest : highestPositionTop + positionTopGap;

		updateBlockAttributes( clientId, { positionTop: newPositionTop } );
	}
};

/**
 * Verify and perhaps update autoAdvanceAfterMedia attribute for pages.
 *
 * For pages with autoAdvanceAfter set to 'media',
 * verify that the referenced media block still exists.
 * If not, find another media block to be used for the
 * autoAdvanceAfterMedia attribute.
 *
 * @param {string} clientId Block ID.
 */
export const maybeUpdateAutoAdvanceAfterMedia = ( clientId ) => {
	const block = getBlock( clientId );

	if ( ! block || ! ALLOWED_TOP_LEVEL_BLOCKS.includes( block.name ) ) {
		return;
	}

	if ( 'media' !== block.attributes.autoAdvanceAfter ) {
		return;
	}

	const innerBlocks = getBlocksByClientId( getBlockOrder( clientId ) );

	const mediaBlock = block.attributes.autoAdvanceAfterMedia && innerBlocks.find( ( { attributes } ) => attributes.anchor === block.attributes.autoAdvanceAfterMedia );

	if ( mediaBlock ) {
		return;
	}

	const firstMediaBlock = innerBlocks.find( ( { name } ) => MEDIA_INNER_BLOCKS.includes( name ) );
	const autoAdvanceAfterMedia = firstMediaBlock ? firstMediaBlock.attributes.anchor : '';

	if ( block.attributes.autoAdvanceAfterMedia !== autoAdvanceAfterMedia ) {
		updateBlockAttributes( clientId, { autoAdvanceAfterMedia } );
	}
};

/**
 * Returns a block's inner element containing the actual text node with its content.
 *
 * @param {Object} block Block object.
 *
 * @return {null|Element} The inner element.
 */
const getBlockInnerTextElement = ( block ) => {
	const { name, clientId } = block;

	switch ( name ) {
		case 'amp/amp-story-text':
			return document.querySelector( `#block-${ clientId } .block-editor-rich-text__editable` );

		case 'amp/amp-story-post-title':
		case 'amp/amp-story-post-author':
		case 'amp/amp-story-post-date':
			const slug = name.replace( '/', '-' );
			return document.querySelector( `#block-${ clientId } .wp-block-${ slug }` );

		default:
			return null;
	}
};

/**
 * Returns a movable block's inner element.
 *
 * @param {Object} block Block object.
 *
 * @return {?Element} The inner element.
 */
export const getBlockInnerElement = ( block ) => {
	const { name, clientId } = block;
	const isPage = 'amp/amp-story-page' === name;
	const isCTABlock = 'amp/amp-story-cta' === name;

	if ( isPage ) {
		return document.querySelector( `[data-block="${ clientId }"]` );
	}

	if ( isCTABlock ) {
		// Not the block itself is movable, only the button within.
		return document.querySelector( `#amp-story-cta-button-${ clientId }` );
	}

	return document.querySelector( `#block-${ clientId }` );
};

/**
 * Updates a block's font size in case it uses amp-fit-text and the content has changed.
 *
 * @param {Object}  block                         Block object.
 * @param {string}  block.clientId                Block client ID.
 * @param {Object}  block.attributes              Block attributes.
 * @param {number}  block.attributes.width        Block width in pixels.
 * @param {number}  block.attributes.height       Block height in pixels.
 * @param {string}  block.attributes.content      Block inner content.
 * @param {boolean} block.attributes.ampFitText   Whether amp-fit-text should be used or not.
 * @param {number}  block.attributes.autoFontSize Automatically determined font size for amp-fit-text blocks.
 */
export const maybeUpdateFontSize = ( block ) => {
	const { name, clientId, attributes } = block;
	const { width, height, ampFitText, content, autoFontSize } = attributes;

	if ( ! ampFitText ) {
		return;
	}

	switch ( name ) {
		case 'amp/amp-story-text':
			const element = getBlockInnerTextElement( block );

			if ( element && content.length ) {
				const fitFontSize = calculateFontSize( element, height, width, MAX_FONT_SIZE, MIN_FONT_SIZE );

				if ( fitFontSize && autoFontSize !== fitFontSize ) {
					updateBlockAttributes( clientId, { autoFontSize: fitFontSize } );
				}
			}

			break;

		case 'amp/amp-story-post-title':
		case 'amp/amp-story-post-author':
		case 'amp/amp-story-post-date':
			const metaBlockElement = getBlockInnerTextElement( block );

			if ( metaBlockElement ) {
				const fitFontSize = calculateFontSize( metaBlockElement, height, width, MAX_FONT_SIZE, MIN_FONT_SIZE );
				if ( fitFontSize && autoFontSize !== fitFontSize ) {
					updateBlockAttributes( clientId, { autoFontSize: fitFontSize } );
				}
			}

			break;

		default:
			break;
	}
};

/**
 * Updates a block's width and height in case it doesn't use amp-fit-text and the font size has changed.
 *
 * @param {Object}  block                         Block object.
 * @param {string}  block.clientId                Block client ID.
 * @param {Object}  block.attributes              Block attributes.
 * @param {number}  block.attributes.width        Block width in pixels.
 * @param {number}  block.attributes.height       Block height in pixels.
 * @param {string}  block.attributes.content      Block inner content.
 * @param {boolean} block.attributes.ampFitText   Whether amp-fit-text should be used or not.
 * @param {number}  block.attributes.autoFontSize Automatically determined font size for amp-fit-text blocks.
 */
export const maybeUpdateBlockDimensions = ( block ) => {
	const { name, clientId, attributes } = block;
	const { width, height, ampFitText, content } = attributes;

	if ( ampFitText ) {
		return;
	}

	switch ( name ) {
		case 'amp/amp-story-text':
			const element = getBlockInnerTextElement( block );

			if ( element && content.length ) {
				if ( element.scrollHeight > height ) {
					updateBlockAttributes( clientId, { height: element.scrollHeight } );
				}

				if ( element.scrollWidth > width ) {
					updateBlockAttributes( clientId, { width: element.scrollWidth } );
				}
			}

			break;

		case 'amp/amp-story-post-title':
		case 'amp/amp-story-post-author':
		case 'amp/amp-story-post-date':
			const metaBlockElement = getBlockInnerTextElement( block );

			if ( metaBlockElement ) {
				metaBlockElement.classList.toggle( 'is-measuring' );

				if ( metaBlockElement.offsetHeight > height ) {
					updateBlockAttributes( clientId, { height: metaBlockElement.offsetHeight } );
				}

				if ( metaBlockElement.offsetWidth > width ) {
					updateBlockAttributes( clientId, { width: metaBlockElement.offsetWidth } );
				}

				metaBlockElement.classList.toggle( 'is-measuring' );
			}

			break;

		default:
			break;
	}
};

/**
 * Remove deprecated attribute if the block was just migrated.
 *
 * @param {Object} block Block.
 */
export const maybeRemoveDeprecatedSetting = ( block ) => {
	if ( ! block ) {
		return;
	}

	const { attributes } = block;

	// If the block was just migrated, update the block to initiate unsaved state.
	if ( attributes.deprecated && 'migrated' === attributes.deprecated ) {
		updateBlockAttributes( block.clientId, {
			deprecated: null,
		} );
	}
};

/**
 * Sets width and height for blocks if they haven't been modified yet.
 *
 * @param {string} clientId Block ID.
 */
export const maybeSetInitialSize = ( clientId ) => {
	const block = getBlock( clientId );

	if ( ! block ) {
		return;
	}

	const { name, attributes } = block;

	if ( 'core/image' !== name ) {
		return;
	}
	const { width, height } = attributes;

	/**
	 * Sets width and height to image if it hasn't been set via resizing yet.
	 *
	 * Takes the values from the original image.
	 */
	if ( ! width && ! height && attributes.id > 0 ) {
		const { getMedia } = select( 'core' );

		const media = getMedia( attributes.id );
		// If the width and height haven't been set for the media, we should get it from the original image.
		if ( media && media.media_details ) {
			const { height: imageHeight, width: imageWidth } = media.media_details;

			let ratio = 1;
			// If the image exceeds the page limits, adjust the width and height accordingly.
			if ( STORY_PAGE_INNER_WIDTH < imageWidth || STORY_PAGE_INNER_HEIGHT < imageHeight ) {
				ratio = Math.max( imageWidth / STORY_PAGE_INNER_WIDTH, imageHeight / STORY_PAGE_INNER_HEIGHT );
			}

			updateBlockAttributes( clientId, {
				width: Math.round( imageWidth / ratio ),
				height: Math.round( imageHeight / ratio ),
			} );
		}
	}
};

/**
 * Determines the HTML tag name that should be used for text blocks.
 *
 * This is based on the block's attributes, as well as the surrounding context.
 *
 * For example, there can only be one <h1> tag on a page.
 * Also, font size takes precedence over text length as it's a stronger signal for semantic meaning.
 *
 * @param {string} clientId Block ID.
 */
export const maybeSetTagName = ( clientId ) => {
	const block = getBlock( clientId );

	if ( ! block || 'amp/amp-story-text' !== block.name ) {
		return;
	}

	const siblings = getBlocksByClientId( getBlockOrder( clientId ) ).filter( ( { clientId: blockId } ) => blockId !== clientId );
	const canUseH1 = ! siblings.some( ( { attributes } ) => attributes.tagName === 'h1' );

	const tagName = getTagName( block.attributes, canUseH1 );

	if ( block.attributes.tagName !== tagName ) {
		updateBlockAttributes( clientId, { tagName } );
	}
};

/**
 * Initialize animation making sure that the predecessor animation has been initialized at first.
 *
 * @param {Object} block Animated block.
 * @param {Object} page Parent page.
 * @param {Object} allBlocks All blocks.
 */
const initializeAnimation = ( block, page, allBlocks ) => {
	const { ampAnimationAfter } = block.attributes;
	let predecessor;
	if ( ampAnimationAfter ) {
		predecessor = allBlocks.find( ( b ) => b.attributes.anchor === ampAnimationAfter );
	}

	if ( predecessor ) {
		const animations = getAnimatedBlocks();
		const pageAnimationOrder = animations[ page ] || [];
		const predecessorEntry = pageAnimationOrder.find( ( { id } ) => id === predecessor.clientId );

		// We need to initialize the predecessor first.
		if ( ! predecessorEntry ) {
			initializeAnimation( predecessor, page, allBlocks );
		}
	}
	addAnimation( page, block.clientId, predecessor ? predecessor.clientId : undefined );
};

/**
 * Initializes the animations if it hasn't been done yet.
 */
export const maybeInitializeAnimations = () => {
	const animations = getAnimatedBlocks();
	if ( isEqual( {}, animations ) ) {
		const allBlocks = getBlocksByClientId( getClientIdsWithDescendants() );
		for ( const block of allBlocks ) {
			const page = getBlockRootClientId( block.clientId );

			if ( page ) {
				const { ampAnimationType, ampAnimationDuration, ampAnimationDelay } = block.attributes;
				initializeAnimation( block, page, allBlocks );

				changeAnimationType( page, block.clientId, ampAnimationType );
				changeAnimationDuration( page, block.clientId, ampAnimationDuration ? parseInt( String( ampAnimationDuration ).replace( 'ms', '' ) ) : undefined );
				changeAnimationDelay( page, block.clientId, ampAnimationDelay ? parseInt( String( ampAnimationDelay ).replace( 'ms', '' ) ) : undefined );
			}
		}
	}
};

/**
 * Return a label for the block order controls depending on block position.
 *
 * @param {string}  type            Block type - in the case of a single block, should define its 'type'. I.e. 'Text', 'Heading', 'Image' etc.
 * @param {number}  currentPosition The block's current position.
 * @param {number}  newPosition     The block's new position.
 * @param {boolean} isFirst         This is the first block.
 * @param {boolean} isLast          This is the last block.
 * @param {number}  dir             Direction of movement (> 0 is considered to be going down, < 0 is up).
 *
 * @return {string} Label for the block movement controls.
 */
export const getBlockOrderDescription = ( type, currentPosition, newPosition, isFirst, isLast, dir ) => {
	if ( isFirst && isLast ) {
		// translators: %s: Type of block (i.e. Text, Image etc)
		return sprintf( __( 'Block %s is the only block, and cannot be moved', 'amp' ), type );
	}

	if ( dir > 0 && ! isLast ) {
		// moving down
		return sprintf(
			// translators: 1: Type of block (i.e. Text, Image etc), 2: Position of selected block, 3: New position
			__( 'Move %1$s block from position %2$d down to position %3$d', 'amp' ),
			type,
			currentPosition,
			newPosition
		);
	}

	if ( dir > 0 && isLast ) {
		// moving down, and is the last item
		// translators: %s: Type of block (i.e. Text, Image etc)
		return sprintf( __( 'Block %s is at the end of the content and can’t be moved down', 'amp' ), type );
	}

	if ( dir < 0 && ! isFirst ) {
		// moving up
		return sprintf(
			// translators: 1: Type of block (i.e. Text, Image etc), 2: Position of selected block, 3: New position
			__( 'Move %1$s block from position %2$d up to position %3$d', 'amp' ),
			type,
			currentPosition,
			newPosition
		);
	}

	if ( dir < 0 && isFirst ) {
		// moving up, and is the first item
		// translators: %s: Type of block (i.e. Text, Image etc)
		return sprintf( __( 'Block %s is at the beginning of the content and can’t be moved up', 'amp' ), type );
	}

	return undefined;
};

/**
 * Get block by Page ID and block name.
 *
 * @param {string} pageClientId Root ID.
 * @param {string} blockName Block name.
 * @return {Object} Found block.
 */
const getPageBlockByName = ( pageClientId, blockName ) => {
	const innerBlocks = getBlocksByClientId( getBlockOrder( pageClientId ) );
	return innerBlocks.find( ( { name } ) => name === blockName );
};

/**
 * Get CTA block.
 *
 * @param {Array} pageClientId Root ID.
 * @return {Object} CTA block.
 */
export const getCallToActionBlock = ( pageClientId ) => {
	return getPageBlockByName( pageClientId, 'amp/amp-story-cta' );
};

/**
 * Get Page Attachment block.
 *
 * @param {Array} pageClientId Root ID.
 * @return {Object} Page Attachment block.
 */
export const getPageAttachmentBlock = ( pageClientId ) => {
	return getPageBlockByName( pageClientId, 'amp/amp-story-page-attachment' );
};

/**
 * Returns a unique ID that is guaranteed to not start with a number.
 *
 * Useful for using in HTML attributes.
 *
 * @return {string} Unique ID.
 */
export const getUniqueId = () => {
	return uuid().replace( /^\d/, 'a' );
};

/**
 * Returns an image of the first frame of a given video.
 *
 * @param {string} src Video src URL.
 * @return {Promise<string>} The extracted image in base64-encoded format.
 */
export const getFirstFrameOfVideo = ( src ) => {
	const video = document.createElement( 'video' );
	video.muted = true;
	video.crossOrigin = 'anonymous';
	video.preload = 'metadata';
	video.currentTime = 0.5; // Needed to seek forward.

	return new Promise( ( resolve, reject ) => {
		video.addEventListener( 'error', reject );

		video.addEventListener( 'canplay', () => {
			const canvas = document.createElement( 'canvas' );
			canvas.width = video.videoWidth;
			canvas.height = video.videoHeight;

			const ctx = canvas.getContext( '2d' );
			ctx.drawImage( video, 0, 0, canvas.width, canvas.height );

			canvas.toBlob( resolve, 'image/jpeg' );
		} );

		video.src = src;
	} );
};

/**
 * Uploads the video's first frame as an attachment.
 *
 * @param {Object} media Media object.
 * @param {number} media.id  Video ID.
 * @param {string} media.src Video URL.
 */
export const uploadVideoFrame = async ( { id: videoId, src } ) => {
	const { __experimentalMediaUpload: mediaUpload } = getSettings();

	const img = await getFirstFrameOfVideo( src );

	return new Promise( ( resolve, reject ) => {
		mediaUpload( {
			filesList: [ img ],
			onFileChange: ( [ fileObj ] ) => {
				const { id: posterId, url: posterUrl } = fileObj;

				if ( videoId && posterId ) {
					saveMedia( {
						id: videoId,
						featured_media: posterId,
					} );

					saveMedia( {
						id: posterId,
						meta: {
							amp_is_poster: true,
						},
					} );
				}

				if ( ! isBlobURL( posterUrl ) ) {
					resolve( fileObj );
				}
			},
			onError: reject,
		} );
	} );
};

/**
 * Given a media object, returns a suitable poster image URL.
 *
 * @param {Object} fileObj Media object.
 * @return {string} Poster image URL.
 */
export const getPosterImageFromFileObj = ( fileObj ) => {
	const { url } = fileObj;

	let newPoster = url;

	if ( has( fileObj, [ 'media_details', 'sizes', MAX_IMAGE_SIZE_SLUG, 'source_url' ] ) ) {
		newPoster = fileObj.media_details.sizes[ MAX_IMAGE_SIZE_SLUG ].source_url;
	} else if ( has( fileObj, [ 'media_details', 'sizes', 'large', 'source_url' ] ) ) {
		newPoster = fileObj.media_details.sizes.large.source_url;
	}

	return newPoster;
};

/**
 * Add anchor for a block if it's missing.
 *
 * @param {string} clientId Block ID.
 */
export const maybeAddMissingAnchor = ( clientId ) => {
	const block = getBlock( clientId );
	if ( ! block ) {
		return;
	}
	if ( ! block.attributes.anchor ) {
		updateBlockAttributes( block.clientId, { anchor: getUniqueId() } );
	}
};

/**
 * Given a number, finds the closest snap target.
 *
 * @see https://github.com/bokuweb/re-resizable
 *
 * @param {number} number Given number.
 * @param {Array|Function<number>} snap List of snap targets or function that provides them.
 * @param {number} snapGap Minimum gap required in order to move to the next snapping target
 * @return {?number} Snap target if found.
 */
export const findClosestSnap = memize( ( number, snap, snapGap ) => {
	const snapArray = typeof snap === 'function' ? snap( number ) : snap;

	const closestGapIndex = snapArray.reduce(
		( prev, curr, index ) => ( Math.abs( curr - number ) < Math.abs( snapArray[ prev ] - number ) ? index : prev ),
		0,
	);
	const gap = Math.abs( snapArray[ closestGapIndex ] - number );

	return snapGap === 0 || gap < snapGap ? snapArray[ closestGapIndex ] : null;
} );

/**
 * Sets input selection to the end for being able to type to the end of the existing text.
 *
 * @param {string} inputSelector Text input selector.
 */
export const setInputSelectionToEnd = ( inputSelector ) => {
	const textInput = document.querySelector( inputSelector );
	// Create selection, collapse it in the end of the content.
	if ( textInput ) {
		const range = document.createRange();
		range.selectNodeContents( textInput );
		range.collapse( false );
		const selection = window.getSelection();
		selection.removeAllRanges();
		selection.addRange( range );
	}
};

/**
 * Helper to process media object and return attributes to be saved.
 *
 * @param {Object} media Attachment object to be processed.
 *
 * @return {Object} Processed Object to save to block attributes.
 */
export const processMedia = ( media ) => {
	if ( ! media || ! media.url ) {
		return {
			mediaUrl: undefined,
			mediaId: undefined,
			mediaType: undefined,
			mediaAlt: undefined,
			poster: undefined,
		};
	}

	let mediaType;

	// For media selections originated from a file upload.
	if ( media.media_type ) {
		if ( media.media_type === VIDEO_BACKGROUND_TYPE ) {
			mediaType = VIDEO_BACKGROUND_TYPE;
		} else {
			mediaType = IMAGE_BACKGROUND_TYPE;
		}
	} else {
		// For media selections originated from existing files in the media library.
		if (
			media.type !== IMAGE_BACKGROUND_TYPE &&
			media.type !== VIDEO_BACKGROUND_TYPE
		) {
			return {
				mediaUrl: undefined,
				mediaId: undefined,
				mediaType: undefined,
				mediaAlt: undefined,
				poster: undefined,
			};
		}

		mediaType = media.type;
	}

	const mediaAlt = media.alt || media.title;
	const mediaUrl = media.url;
	const poster = VIDEO_BACKGROUND_TYPE === mediaType && media.image && media.image.src !== media.icon ? media.image.src : undefined;

	return {
		mediaUrl,
		mediaId: media.id,
		mediaType,
		mediaAlt,
		poster,
	};
};

/**
 * Helper to convert snake_case meta keys to key names used in the amp-story-page attributes.
 *
 * @param {Object} meta Meta object to be converted to an object with attributes key names.
 *
 * @return {Object} Processed object.
 */
export const metaToAttributeNames = ( meta ) => {
	return {
		autoAdvanceAfter: meta.amp_story_auto_advance_after,
		autoAdvanceAfterDuration: meta.amp_story_auto_advance_after_duration,
	};
};

/**
 * Helper to add an `aria-label` to video elements when saved.
 *
 * This helper is designed as a filter for `blocks.getSaveElement`.
 *
 * @param {ReactElement}  element     Previously generated React element
 * @param {Object}        type        Block type definition.
 * @param {string}        type.name   Name of block type
 * @param {Object}        attributes  Block attributes.
 *
 * @return {ReactElement}  New React element
 */
export const addVideoAriaLabel = ( element, { name }, attributes ) => {
	// this filter only applies to core video objects (which always has children) where an aria label has been set
	if ( name !== 'core/video' || ! element.props.children || ! attributes.ampAriaLabel ) {
		return element;
	}

	/* `element` will be a react structure like:

	<figure>
		<amp-video|video>
			Fallback content
		</amp-video|video>
		[<figcaption>Caption</figcaption>]
	</figure>

	The video element can be either an `<amp-video>`` or a regular `<video>`.

	`<figcaption>` is not necessarily present.

	We need to hook into this element and add an `aria-label` on the `<amp-video|video>` element.
	*/

	const isFigure = element.type === 'figure';
	const childNodes = Array.isArray( element.props.children ) ? element.props.children : [ element.props.children ];
	const videoTypes = [ 'amp-video', 'video' ];
	const isFirstChildVideoType = videoTypes.includes( childNodes[ 0 ].type );
	if ( ! isFigure || ! isFirstChildVideoType ) {
		return element;
	}

	const figure = element;
	const [ video, ...rest ] = childNodes;

	const newVideo = cloneElement(
		video,
		{ 'aria-label': attributes.ampAriaLabel },
		video.props.children,
	);

	const newFigure = cloneElement(
		figure,
		{},
		newVideo,
		...rest
	);

	return newFigure;
};

/**
 * Copy text to clipboard by using temporary input field.
 *
 * @param {string} text Text to copy.
 */
export const copyTextToClipBoard = ( text ) => {
	// Create temporary input element for being able to copy.
	const tmpInput = document.createElement( 'textarea' );
	tmpInput.setAttribute( 'readonly', '' );
	tmpInput.style = {
		position: 'absolute',
		left: '-9999px',
	};
	tmpInput.value = text;
	document.body.appendChild( tmpInput );
	tmpInput.select();
	document.execCommand( 'copy' );
	// Remove the temporary element.
	document.body.removeChild( tmpInput );
};

/**
 * Ensure that only allowed blocks are pasted.
 *
 * @param {[]}      blocks Array of blocks.
 * @param {string}  clientId Page ID.
 * @param {boolean} isFirstPage If is first page.
 * @return {[]} Filtered blocks.
 */
export const ensureAllowedBlocksOnPaste = ( blocks, clientId, isFirstPage ) => {
	const allowedBlocks = [];
	blocks.forEach( ( block ) => {
		switch ( block.name ) {
			// Skip copying Page.
			case 'amp/amp-story-page':
				return;
			case 'amp/amp-story-page-attachment':
			case 'amp/amp-story-cta':
				const currentBlock = getPageBlockByName( clientId, block.name );
				if ( currentBlock || ( isFirstPage && block.name === 'amp/amp-story-cta' ) ) {
					return;
				}
				allowedBlocks.push( block );
				break;
			default:
				if ( ALLOWED_CHILD_BLOCKS.includes( block.name ) ) {
					allowedBlocks.push( block );
				}
				break;
		}
	} );
	return allowedBlocks;
};

/**
 * Given a block client ID, returns the corresponding DOM node for the block,
 * if exists. As much as possible, this helper should be avoided, and used only
 * in cases where isolated behaviors need remote access to a block node.
 *
 * @param {string} clientId Block client ID.
 * @param {Element} scope an optional DOM Element to which the selector should be scoped
 *
 * @return {Element} Block DOM node.
 */
export const getBlockDOMNode = ( clientId, scope = document ) => {
	return scope.querySelector( `[data-block="${ clientId }"]` );
};

/**
 * Returns a movable block's wrapper element.
 *
 * @param {Object} block Block object.
 *
 * @return {null|Element} The inner element.
 */
export const getBlockWrapperElement = ( block ) => {
	if ( ! block ) {
		return null;
	}

	const { name, clientId } = block;

	if ( ! isMovableBlock( name ) ) {
		return null;
	}

	return document.querySelector( `.amp-page-child-block[data-block="${ clientId }"]` );
};

/**
 * Calculate target scaling factor so that it is at least 25% larger than the
 * page.
 *
 * A copy of the same method in the AMP framework.
 *
 * @see https://github.com/ampproject/amphtml/blob/13b3b6d92ee0565c54ec34732e88f01847aa8a91/extensions/amp-story/1.0/animation-presets-utils.js#L91-L111
 *
 * @param {number} width Target width.
 * @param {number} height Target height.
 *
 * @return {number} Target scaling factor.
 */
export const calculateTargetScalingFactor = ( width, height ) => {
	const targetFitsWithinPage = width <= STORY_PAGE_INNER_WIDTH || height <= STORY_PAGE_INNER_HEIGHT;

	if ( targetFitsWithinPage ) {
		const scalingFactor = 1.25;

		const widthFactor = STORY_PAGE_INNER_WIDTH > width ? STORY_PAGE_INNER_WIDTH / width : 1;
		const heightFactor = STORY_PAGE_INNER_HEIGHT > height ? STORY_PAGE_INNER_HEIGHT / height : 1;

		return Math.max( widthFactor, heightFactor ) * scalingFactor;
	}

	return 1;
};

/**
 * Returns the block's actual position in relation to the page it's on.
 *
 * @param {Element} blockElement Block element.
 * @param {Element} parentElement The block parent element.
 *
 * @return {{top: number, left: number}} Relative position of the block.
 */
export const getRelativeElementPosition = ( blockElement, parentElement ) => {
	const { left: parentLeft, top: parentTop } = parentElement.getBoundingClientRect();
	const { top, right, bottom, left } = blockElement.getBoundingClientRect();

	return {
		top: top - parentTop,
		right: right - parentLeft,
		bottom: bottom - parentTop,
		left: left - parentLeft,
	};
};

/**
 * Calculates the offsets and scaling factors for animation playback.
 *
 * @param {Object} block Block object.
 * @param {string} animationType Animation type.
 * @return {{offsetX: number, offsetY: number, scalingFactor: number}} Animation transform parameters.
 */
const getAnimationTransformParams = ( block, animationType ) => {
	const blockElement = getBlockWrapperElement( block );
	const innerElement = getBlockInnerElement( block );
	const parentBlock = getBlockRootClientId( block.clientId );
	const parentBlockElement = document.querySelector( `[data-block="${ parentBlock }"]` );

	const width = innerElement.offsetWidth;
	const height = innerElement.offsetHeight;
	const { top, left } = getRelativeElementPosition( blockElement, parentBlockElement );

	let offsetX;
	let offsetY;
	let scalingFactor;

	switch ( animationType ) {
		case 'fly-in-left':
		case 'rotate-in-left':
		case 'whoosh-in-left':
			offsetX = -( left + width );
			break;
		case 'fly-in-right':
		case 'rotate-in-right':
		case 'whoosh-in-right':
			offsetX = STORY_PAGE_INNER_WIDTH + left + width;
			break;
		case 'fly-in-top':
			offsetY = -( top + height );
			break;
		case 'fly-in-bottom':
			offsetY = STORY_PAGE_INNER_HEIGHT + top + height;
			break;
		case 'drop':
			offsetY = Math.max( 160, ( top + height ) );
			break;
		case 'pan-left':
		case 'pan-right':
			scalingFactor = calculateTargetScalingFactor( width, height );
			offsetX = STORY_PAGE_INNER_WIDTH - ( width * scalingFactor );
			offsetY = ( STORY_PAGE_INNER_HEIGHT - ( height * scalingFactor ) ) / 2;
			break;
		case 'pan-down':
		case 'pan-up':
			scalingFactor = calculateTargetScalingFactor( width, height );
			offsetX = -( width * scalingFactor ) / 2;
			offsetY = STORY_PAGE_INNER_HEIGHT - ( height * scalingFactor );
			break;
		default:
			offsetX = 0;
	}

	return {
		offsetX,
		offsetY,
		scalingFactor,
	};
};

/**
 * Sets the needed CSS custom properties and class name for animation playback.
 *
 * This way the initial animation state can be displayed without having to actually
 * start the animation.
 *
 * @param {Object} block Block object.
 * @param {string} animationType Animation type.
 */
export const setAnimationTransformProperties = ( block, animationType ) => {
	const blockElement = getBlockWrapperElement( block );

	if ( ! blockElement || ! animationType ) {
		return;
	}

	resetAnimationProperties( block, animationType );

	const { offsetX, offsetY, scalingFactor } = getAnimationTransformParams( block, animationType );

	if ( offsetX ) {
		blockElement.style.setProperty( '--animation-offset-x', `${ offsetX }px` );
	}

	if ( offsetY ) {
		blockElement.style.setProperty( '--animation-offset-y', `${ offsetY }px` );
	}

	if ( scalingFactor ) {
		blockElement.style.setProperty( '--animation-scale-start', scalingFactor );
		blockElement.style.setProperty( '--animation-scale-end', scalingFactor );
	}

	blockElement.classList.add( `story-animation-init-${ animationType }` );
};

/**
 * Removes all inline styles and class name previously set for animation playback.
 *
 * @param {Object} block Block object.
 * @param {string} animationType Animation type.
 */
export const resetAnimationProperties = ( block, animationType ) => {
	const blockElement = getBlockWrapperElement( block );

	if ( ! blockElement || ! animationType ) {
		return;
	}

	blockElement.classList.remove( `story-animation-init-${ animationType }` );
	blockElement.classList.remove( `story-animation-${ animationType }` );
	blockElement.style.removeProperty( '--animation-offset-x' );
	blockElement.style.removeProperty( '--animation-offset-y' );
	blockElement.style.removeProperty( '--animation-scale-start' );
	blockElement.style.removeProperty( '--animation-scale-end' );
	blockElement.style.removeProperty( '--animation-duration' );
	blockElement.style.removeProperty( '--animation-delay' );
};

/**
 * Plays the block's animation in the editor.
 *
 * Assumes that setAnimationTransformProperties() has been called before.
 *
 * @param {Object} block Block object.
 * @param {string} animationType Animation type.
 * @param {number} animationDuration Animation duration.
 * @param {number} animationDelay Animation delay.
 * @param {Function} callback Callback for when animation has stopped.
 */
export const startAnimation = ( block, animationType, animationDuration, animationDelay, callback = () => {} ) => {
	const blockElement = getBlockWrapperElement( block );

	if ( ! blockElement || ! animationType ) {
		callback();

		return;
	}

	const DEFAULT_ANIMATION_DURATION = ANIMATION_DURATION_DEFAULTS[ animationType ] || 0;

	blockElement.classList.remove( `story-animation-init-${ animationType }` );

	blockElement.style.setProperty( '--animation-duration', `${ animationDuration || DEFAULT_ANIMATION_DURATION }ms` );
	blockElement.style.setProperty( '--animation-delay', `${ animationDelay || 0 }ms` );

	blockElement.classList.add( `story-animation-${ animationType }` );

	blockElement.addEventListener( 'animationend', callback, { once: true } );
};

/**
 * Check if block is page block.
 *
 * @param {string} clientId Block client ID.
 * @return {boolean} Boolean if block is / is not a page block.
 */
export const isPageBlock = ( clientId ) => {
	const block = getBlock( clientId );
	return block && 'amp/amp-story-page' === block.name;
};

/**
 * Parses drag & drop events to ensure the event contains valid transfer data.
 *
 * @param {Object} event
 * @return {Object} Parsed event data.
 */
export const parseDropEvent = ( event ) => {
	let result = {
		srcClientId: null,
		srcIndex: null,
		type: null,
	};

	if ( ! event.dataTransfer ) {
		return result;
	}

	try {
		result = Object.assign( result, JSON.parse( event.dataTransfer.getData( 'text' ) ) );
	} catch ( err ) {
		return result;
	}
=======
>>>>>>> c5fba13d

export { default as maybeEnqueueFontStyle } from './maybeEnqueueFontStyle';
export { default as setBlockParent } from './setBlockParent';
export { default as getDefaultMinimumBlockHeight } from './getDefaultMinimumBlockHeight';
export { default as addAMPAttributes } from './addAMPAttributes';
export { default as addAMPExtraProps } from './addAMPExtraProps';
export { default as deprecateCoreBlocks } from './deprecateCoreBlocks';
export { default as filterBlockTransforms } from './filterBlockTransforms';
export { default as filterBlockAttributes } from './filterBlockAttributes';
export { default as wrapBlocksInGridLayer } from './wrapBlocksInGridLayer';
export { default as getTotalAnimationDuration } from './getTotalAnimationDuration';
export { default as renderStoryComponents } from './renderStoryComponents';
export { default as maybeSetTagName } from './maybeSetTagName';
export { default as getPercentageFromPixels } from './getPercentageFromPixels';
export { default as getPixelsFromPercentage } from './getPixelsFromPercentage';
export { default as getMinimumStoryPosterDimensions } from './getMinimumStoryPosterDimensions';
export { default as addBackgroundColorToOverlay } from './addBackgroundColorToOverlay';
export { default as createSkeletonTemplate } from './createSkeletonTemplate';
export { default as getClassNameFromBlockAttributes } from './getClassNameFromBlockAttributes';
export { default as getStylesFromBlockAttributes } from './getStylesFromBlockAttributes';
export { default as getMetaBlockSettings } from './getMetaBlockSettings';
export { default as maybeRemoveMediaCaption } from './maybeRemoveMediaCaption';
export { default as maybeSetInitialPositioning } from './maybeSetInitialPositioning';
export { default as maybeUpdateAutoAdvanceAfterMedia } from './maybeUpdateAutoAdvanceAfterMedia';
export { default as maybeUpdateFontSize } from './maybeUpdateFontSize';
export { default as maybeUpdateBlockDimensions } from './maybeUpdateBlockDimensions';
export { default as maybeRemoveDeprecatedSetting } from './maybeRemoveDeprecatedSetting';
export { default as maybeSetInitialSize } from './maybeSetInitialSize';
export { default as maybeInitializeAnimations } from './maybeInitializeAnimations';
export { default as getBlockOrderDescription } from './getBlockOrderDescription';
export { default as uploadVideoFrame } from './uploadVideoFrame';
export { default as setAnimationTransformProperties } from './setAnimationTransformProperties';
export { default as startAnimation } from './startAnimation';
export { default as resetAnimationProperties } from './resetAnimationProperties';
export { default as maybeAddMissingAnchor } from './maybeAddMissingAnchor';
export { default as processMedia } from './processMedia';
export { default as addVideoAriaLabel } from './addVideoAriaLabel';
export { default as getCallToActionBlock } from './getCallToActionBlock';
export { default as getPageAttachmentBlock } from './getPageAttachmentBlock';
export { default as ensureAllowedBlocksOnPaste } from './ensureAllowedBlocksOnPaste';
export { default as isPageBlock } from './isPageBlock';
export { default as copyTextToClipBoard } from './copyTextToClipBoard';
export { default as getPosterImageFromFileObj } from './getPosterImageFromFileObj';
export { default as getUniqueId } from './getUniqueId';
export { default as findClosestSnap } from './findClosestSnap';
export { default as setInputSelectionToEnd } from './setInputSelectionToEnd';
export { default as getBlockDOMNode } from './getBlockDOMNode';
export { default as isMovableBlock } from './isMovableBlock';
export { default as metaToAttributeNames } from './metaToAttributeNames';
export { default as parseDropEvent } from './parseDropEvent';<|MERGE_RESOLUTION|>--- conflicted
+++ resolved
@@ -7,2152 +7,6 @@
  * Internal dependencies
  */
 import '../store';
-<<<<<<< HEAD
-import {
-	BlockNavigation,
-	EditorCarousel,
-	StoryControls,
-	Shortcuts,
-	MediaInserter,
-	withMetaBlockEdit,
-	withMetaBlockSave,
-	Inserter,
-} from '../components';
-import {
-	ALLOWED_CHILD_BLOCKS,
-	ALLOWED_MOVABLE_BLOCKS,
-	ALLOWED_TOP_LEVEL_BLOCKS,
-	STORY_PAGE_INNER_WIDTH,
-	STORY_PAGE_INNER_HEIGHT,
-	MEDIA_INNER_BLOCKS,
-	BLOCKS_WITH_RESIZING,
-	BLOCKS_WITH_TEXT_SETTINGS,
-	MAX_IMAGE_SIZE_SLUG,
-	VIDEO_BACKGROUND_TYPE,
-	IMAGE_BACKGROUND_TYPE,
-	ANIMATION_DURATION_DEFAULTS,
-} from '../constants';
-import {
-	MAX_FONT_SIZE,
-	MIN_FONT_SIZE,
-} from '../../common/constants';
-import { getMinimumFeaturedImageDimensions, getBackgroundColorWithOpacity } from '../../common/helpers';
-import { coreDeprecations } from '../deprecations/core-blocks';
-import {
-	addAMPExtraPropsDeprecations,
-	wrapBlockInGridLayerDeprecations,
-	addAMPAttributesDeprecations,
-} from '../deprecations/filters';
-import { default as MetaBlockDeprecated } from '../deprecations/story-meta-block';
-
-const { ampStoriesFonts } = window;
-
-const {
-	getBlocksByClientId,
-	getBlockRootClientId,
-	getBlockOrder,
-	getBlock,
-	getClientIdsWithDescendants,
-	getSettings,
-} = select( 'core/block-editor' );
-
-const { getAnimatedBlocks } = select( 'amp/story' );
-
-const {
-	addAnimation,
-	changeAnimationType,
-	changeAnimationDuration,
-	changeAnimationDelay,
-} = dispatch( 'amp/story' );
-
-const { saveMedia } = dispatch( 'core' );
-const { updateBlockAttributes } = dispatch( 'core/block-editor' );
-
-export const isMovableBlock = ( name ) => ALLOWED_MOVABLE_BLOCKS.includes( name );
-
-/**
- * Adds a <link> element to the <head> for a given font in case there is none yet.
- *
- * Allows dynamically enqueuing font styles when needed.
- *
- * @param {string} name Font name.
- */
-export const maybeEnqueueFontStyle = ( name ) => {
-	if ( ! name || 'undefined' === typeof ampStoriesFonts ) {
-		return;
-	}
-
-	const font = ampStoriesFonts.find( ( thisFont ) => thisFont.name === name );
-	if ( ! font ) {
-		return;
-	}
-
-	const { handle, src } = font;
-	if ( ! handle || ! src ) {
-		return;
-	}
-
-	const element = document.getElementById( handle );
-
-	if ( element ) {
-		return;
-	}
-
-	const fontStylesheet = document.createElement( 'link' );
-	fontStylesheet.id = handle;
-	fontStylesheet.href = src;
-	fontStylesheet.rel = 'stylesheet';
-	fontStylesheet.type = 'text/css';
-	fontStylesheet.media = 'all';
-	fontStylesheet.crossOrigin = 'anonymous';
-
-	document.head.appendChild( fontStylesheet );
-};
-
-/**
- * Filter block properties to define the parent block.
- *
- * @param {Object} props      Block properties.
- * @param {string} props.name Block name.
- *
- * @return {Object} Updated properties.
- */
-export const setBlockParent = ( props ) => {
-	const { name } = props;
-
-	if ( ! ALLOWED_TOP_LEVEL_BLOCKS.includes( name ) ) {
-		// Only amp/amp-story-page blocks can be on the top level.
-		return {
-			...props,
-			parent: [ 'amp/amp-story-page' ],
-		};
-	}
-
-	if ( name !== 'amp/amp-story-page' ) {
-		// Do not allow inserting any of the blocks if they're not AMP Story blocks.
-		return {
-			...props,
-			parent: [ '' ],
-		};
-	}
-
-	return props;
-};
-
-/**
- * Returns the minimum height for a given block.
- *
- * @param {string} name Block name.
- *
- * @return {number} Block height in pixels.
- */
-export const getDefaultMinimumBlockHeight = ( name ) => {
-	switch ( name ) {
-		case 'core/quote':
-		case 'core/video':
-		case 'core/embed':
-			return 200;
-
-		case 'core/pullquote':
-			return 250;
-
-		case 'core/table':
-			return 100;
-
-		case 'amp/amp-story-post-author':
-		case 'amp/amp-story-post-date':
-			return 50;
-
-		case 'amp/amp-story-post-title':
-			return 100;
-
-		default:
-			return 60;
-	}
-};
-
-/**
- * Adds AMP attributes to every allowed AMP Story block.
- *
- * @param {Object} settings Settings.
- * @param {string} name     Block name.
- *
- * @return {Object} Settings.
- */
-export const addAMPAttributes = ( settings, name ) => {
-	const isChildBlock = ALLOWED_CHILD_BLOCKS.includes( name );
-
-	if ( ! isChildBlock || 'core/template' === name ) {
-		return settings;
-	}
-
-	if ( settings.attributes.deprecated && addAMPAttributesDeprecations[ settings.attributes.deprecated.default ] ) {
-		const deprecateAMPAttributes = addAMPAttributesDeprecations[ settings.attributes.deprecated.default ];
-		if ( 'function' === typeof deprecateAMPAttributes ) {
-			return deprecateAMPAttributes( settings, name );
-		}
-	}
-
-	const isImageBlock = 'core/image' === name;
-	const isVideoBlock = 'core/video' === name;
-	const isCTABlock = 'amp/amp-story-cta' === name;
-
-	const needsTextSettings = BLOCKS_WITH_TEXT_SETTINGS.includes( name );
-
-	// Image block already has width and height.
-	const needsWidthHeight = BLOCKS_WITH_RESIZING.includes( name ) && ! isImageBlock;
-
-	const addedAttributes = {
-		addedAttributes: {
-			type: 'number',
-			default: 0,
-		},
-		fontSize: {
-			type: 'string',
-		},
-		customFontSize: {
-			type: 'number',
-		},
-		ampFontFamily: {
-			type: 'string',
-		},
-		textColor: {
-			type: 'string',
-		},
-		customTextColor: {
-			type: 'string',
-		},
-		backgroundColor: {
-			type: 'string',
-		},
-		customBackgroundColor: {
-			type: 'string',
-		},
-		opacity: {
-			type: 'number',
-			default: 100,
-		},
-	};
-
-	if ( needsTextSettings ) {
-		addedAttributes.autoFontSize = {
-			type: 'number',
-			default: 36,
-		};
-		addedAttributes.ampFitText = {
-			type: 'boolean',
-			default: true,
-		};
-	}
-
-	if ( isCTABlock ) {
-		addedAttributes.anchor = {
-			type: 'string',
-			source: 'attribute',
-			attribute: 'id',
-			selector: 'amp-story-cta-layer',
-		};
-	}
-
-	if ( isMovableBlock( name ) ) {
-		addedAttributes.anchor = {
-			type: 'string',
-		};
-
-		addedAttributes.positionTop = {
-			default: 0,
-			type: 'number',
-		};
-
-		addedAttributes.positionLeft = {
-			default: 5,
-			type: 'number',
-		};
-
-		if ( needsWidthHeight ) {
-			addedAttributes.height = {
-				type: 'number',
-				default: getDefaultMinimumBlockHeight( name ),
-			};
-
-			addedAttributes.width = {
-				type: 'number',
-				default: 250,
-			};
-		}
-
-		addedAttributes.rotationAngle = {
-			type: 'number',
-			default: 0,
-		};
-
-		addedAttributes.ampAnimationType = {
-			type: 'string',
-		};
-		addedAttributes.ampAnimationDelay = {
-			default: 0,
-		};
-		addedAttributes.ampAnimationDuration = {
-			default: 0,
-		};
-		addedAttributes.ampAnimationAfter = {
-			type: 'string',
-		};
-	}
-
-	if ( isImageBlock ) {
-		addedAttributes.ampShowImageCaption = {
-			type: 'boolean',
-			default: false,
-		};
-	}
-
-	if ( isVideoBlock ) {
-		addedAttributes.ampShowCaption = {
-			type: 'boolean',
-			default: false,
-		};
-
-		addedAttributes.ampAriaLabel = {
-			type: 'string',
-			default: '',
-		};
-
-		// Required defaults for AMP validity.
-		addedAttributes.autoplay = {
-			...settings.attributes.autoplay,
-			default: true,
-		};
-		addedAttributes.playsInline = {
-			...settings.attributes.playsInline,
-			default: false,
-		};
-
-		// Optional defaults.
-		addedAttributes.loop = {
-			...settings.attributes.loop,
-			default: true,
-		};
-		addedAttributes.controls = {
-			...settings.attributes.controls,
-			default: false,
-		};
-	}
-
-	// Keep default values of possibly already existing default values.
-	Object.keys( addedAttributes ).forEach( ( attribute ) => {
-		if ( 'undefined' !== typeof addedAttributes[ attribute ].default ) {
-			return;
-		}
-
-		if ( 'undefined' !== typeof settings.attributes[ attribute ] && 'undefined' !== typeof settings.attributes[ attribute ].default ) {
-			addedAttributes[ attribute ].default = settings.attributes[ attribute ].default;
-		}
-	} );
-
-	return {
-		...settings,
-		attributes: {
-			...settings.attributes,
-			...addedAttributes,
-		},
-		supports: {
-			...settings.supports,
-			anchor: false,
-		},
-	};
-};
-
-export const deprecateCoreBlocks = ( settings, name ) => {
-	if ( ! isMovableBlock( name ) ) {
-		return settings;
-	}
-
-	let deprecated = settings.deprecated ? settings.deprecated : [];
-	const blockDeprecation = coreDeprecations[ name ] || undefined;
-	if ( blockDeprecation ) {
-		deprecated = [ ...deprecated, ...blockDeprecation ];
-		return {
-			...settings,
-			deprecated,
-		};
-	}
-
-	return settings;
-};
-
-/**
- * Filters block transformations.
- *
- * Removes prefixed list transformations to prevent automatic transformation.
- *
- * Adds a custom transform for blocks within <amp-story-grid-layer>.
- *
- * @see https://github.com/ampproject/amp-wp/issues/2370
- *
- * @param {Object} settings Settings.
- * @param {string} name     Block name.
- *
- * @return {Object} Settings.
- */
-export const filterBlockTransforms = ( settings, name ) => {
-	if ( ! isMovableBlock( name ) ) {
-		return settings;
-	}
-
-	const gridWrapperTransform = {
-		type: 'raw',
-		priority: 20,
-		selector: `amp-story-grid-layer[data-block-name="${ name }"]`,
-		transform: ( node ) => {
-			const innerHTML = node.outerHTML;
-			const blockAttributes = getBlockAttributes( name, innerHTML );
-
-			if ( 'amp/amp-story-text' === name ) {
-				/*
-				 * When there is nothing that matches the content selector (.amp-text-content),
-				 * the pasted content lacks the amp-fit-text wrapper and thus ampFitText is false.
-				 */
-				if ( ! blockAttributes.content ) {
-					blockAttributes.content = node.textContent;
-					blockAttributes.tagName = node.nodeName;
-					blockAttributes.ampFitText = false;
-				}
-			}
-
-			return createBlock( name, blockAttributes );
-		},
-	};
-
-	const transforms = settings.transforms ? { ...settings.transforms } : {};
-	let fromTransforms = transforms.from ? [ ...transforms.from ] : [];
-
-	if ( 'core/list' === name ) {
-		fromTransforms = fromTransforms.filter( ( { type } ) => 'prefix' !== type );
-	}
-
-	fromTransforms.push( gridWrapperTransform );
-
-	return {
-		...settings,
-		transforms: {
-			...transforms,
-			from: fromTransforms,
-		},
-	};
-};
-
-/**
- * Add extra attributes to save to DB.
- *
- * @param {Object} props           Properties.
- * @param {Object} blockType       Block type object.
- * @param {string} blockType.name  Block type name.
- * @param {Object} attributes      Attributes.
- *
- * @return {Object} Props.
- */
-export const addAMPExtraProps = ( props, blockType, attributes ) => {
-	const ampAttributes = {};
-
-	if ( ! ALLOWED_CHILD_BLOCKS.includes( blockType.name ) ) {
-		return props;
-	}
-
-	if ( attributes.deprecated && addAMPExtraPropsDeprecations[ attributes.deprecated ] ) {
-		const deprecatedExtraProps = addAMPExtraPropsDeprecations[ attributes.deprecated ];
-		if ( 'function' === typeof deprecatedExtraProps ) {
-			return deprecatedExtraProps( props, blockType, attributes );
-		}
-	}
-
-	if ( attributes.rotationAngle ) {
-		let style = ! props.style ? {} : props.style;
-		style = {
-			...style,
-			transform: `rotate(${ parseInt( attributes.rotationAngle ) }deg)`,
-		};
-		ampAttributes.style = style;
-	}
-
-	if ( attributes.ampFontFamily ) {
-		ampAttributes[ 'data-font-family' ] = attributes.ampFontFamily;
-	}
-
-	return {
-		...props,
-		...ampAttributes,
-	};
-};
-
-const blockContentDiv = document.createElement( 'div' );
-
-/**
- * Filters block attributes to make sure that the className is taken even though it's wrapped in a grid layer.
- *
- * @param {Object} blockAttributes Block attributes.
- * @param {Object} blockType       Block type object. Unused.
- * @param {string} innerHTML       Inner HTML from saved content.
- *
- * @return {Object} Block attributes.
- */
-export const filterBlockAttributes = ( blockAttributes, blockType, innerHTML ) => {
-	if ( ! blockAttributes.className && innerHTML.includes( 'is-style-' ) && 0 === innerHTML.indexOf( '<amp-story-grid-layer' ) ) {
-		blockContentDiv.innerHTML = innerHTML;
-
-		// Lets check the first child of the amp-story-grid-layer for the className.
-		if (
-			blockContentDiv.children[ 0 ].children.length &&
-			blockContentDiv.children[ 0 ].children[ 0 ].children.length &&
-			blockContentDiv.children[ 0 ].children[ 0 ].children[ 0 ].className.includes( 'is-style-' )
-		) {
-			blockAttributes.className = blockContentDiv.children[ 0 ].children[ 0 ].children[ 0 ].className;
-		}
-	}
-
-	return blockAttributes;
-};
-
-/**
- * Wraps all movable blocks in a grid layer and assigns custom attributes as needed.
- *
- * @param {ReactElement} element                  Block element.
- * @param {Object}       blockType                Block type object.
- * @param {Object}       attributes               Block attributes.
- * @param {number}       attributes.positionTop   Top offset in pixel.
- * @param {number}       attributes.positionLeft  Left offset in pixel.
- * @param {number}       attributes.rotationAngle Rotation angle in degrees.
- * @param {number}       attributes.width         Block width in pixels.
- * @param {number}       attributes.height        Block height in pixels.
- *
- * @return {ReactElement} The wrapped element.
- */
-export const wrapBlocksInGridLayer = ( element, blockType, attributes ) => {
-	if ( ! element || ! isMovableBlock( blockType.name ) ) {
-		return element;
-	}
-
-	if ( attributes.deprecated && wrapBlockInGridLayerDeprecations[ attributes.deprecated ] ) {
-		const deprecateWrapBlocksInGridLayer = wrapBlockInGridLayerDeprecations[ attributes.deprecated ];
-		if ( 'function' === typeof deprecateWrapBlocksInGridLayer ) {
-			return deprecateWrapBlocksInGridLayer( element, blockType, attributes );
-		}
-	}
-	return element;
-};
-
-/**
- * Given a list of animated blocks, calculates the total duration
- * of all animations based on the durations and the delays.
- *
- * @param {Object[]} animatedBlocks               List of animated blocks.
- * @param {string} animatedBlocks[].id            The block's client ID.
- * @param {string} animatedBlocks[].parent        The block's parent client ID.
- * @param {string} animatedBlocks[].animationType The block's animation type.
- * @param {string} animatedBlocks[].duration      The block's animation duration.
- * @param {string} animatedBlocks[].delay         The block's animation delay.
- *
- * @return {number} Total animation duration time.
- */
-export const getTotalAnimationDuration = ( animatedBlocks ) => {
-	const getLongestAnimation = ( parentBlockId ) => {
-		return animatedBlocks
-			.filter( ( { parent, animationType } ) => parent === parentBlockId && animationType )
-			.map( ( { duration, delay } ) => {
-				const animationDelay = delay ? parseInt( delay ) : 0;
-				const animationDuration = duration ? parseInt( duration ) : 0;
-
-				return animationDelay + animationDuration;
-			} )
-			.reduce( ( max, current ) => Math.max( max, current ), 0 );
-	};
-
-	const levels = [ ...new Set( animatedBlocks.map( ( { parent } ) => parent ) ) ];
-
-	return levels.map( getLongestAnimation ).reduce( ( sum, duration ) => sum + duration, 0 );
-};
-
-/**
- * Add some additional elements needed to render our custom UI controls.
- */
-export const renderStoryComponents = () => {
-	const editorBlockList = document.querySelector( '.editor-block-list__layout' );
-	const editorBlockNavigation = document.querySelector( '.editor-block-navigation' );
-
-	if ( editorBlockList && ! document.getElementById( 'amp-story-editor' ) ) {
-		const ampStoryWrapper = document.createElement( 'div' );
-		ampStoryWrapper.id = 'amp-story-editor';
-
-		const blockNavigation = document.createElement( 'div' );
-		blockNavigation.id = 'amp-story-block-navigation';
-
-		/**
-		 * The intended layout is as follows:
-		 *
-		 * - Post title
-		 * - AMP story wrapper element (needed for overflow styling)
-		 * - - Story controls
-		 * - - Block list
-		 * - - Block navigation
-		 * - - Carousel controls
-		 */
-		editorBlockList.parentNode.replaceChild( ampStoryWrapper, editorBlockList );
-
-		if ( ! document.getElementById( 'amp-story-controls' ) ) {
-			const storyControls = document.createElement( 'div' );
-			storyControls.id = 'amp-story-controls';
-
-			ampStoryWrapper.appendChild( storyControls );
-
-			render(
-				<StoryControls />,
-				storyControls
-			);
-		}
-
-		ampStoryWrapper.appendChild( editorBlockList );
-
-		ampStoryWrapper.appendChild( blockNavigation );
-
-		render(
-			<BlockNavigation />,
-			blockNavigation
-		);
-
-		if ( ! document.getElementById( 'amp-story-editor-carousel' ) ) {
-			const editorCarousel = document.createElement( 'div' );
-			editorCarousel.id = 'amp-story-editor-carousel';
-
-			ampStoryWrapper.appendChild( editorCarousel );
-
-			render(
-				<EditorCarousel />,
-				editorCarousel
-			);
-		}
-	}
-
-	if ( editorBlockNavigation ) {
-		if ( ! document.getElementById( 'amp-story-shortcuts' ) ) {
-			const shortcuts = document.createElement( 'div' );
-			shortcuts.id = 'amp-story-shortcuts';
-
-			editorBlockNavigation.parentNode.parentNode.insertBefore( shortcuts, editorBlockNavigation.parentNode.nextSibling );
-
-			render(
-				<Shortcuts />,
-				shortcuts
-			);
-		}
-
-		if ( ! document.getElementById( 'amp-story-media-inserter' ) ) {
-			const mediaInserter = document.createElement( 'div' );
-			mediaInserter.id = 'amp-story-media-inserter';
-
-			editorBlockNavigation.parentNode.parentNode.insertBefore( mediaInserter, editorBlockNavigation.parentNode.nextSibling );
-
-			render(
-				<MediaInserter />,
-				mediaInserter
-			);
-		}
-
-		const customInserter = document.createElement( 'div' );
-		customInserter.id = 'amp-story-inserter';
-
-		const inserterWrapper = editorBlockNavigation.parentNode.parentNode.querySelector( '.block-editor-inserter' ).parentNode;
-		inserterWrapper.parentNode.replaceChild( customInserter, inserterWrapper );
-
-		render(
-			<Inserter position="bottom right" />,
-			customInserter
-		);
-	}
-
-	// Prevent WritingFlow component from focusing on last text field when clicking below the carousel.
-	const writingFlowClickRedirectElement = document.querySelector( '.block-editor-writing-flow__click-redirect' );
-	if ( writingFlowClickRedirectElement ) {
-		writingFlowClickRedirectElement.remove();
-	}
-};
-
-// Todo: Make these customizable?
-const H1_FONT_SIZE = 40;
-const H2_FONT_SIZE = 24;
-const H1_TEXT_LENGTH = 4;
-const H2_TEXT_LENGTH = 10;
-
-/*
- * translators: If your word count is based on single characters (e.g. East Asian characters),
- * enter 'characters_excluding_spaces' or 'characters_including_spaces'. Otherwise, enter 'words'.
- * Do not translate into your own language.
- */
-const wordCountType = _x( 'words', 'Word count type. Do not translate!', 'amp' );
-
-/**
- * Determines the HTML tag name that should be used given on the block's attributes.
- *
- * Font size takes precedence over text length as it's a stronger signal for semantic meaning.
- *
- * @param {Object}  attributes                Block attributes.
- * @param {?string} attributes.fontSize       Font size slug.
- * @param {?number} attributes.customFontSize Custom font size in pixels.
- * @param {?number} attributes.positionTop    The block's top offset.
- * @param {?string} attributes.type           Text type. Can be one of 'auto', 'p', 'h1', or 'h2'.
- * @param {?string} attributes.content        Block content.
- * @param {boolean} canUseH1                  Whether an H1 tag is allowed. Prevents having multiple h1 tags on a page.
- *
- * @return {string} HTML tag name. Either p, h1, or h2.
- */
-export const getTagName = ( attributes, canUseH1 = true ) => {
-	const { fontSize, customFontSize, positionTop, type, content = '' } = attributes;
-
-	if ( type && 'auto' !== type ) {
-		return type;
-	}
-
-	// Elements positioned that low on a page are unlikely to be headings.
-	if ( positionTop > 80 ) {
-		return 'p';
-	}
-
-	if ( 'huge' === fontSize || ( customFontSize && customFontSize > H1_FONT_SIZE ) ) {
-		return canUseH1 ? 'h1' : 'h2';
-	}
-
-	if ( 'large' === fontSize || ( customFontSize && customFontSize > H2_FONT_SIZE ) ) {
-		return 'h2';
-	}
-
-	const textLength = count( content, wordCountType, {} );
-
-	if ( H1_TEXT_LENGTH >= textLength ) {
-		return canUseH1 ? 'h1' : 'h2';
-	}
-
-	if ( H2_TEXT_LENGTH >= textLength ) {
-		return 'h2';
-	}
-
-	return 'p';
-};
-
-/**
- * Calculates font size that fits to the text element based on the element's size.
- * Replicates amp-fit-text's logic in the editor.
- *
- * @see https://github.com/ampproject/amphtml/blob/e7a1b3ff97645ec0ec482192205134bd0735943c/extensions/amp-fit-text/0.1/amp-fit-text.js
- *
- * @param {Object} measurer       HTML element.
- * @param {number} expectedHeight Maximum height.
- * @param {number} expectedWidth  Maximum width.
- * @param {number} maxFontSize    Maximum font size.
- * @param {number} minFontSize    Minimum font size.
- *
- * @return {number|boolean} Calculated font size. False if calculation wasn't possible.
- */
-export const calculateFontSize = ( measurer, expectedHeight, expectedWidth, maxFontSize, minFontSize ) => {
-	// Return false if calculation is not possible due to width and height missing, e.g. in disabled preview.
-	if ( ! measurer.offsetHeight || ! measurer.offsetWidth ) {
-		return false;
-	}
-	measurer.classList.toggle( 'is-measuring' );
-
-	maxFontSize++;
-
-	// Binomial search for the best font size.
-	while ( maxFontSize - minFontSize > 1 ) {
-		const mid = Math.floor( ( minFontSize + maxFontSize ) / 2 );
-		measurer.style.fontSize = mid + 'px';
-		const currentHeight = measurer.offsetHeight;
-		const currentWidth = measurer.offsetWidth;
-		if ( currentHeight > expectedHeight || currentWidth > expectedWidth ) {
-			maxFontSize = mid;
-		} else {
-			minFontSize = mid;
-		}
-	}
-
-	// Let's restore the correct font size, too.
-	measurer.style.fontSize = minFontSize + 'px';
-
-	measurer.classList.toggle( 'is-measuring' );
-
-	return minFontSize;
-};
-
-/**
- * Get percentage of a distance compared to the full width / height of the page.
- *
- * @param {string} axis       X or Y axis.
- * @param {number} pixelValue Value in pixels.
- * @param {number} baseValue  Value to compare against to get percentage from.
- *
- * @return {number} Value in percentage.
- */
-export const getPercentageFromPixels = ( axis, pixelValue, baseValue = 0 ) => {
-	if ( ! baseValue ) {
-		if ( 'x' === axis ) {
-			baseValue = STORY_PAGE_INNER_WIDTH;
-		} else if ( 'y' === axis ) {
-			baseValue = STORY_PAGE_INNER_HEIGHT;
-		} else {
-			return 0;
-		}
-	}
-	return Number( ( ( pixelValue / baseValue ) * 100 ).toFixed( 2 ) );
-};
-
-/**
- * Get pixel value from percentage, based on a base value to measure against.
- * By default the full width / height of the page.
- *
- * @param {string} axis            X or Y axis.
- * @param {number} percentageValue Value in percent.
- * @param {number} baseValue       Value to compare against to get pixels from.
- *
- * @return {number} Value in percentage.
- */
-export const getPixelsFromPercentage = ( axis, percentageValue, baseValue = 0 ) => {
-	if ( ! baseValue ) {
-		if ( 'x' === axis ) {
-			baseValue = STORY_PAGE_INNER_WIDTH;
-		} else if ( 'y' === axis ) {
-			baseValue = STORY_PAGE_INNER_HEIGHT;
-		}
-	}
-	return Math.round( ( percentageValue / 100 ) * baseValue );
-};
-
-/**
- * Returns the minimum dimensions for a story poster image.
- *
- * @see https://www.ampproject.org/docs/reference/components/amp-story#poster-guidelines-(for-poster-portrait-src,-poster-landscape-src,-and-poster-square-src)
- *
- * @return {Object} Minimum dimensions including width and height.
- */
-export const getMinimumStoryPosterDimensions = () => {
-	const posterImageWidth = 696;
-	const posterImageHeight = 928;
-
-	const expectedAspectRatio = posterImageWidth / posterImageHeight;
-
-	const { width: featuredImageWidth } = getMinimumFeaturedImageDimensions();
-
-	const width = Math.max( posterImageWidth, featuredImageWidth );
-
-	// Adjust the height to make sure the aspect ratio of the poster image is preserved.
-	return {
-		width,
-		height: ( 1 / expectedAspectRatio ) * width,
-	};
-};
-
-/**
- * Adds either background color or gradient to style depending on the settings.
- *
- * @param {Object} overlayStyle     Original style.
- * @param {Array}  backgroundColors Array of color settings.
- *
- * @return {Object} Adjusted style.
- */
-export const addBackgroundColorToOverlay = ( overlayStyle, backgroundColors ) => {
-	const validBackgroundColors = backgroundColors.filter( Boolean );
-
-	if ( ! validBackgroundColors ) {
-		return overlayStyle;
-	}
-
-	if ( 1 === validBackgroundColors.length ) {
-		overlayStyle.backgroundColor = validBackgroundColors[ 0 ].color;
-	} else {
-		const gradientList = validBackgroundColors.map( ( { color } ) => {
-			return color || 'transparent';
-		} ).join( ', ' );
-
-		overlayStyle.backgroundImage = `linear-gradient(to bottom, ${ gradientList })`;
-	}
-	return overlayStyle;
-};
-
-/**
- * Resets a block's attributes except for a few ones relevant for the layout.
- *
- * @param {Object} block Block object.
- * @param {Object} block.attributes Block attributes.
- *
- * @return {Object} Filtered block attributes.
- */
-const resetBlockAttributes = ( block ) => {
-	const attributes = {};
-	const attributesToKeep = [ 'positionTop', 'positionLeft', 'btnPositionTop', 'btnPositionLeft', 'width', 'height', 'tagName', 'align', 'content', 'text', 'value', 'citation', 'autoFontSize', 'rotationAngle' ];
-
-	for ( const key in block.attributes ) {
-		if ( block.attributes.hasOwnProperty( key ) && attributesToKeep.includes( key ) ) {
-			attributes[ key ] = block.attributes[ key ];
-		}
-	}
-
-	return attributes;
-};
-
-/**
- * Creates a skeleton template from pre-populated template.
- *
- * Basically resets all block attributes back to their defaults.
- *
- * @param {Object}   template             Template block object.
- * @param {string}   template.name        Block name.
- * @param {Object[]} template.innerBlocks List of inner blocks.
- *
- * @return {Object} Skeleton template block.
- */
-export const createSkeletonTemplate = ( template ) => {
-	const innerBlocks = [];
-
-	for ( const innerBlock of template.innerBlocks ) {
-		innerBlocks.push( createBlock( innerBlock.name, resetBlockAttributes( innerBlock ) ) );
-	}
-
-	return createBlock( template.name, resetBlockAttributes( template ), innerBlocks );
-};
-
-/**
- * Determines a block's HTML class name based on its attributes.
- *
- * @param {Object}   attributes                       Block attributes.
- * @param {string[]} attributes.className             List of pre-existing class names for the block.
- * @param {boolean}  attributes.ampFitText            Whether amp-fit-text should be used or not.
- * @param {?string}  attributes.backgroundColor       A string containing the background color slug.
- * @param {?string}  attributes.textColor             A string containing the color slug.
- * @param {string}   attributes.customBackgroundColor A string containing the custom background color value.
- * @param {string}   attributes.customTextColor       A string containing the custom color value.
- * @param {?number}  attributes.opacity               Opacity.
- *
- * @return {string} The block's HTML class name.
- */
-export const getClassNameFromBlockAttributes = ( {
-	className,
-	ampFitText,
-	backgroundColor,
-	textColor,
-	customBackgroundColor,
-	customTextColor,
-	opacity,
-} ) => {
-	const textClass = getColorClassName( 'color', textColor );
-	const backgroundClass = getColorClassName( 'background-color', backgroundColor );
-
-	const hasOpacity = opacity && opacity < 100;
-
-	return classnames( className, {
-		'amp-text-content': ! ampFitText,
-		'has-text-color': textColor || customTextColor,
-		'has-background': backgroundColor || customBackgroundColor,
-		[ textClass ]: textClass,
-		[ backgroundClass ]: ! hasOpacity ? backgroundClass : undefined,
-	} );
-};
-
-/**
- * Determines a block's inline style based on its attributes.
- *
- * @param {Object}  attributes                       Block attributes.
- * @param {string}  attributes.align                 Block alignment.
- * @param {?string} attributes.fontSize              Font size slug.
- * @param {?number} attributes.customFontSize        Custom font size in pixels.
- * @param {boolean} attributes.ampFitText            Whether amp-fit-text should be used or not.
- * @param {?string} attributes.backgroundColor       A string containing the background color slug.
- * @param {?string} attributes.textColor             A string containing the color slug.
- * @param {string}  attributes.customBackgroundColor A string containing the custom background color value.
- * @param {string}  attributes.customTextColor       A string containing the custom color value.
- * @param {?number} attributes.opacity               Opacity.
- *
- * @return {Object} Block inline style.
- */
-export const getStylesFromBlockAttributes = ( {
-	align,
-	fontSize,
-	customFontSize,
-	ampFitText,
-	backgroundColor,
-	textColor,
-	customBackgroundColor,
-	customTextColor,
-	opacity,
-} ) => {
-	const textClass = getColorClassName( 'color', textColor );
-
-	const { colors, fontSizes } = select( 'core/block-editor' ).getSettings();
-
-	/*
-     * Calculate font size using vw to make it responsive.
-     *
-     * Get the font size in px based on the slug with fallback to customFontSize.
-     */
-	const userFontSize = fontSize ? getFontSize( fontSizes, fontSize, customFontSize ).size : customFontSize;
-	const fontSizeResponsive = userFontSize && ( ( userFontSize / STORY_PAGE_INNER_WIDTH ) * 100 ).toFixed( 2 ) + 'vw';
-
-	const appliedBackgroundColor = getBackgroundColorWithOpacity( colors, getColorObjectByAttributeValues( colors, backgroundColor, customBackgroundColor ), customBackgroundColor, opacity );
-
-	return {
-		backgroundColor: appliedBackgroundColor,
-		color: textClass ? undefined : customTextColor,
-		fontSize: ! ampFitText ? fontSizeResponsive : undefined,
-		textAlign: align ? align : undefined,
-	};
-};
-
-/**
- * Returns the settings object for the AMP story meta blocks (post title, author, date).
- *
- * @param {Object}  args               Function arguments.
- * @param {string}  args.attribute     The post attribute this meta block reads from.
- * @param {string}  args.placeholder   Optional. Placeholder text in case the attribute is empty.
- * @param {string}  [args.tagName]     Optional. The HTML tag name to use for the content. Default '<p>'.
- * @param {boolean} [args.isEditable]  Optional. Whether the meta block is editable by the user or not. Default false.
- *
- * @return {Object} The meta block's settings object.
- */
-export const getMetaBlockSettings = ( { attribute, placeholder, tagName = 'p', isEditable = false } ) => {
-	const supports = {
-		anchor: true,
-		reusable: true,
-	};
-
-	const schema = {
-		align: {
-			type: 'string',
-		},
-	};
-
-	return {
-		supports,
-		attributes: schema,
-		save: withMetaBlockSave( { tagName } ),
-		edit: withMetaBlockEdit( { attribute, placeholder, tagName, isEditable } ),
-		deprecated: MetaBlockDeprecated( { tagName } ),
-	};
-};
-
-/**
- * Removes a pre-set caption from image and video block.
- *
- * @param {string} clientId Block ID.
- */
-export const maybeRemoveMediaCaption = ( clientId ) => {
-	const block = getBlock( clientId );
-
-	if ( ! block ) {
-		return;
-	}
-
-	const isImage = 'core/image' === block.name;
-	const isVideo = 'core/video' === block.name;
-
-	if ( ! isImage && ! isVideo ) {
-		return;
-	}
-
-	const { attributes } = block;
-
-	// If we have an image or video with pre-set caption we should remove the caption.
-	if (
-		( ( ! attributes.ampShowImageCaption && isImage ) || ( ! attributes.ampShowCaption && isVideo ) ) &&
-			attributes.caption &&
-			0 !== attributes.caption.length
-	) {
-		updateBlockAttributes( clientId, { caption: '' } );
-	}
-};
-
-/**
- * Set initial positioning if the selected block is an unmodified block.
- *
- * @param {string} clientId Block ID.
- */
-export const maybeSetInitialPositioning = ( clientId ) => {
-	const block = getBlock( clientId );
-
-	if ( ! block || ! ALLOWED_CHILD_BLOCKS.includes( block.name ) ) {
-		return;
-	}
-
-	const parentBlock = getBlock( getBlockRootClientId( clientId ) );
-	// Short circuit if the top position is already set or the block has no parent.
-	if ( 0 !== block.attributes.positionTop || ! parentBlock ) {
-		return;
-	}
-
-	const positionTopLimit = 75;
-	const positionTopHighest = 0;
-	const positionTopGap = 10;
-
-	// Check if it's a new block.
-	const newBlock = createBlock( block.name );
-	const isUnmodified = every( newBlock.attributes, ( value, key ) => value === block.attributes[ key ] );
-
-	// Only set the position if the block was unmodified before.
-	if ( isUnmodified ) {
-		const highestPositionTop = parentBlock.innerBlocks
-			.map( ( childBlock ) => childBlock.attributes.positionTop )
-			.reduce( ( highestTop, positionTop ) => Math.max( highestTop, positionTop ), 0 );
-
-		// If it's more than the limit, set the new one.
-		const newPositionTop = highestPositionTop > positionTopLimit ? positionTopHighest : highestPositionTop + positionTopGap;
-
-		updateBlockAttributes( clientId, { positionTop: newPositionTop } );
-	}
-};
-
-/**
- * Verify and perhaps update autoAdvanceAfterMedia attribute for pages.
- *
- * For pages with autoAdvanceAfter set to 'media',
- * verify that the referenced media block still exists.
- * If not, find another media block to be used for the
- * autoAdvanceAfterMedia attribute.
- *
- * @param {string} clientId Block ID.
- */
-export const maybeUpdateAutoAdvanceAfterMedia = ( clientId ) => {
-	const block = getBlock( clientId );
-
-	if ( ! block || ! ALLOWED_TOP_LEVEL_BLOCKS.includes( block.name ) ) {
-		return;
-	}
-
-	if ( 'media' !== block.attributes.autoAdvanceAfter ) {
-		return;
-	}
-
-	const innerBlocks = getBlocksByClientId( getBlockOrder( clientId ) );
-
-	const mediaBlock = block.attributes.autoAdvanceAfterMedia && innerBlocks.find( ( { attributes } ) => attributes.anchor === block.attributes.autoAdvanceAfterMedia );
-
-	if ( mediaBlock ) {
-		return;
-	}
-
-	const firstMediaBlock = innerBlocks.find( ( { name } ) => MEDIA_INNER_BLOCKS.includes( name ) );
-	const autoAdvanceAfterMedia = firstMediaBlock ? firstMediaBlock.attributes.anchor : '';
-
-	if ( block.attributes.autoAdvanceAfterMedia !== autoAdvanceAfterMedia ) {
-		updateBlockAttributes( clientId, { autoAdvanceAfterMedia } );
-	}
-};
-
-/**
- * Returns a block's inner element containing the actual text node with its content.
- *
- * @param {Object} block Block object.
- *
- * @return {null|Element} The inner element.
- */
-const getBlockInnerTextElement = ( block ) => {
-	const { name, clientId } = block;
-
-	switch ( name ) {
-		case 'amp/amp-story-text':
-			return document.querySelector( `#block-${ clientId } .block-editor-rich-text__editable` );
-
-		case 'amp/amp-story-post-title':
-		case 'amp/amp-story-post-author':
-		case 'amp/amp-story-post-date':
-			const slug = name.replace( '/', '-' );
-			return document.querySelector( `#block-${ clientId } .wp-block-${ slug }` );
-
-		default:
-			return null;
-	}
-};
-
-/**
- * Returns a movable block's inner element.
- *
- * @param {Object} block Block object.
- *
- * @return {?Element} The inner element.
- */
-export const getBlockInnerElement = ( block ) => {
-	const { name, clientId } = block;
-	const isPage = 'amp/amp-story-page' === name;
-	const isCTABlock = 'amp/amp-story-cta' === name;
-
-	if ( isPage ) {
-		return document.querySelector( `[data-block="${ clientId }"]` );
-	}
-
-	if ( isCTABlock ) {
-		// Not the block itself is movable, only the button within.
-		return document.querySelector( `#amp-story-cta-button-${ clientId }` );
-	}
-
-	return document.querySelector( `#block-${ clientId }` );
-};
-
-/**
- * Updates a block's font size in case it uses amp-fit-text and the content has changed.
- *
- * @param {Object}  block                         Block object.
- * @param {string}  block.clientId                Block client ID.
- * @param {Object}  block.attributes              Block attributes.
- * @param {number}  block.attributes.width        Block width in pixels.
- * @param {number}  block.attributes.height       Block height in pixels.
- * @param {string}  block.attributes.content      Block inner content.
- * @param {boolean} block.attributes.ampFitText   Whether amp-fit-text should be used or not.
- * @param {number}  block.attributes.autoFontSize Automatically determined font size for amp-fit-text blocks.
- */
-export const maybeUpdateFontSize = ( block ) => {
-	const { name, clientId, attributes } = block;
-	const { width, height, ampFitText, content, autoFontSize } = attributes;
-
-	if ( ! ampFitText ) {
-		return;
-	}
-
-	switch ( name ) {
-		case 'amp/amp-story-text':
-			const element = getBlockInnerTextElement( block );
-
-			if ( element && content.length ) {
-				const fitFontSize = calculateFontSize( element, height, width, MAX_FONT_SIZE, MIN_FONT_SIZE );
-
-				if ( fitFontSize && autoFontSize !== fitFontSize ) {
-					updateBlockAttributes( clientId, { autoFontSize: fitFontSize } );
-				}
-			}
-
-			break;
-
-		case 'amp/amp-story-post-title':
-		case 'amp/amp-story-post-author':
-		case 'amp/amp-story-post-date':
-			const metaBlockElement = getBlockInnerTextElement( block );
-
-			if ( metaBlockElement ) {
-				const fitFontSize = calculateFontSize( metaBlockElement, height, width, MAX_FONT_SIZE, MIN_FONT_SIZE );
-				if ( fitFontSize && autoFontSize !== fitFontSize ) {
-					updateBlockAttributes( clientId, { autoFontSize: fitFontSize } );
-				}
-			}
-
-			break;
-
-		default:
-			break;
-	}
-};
-
-/**
- * Updates a block's width and height in case it doesn't use amp-fit-text and the font size has changed.
- *
- * @param {Object}  block                         Block object.
- * @param {string}  block.clientId                Block client ID.
- * @param {Object}  block.attributes              Block attributes.
- * @param {number}  block.attributes.width        Block width in pixels.
- * @param {number}  block.attributes.height       Block height in pixels.
- * @param {string}  block.attributes.content      Block inner content.
- * @param {boolean} block.attributes.ampFitText   Whether amp-fit-text should be used or not.
- * @param {number}  block.attributes.autoFontSize Automatically determined font size for amp-fit-text blocks.
- */
-export const maybeUpdateBlockDimensions = ( block ) => {
-	const { name, clientId, attributes } = block;
-	const { width, height, ampFitText, content } = attributes;
-
-	if ( ampFitText ) {
-		return;
-	}
-
-	switch ( name ) {
-		case 'amp/amp-story-text':
-			const element = getBlockInnerTextElement( block );
-
-			if ( element && content.length ) {
-				if ( element.scrollHeight > height ) {
-					updateBlockAttributes( clientId, { height: element.scrollHeight } );
-				}
-
-				if ( element.scrollWidth > width ) {
-					updateBlockAttributes( clientId, { width: element.scrollWidth } );
-				}
-			}
-
-			break;
-
-		case 'amp/amp-story-post-title':
-		case 'amp/amp-story-post-author':
-		case 'amp/amp-story-post-date':
-			const metaBlockElement = getBlockInnerTextElement( block );
-
-			if ( metaBlockElement ) {
-				metaBlockElement.classList.toggle( 'is-measuring' );
-
-				if ( metaBlockElement.offsetHeight > height ) {
-					updateBlockAttributes( clientId, { height: metaBlockElement.offsetHeight } );
-				}
-
-				if ( metaBlockElement.offsetWidth > width ) {
-					updateBlockAttributes( clientId, { width: metaBlockElement.offsetWidth } );
-				}
-
-				metaBlockElement.classList.toggle( 'is-measuring' );
-			}
-
-			break;
-
-		default:
-			break;
-	}
-};
-
-/**
- * Remove deprecated attribute if the block was just migrated.
- *
- * @param {Object} block Block.
- */
-export const maybeRemoveDeprecatedSetting = ( block ) => {
-	if ( ! block ) {
-		return;
-	}
-
-	const { attributes } = block;
-
-	// If the block was just migrated, update the block to initiate unsaved state.
-	if ( attributes.deprecated && 'migrated' === attributes.deprecated ) {
-		updateBlockAttributes( block.clientId, {
-			deprecated: null,
-		} );
-	}
-};
-
-/**
- * Sets width and height for blocks if they haven't been modified yet.
- *
- * @param {string} clientId Block ID.
- */
-export const maybeSetInitialSize = ( clientId ) => {
-	const block = getBlock( clientId );
-
-	if ( ! block ) {
-		return;
-	}
-
-	const { name, attributes } = block;
-
-	if ( 'core/image' !== name ) {
-		return;
-	}
-	const { width, height } = attributes;
-
-	/**
-	 * Sets width and height to image if it hasn't been set via resizing yet.
-	 *
-	 * Takes the values from the original image.
-	 */
-	if ( ! width && ! height && attributes.id > 0 ) {
-		const { getMedia } = select( 'core' );
-
-		const media = getMedia( attributes.id );
-		// If the width and height haven't been set for the media, we should get it from the original image.
-		if ( media && media.media_details ) {
-			const { height: imageHeight, width: imageWidth } = media.media_details;
-
-			let ratio = 1;
-			// If the image exceeds the page limits, adjust the width and height accordingly.
-			if ( STORY_PAGE_INNER_WIDTH < imageWidth || STORY_PAGE_INNER_HEIGHT < imageHeight ) {
-				ratio = Math.max( imageWidth / STORY_PAGE_INNER_WIDTH, imageHeight / STORY_PAGE_INNER_HEIGHT );
-			}
-
-			updateBlockAttributes( clientId, {
-				width: Math.round( imageWidth / ratio ),
-				height: Math.round( imageHeight / ratio ),
-			} );
-		}
-	}
-};
-
-/**
- * Determines the HTML tag name that should be used for text blocks.
- *
- * This is based on the block's attributes, as well as the surrounding context.
- *
- * For example, there can only be one <h1> tag on a page.
- * Also, font size takes precedence over text length as it's a stronger signal for semantic meaning.
- *
- * @param {string} clientId Block ID.
- */
-export const maybeSetTagName = ( clientId ) => {
-	const block = getBlock( clientId );
-
-	if ( ! block || 'amp/amp-story-text' !== block.name ) {
-		return;
-	}
-
-	const siblings = getBlocksByClientId( getBlockOrder( clientId ) ).filter( ( { clientId: blockId } ) => blockId !== clientId );
-	const canUseH1 = ! siblings.some( ( { attributes } ) => attributes.tagName === 'h1' );
-
-	const tagName = getTagName( block.attributes, canUseH1 );
-
-	if ( block.attributes.tagName !== tagName ) {
-		updateBlockAttributes( clientId, { tagName } );
-	}
-};
-
-/**
- * Initialize animation making sure that the predecessor animation has been initialized at first.
- *
- * @param {Object} block Animated block.
- * @param {Object} page Parent page.
- * @param {Object} allBlocks All blocks.
- */
-const initializeAnimation = ( block, page, allBlocks ) => {
-	const { ampAnimationAfter } = block.attributes;
-	let predecessor;
-	if ( ampAnimationAfter ) {
-		predecessor = allBlocks.find( ( b ) => b.attributes.anchor === ampAnimationAfter );
-	}
-
-	if ( predecessor ) {
-		const animations = getAnimatedBlocks();
-		const pageAnimationOrder = animations[ page ] || [];
-		const predecessorEntry = pageAnimationOrder.find( ( { id } ) => id === predecessor.clientId );
-
-		// We need to initialize the predecessor first.
-		if ( ! predecessorEntry ) {
-			initializeAnimation( predecessor, page, allBlocks );
-		}
-	}
-	addAnimation( page, block.clientId, predecessor ? predecessor.clientId : undefined );
-};
-
-/**
- * Initializes the animations if it hasn't been done yet.
- */
-export const maybeInitializeAnimations = () => {
-	const animations = getAnimatedBlocks();
-	if ( isEqual( {}, animations ) ) {
-		const allBlocks = getBlocksByClientId( getClientIdsWithDescendants() );
-		for ( const block of allBlocks ) {
-			const page = getBlockRootClientId( block.clientId );
-
-			if ( page ) {
-				const { ampAnimationType, ampAnimationDuration, ampAnimationDelay } = block.attributes;
-				initializeAnimation( block, page, allBlocks );
-
-				changeAnimationType( page, block.clientId, ampAnimationType );
-				changeAnimationDuration( page, block.clientId, ampAnimationDuration ? parseInt( String( ampAnimationDuration ).replace( 'ms', '' ) ) : undefined );
-				changeAnimationDelay( page, block.clientId, ampAnimationDelay ? parseInt( String( ampAnimationDelay ).replace( 'ms', '' ) ) : undefined );
-			}
-		}
-	}
-};
-
-/**
- * Return a label for the block order controls depending on block position.
- *
- * @param {string}  type            Block type - in the case of a single block, should define its 'type'. I.e. 'Text', 'Heading', 'Image' etc.
- * @param {number}  currentPosition The block's current position.
- * @param {number}  newPosition     The block's new position.
- * @param {boolean} isFirst         This is the first block.
- * @param {boolean} isLast          This is the last block.
- * @param {number}  dir             Direction of movement (> 0 is considered to be going down, < 0 is up).
- *
- * @return {string} Label for the block movement controls.
- */
-export const getBlockOrderDescription = ( type, currentPosition, newPosition, isFirst, isLast, dir ) => {
-	if ( isFirst && isLast ) {
-		// translators: %s: Type of block (i.e. Text, Image etc)
-		return sprintf( __( 'Block %s is the only block, and cannot be moved', 'amp' ), type );
-	}
-
-	if ( dir > 0 && ! isLast ) {
-		// moving down
-		return sprintf(
-			// translators: 1: Type of block (i.e. Text, Image etc), 2: Position of selected block, 3: New position
-			__( 'Move %1$s block from position %2$d down to position %3$d', 'amp' ),
-			type,
-			currentPosition,
-			newPosition
-		);
-	}
-
-	if ( dir > 0 && isLast ) {
-		// moving down, and is the last item
-		// translators: %s: Type of block (i.e. Text, Image etc)
-		return sprintf( __( 'Block %s is at the end of the content and can’t be moved down', 'amp' ), type );
-	}
-
-	if ( dir < 0 && ! isFirst ) {
-		// moving up
-		return sprintf(
-			// translators: 1: Type of block (i.e. Text, Image etc), 2: Position of selected block, 3: New position
-			__( 'Move %1$s block from position %2$d up to position %3$d', 'amp' ),
-			type,
-			currentPosition,
-			newPosition
-		);
-	}
-
-	if ( dir < 0 && isFirst ) {
-		// moving up, and is the first item
-		// translators: %s: Type of block (i.e. Text, Image etc)
-		return sprintf( __( 'Block %s is at the beginning of the content and can’t be moved up', 'amp' ), type );
-	}
-
-	return undefined;
-};
-
-/**
- * Get block by Page ID and block name.
- *
- * @param {string} pageClientId Root ID.
- * @param {string} blockName Block name.
- * @return {Object} Found block.
- */
-const getPageBlockByName = ( pageClientId, blockName ) => {
-	const innerBlocks = getBlocksByClientId( getBlockOrder( pageClientId ) );
-	return innerBlocks.find( ( { name } ) => name === blockName );
-};
-
-/**
- * Get CTA block.
- *
- * @param {Array} pageClientId Root ID.
- * @return {Object} CTA block.
- */
-export const getCallToActionBlock = ( pageClientId ) => {
-	return getPageBlockByName( pageClientId, 'amp/amp-story-cta' );
-};
-
-/**
- * Get Page Attachment block.
- *
- * @param {Array} pageClientId Root ID.
- * @return {Object} Page Attachment block.
- */
-export const getPageAttachmentBlock = ( pageClientId ) => {
-	return getPageBlockByName( pageClientId, 'amp/amp-story-page-attachment' );
-};
-
-/**
- * Returns a unique ID that is guaranteed to not start with a number.
- *
- * Useful for using in HTML attributes.
- *
- * @return {string} Unique ID.
- */
-export const getUniqueId = () => {
-	return uuid().replace( /^\d/, 'a' );
-};
-
-/**
- * Returns an image of the first frame of a given video.
- *
- * @param {string} src Video src URL.
- * @return {Promise<string>} The extracted image in base64-encoded format.
- */
-export const getFirstFrameOfVideo = ( src ) => {
-	const video = document.createElement( 'video' );
-	video.muted = true;
-	video.crossOrigin = 'anonymous';
-	video.preload = 'metadata';
-	video.currentTime = 0.5; // Needed to seek forward.
-
-	return new Promise( ( resolve, reject ) => {
-		video.addEventListener( 'error', reject );
-
-		video.addEventListener( 'canplay', () => {
-			const canvas = document.createElement( 'canvas' );
-			canvas.width = video.videoWidth;
-			canvas.height = video.videoHeight;
-
-			const ctx = canvas.getContext( '2d' );
-			ctx.drawImage( video, 0, 0, canvas.width, canvas.height );
-
-			canvas.toBlob( resolve, 'image/jpeg' );
-		} );
-
-		video.src = src;
-	} );
-};
-
-/**
- * Uploads the video's first frame as an attachment.
- *
- * @param {Object} media Media object.
- * @param {number} media.id  Video ID.
- * @param {string} media.src Video URL.
- */
-export const uploadVideoFrame = async ( { id: videoId, src } ) => {
-	const { __experimentalMediaUpload: mediaUpload } = getSettings();
-
-	const img = await getFirstFrameOfVideo( src );
-
-	return new Promise( ( resolve, reject ) => {
-		mediaUpload( {
-			filesList: [ img ],
-			onFileChange: ( [ fileObj ] ) => {
-				const { id: posterId, url: posterUrl } = fileObj;
-
-				if ( videoId && posterId ) {
-					saveMedia( {
-						id: videoId,
-						featured_media: posterId,
-					} );
-
-					saveMedia( {
-						id: posterId,
-						meta: {
-							amp_is_poster: true,
-						},
-					} );
-				}
-
-				if ( ! isBlobURL( posterUrl ) ) {
-					resolve( fileObj );
-				}
-			},
-			onError: reject,
-		} );
-	} );
-};
-
-/**
- * Given a media object, returns a suitable poster image URL.
- *
- * @param {Object} fileObj Media object.
- * @return {string} Poster image URL.
- */
-export const getPosterImageFromFileObj = ( fileObj ) => {
-	const { url } = fileObj;
-
-	let newPoster = url;
-
-	if ( has( fileObj, [ 'media_details', 'sizes', MAX_IMAGE_SIZE_SLUG, 'source_url' ] ) ) {
-		newPoster = fileObj.media_details.sizes[ MAX_IMAGE_SIZE_SLUG ].source_url;
-	} else if ( has( fileObj, [ 'media_details', 'sizes', 'large', 'source_url' ] ) ) {
-		newPoster = fileObj.media_details.sizes.large.source_url;
-	}
-
-	return newPoster;
-};
-
-/**
- * Add anchor for a block if it's missing.
- *
- * @param {string} clientId Block ID.
- */
-export const maybeAddMissingAnchor = ( clientId ) => {
-	const block = getBlock( clientId );
-	if ( ! block ) {
-		return;
-	}
-	if ( ! block.attributes.anchor ) {
-		updateBlockAttributes( block.clientId, { anchor: getUniqueId() } );
-	}
-};
-
-/**
- * Given a number, finds the closest snap target.
- *
- * @see https://github.com/bokuweb/re-resizable
- *
- * @param {number} number Given number.
- * @param {Array|Function<number>} snap List of snap targets or function that provides them.
- * @param {number} snapGap Minimum gap required in order to move to the next snapping target
- * @return {?number} Snap target if found.
- */
-export const findClosestSnap = memize( ( number, snap, snapGap ) => {
-	const snapArray = typeof snap === 'function' ? snap( number ) : snap;
-
-	const closestGapIndex = snapArray.reduce(
-		( prev, curr, index ) => ( Math.abs( curr - number ) < Math.abs( snapArray[ prev ] - number ) ? index : prev ),
-		0,
-	);
-	const gap = Math.abs( snapArray[ closestGapIndex ] - number );
-
-	return snapGap === 0 || gap < snapGap ? snapArray[ closestGapIndex ] : null;
-} );
-
-/**
- * Sets input selection to the end for being able to type to the end of the existing text.
- *
- * @param {string} inputSelector Text input selector.
- */
-export const setInputSelectionToEnd = ( inputSelector ) => {
-	const textInput = document.querySelector( inputSelector );
-	// Create selection, collapse it in the end of the content.
-	if ( textInput ) {
-		const range = document.createRange();
-		range.selectNodeContents( textInput );
-		range.collapse( false );
-		const selection = window.getSelection();
-		selection.removeAllRanges();
-		selection.addRange( range );
-	}
-};
-
-/**
- * Helper to process media object and return attributes to be saved.
- *
- * @param {Object} media Attachment object to be processed.
- *
- * @return {Object} Processed Object to save to block attributes.
- */
-export const processMedia = ( media ) => {
-	if ( ! media || ! media.url ) {
-		return {
-			mediaUrl: undefined,
-			mediaId: undefined,
-			mediaType: undefined,
-			mediaAlt: undefined,
-			poster: undefined,
-		};
-	}
-
-	let mediaType;
-
-	// For media selections originated from a file upload.
-	if ( media.media_type ) {
-		if ( media.media_type === VIDEO_BACKGROUND_TYPE ) {
-			mediaType = VIDEO_BACKGROUND_TYPE;
-		} else {
-			mediaType = IMAGE_BACKGROUND_TYPE;
-		}
-	} else {
-		// For media selections originated from existing files in the media library.
-		if (
-			media.type !== IMAGE_BACKGROUND_TYPE &&
-			media.type !== VIDEO_BACKGROUND_TYPE
-		) {
-			return {
-				mediaUrl: undefined,
-				mediaId: undefined,
-				mediaType: undefined,
-				mediaAlt: undefined,
-				poster: undefined,
-			};
-		}
-
-		mediaType = media.type;
-	}
-
-	const mediaAlt = media.alt || media.title;
-	const mediaUrl = media.url;
-	const poster = VIDEO_BACKGROUND_TYPE === mediaType && media.image && media.image.src !== media.icon ? media.image.src : undefined;
-
-	return {
-		mediaUrl,
-		mediaId: media.id,
-		mediaType,
-		mediaAlt,
-		poster,
-	};
-};
-
-/**
- * Helper to convert snake_case meta keys to key names used in the amp-story-page attributes.
- *
- * @param {Object} meta Meta object to be converted to an object with attributes key names.
- *
- * @return {Object} Processed object.
- */
-export const metaToAttributeNames = ( meta ) => {
-	return {
-		autoAdvanceAfter: meta.amp_story_auto_advance_after,
-		autoAdvanceAfterDuration: meta.amp_story_auto_advance_after_duration,
-	};
-};
-
-/**
- * Helper to add an `aria-label` to video elements when saved.
- *
- * This helper is designed as a filter for `blocks.getSaveElement`.
- *
- * @param {ReactElement}  element     Previously generated React element
- * @param {Object}        type        Block type definition.
- * @param {string}        type.name   Name of block type
- * @param {Object}        attributes  Block attributes.
- *
- * @return {ReactElement}  New React element
- */
-export const addVideoAriaLabel = ( element, { name }, attributes ) => {
-	// this filter only applies to core video objects (which always has children) where an aria label has been set
-	if ( name !== 'core/video' || ! element.props.children || ! attributes.ampAriaLabel ) {
-		return element;
-	}
-
-	/* `element` will be a react structure like:
-
-	<figure>
-		<amp-video|video>
-			Fallback content
-		</amp-video|video>
-		[<figcaption>Caption</figcaption>]
-	</figure>
-
-	The video element can be either an `<amp-video>`` or a regular `<video>`.
-
-	`<figcaption>` is not necessarily present.
-
-	We need to hook into this element and add an `aria-label` on the `<amp-video|video>` element.
-	*/
-
-	const isFigure = element.type === 'figure';
-	const childNodes = Array.isArray( element.props.children ) ? element.props.children : [ element.props.children ];
-	const videoTypes = [ 'amp-video', 'video' ];
-	const isFirstChildVideoType = videoTypes.includes( childNodes[ 0 ].type );
-	if ( ! isFigure || ! isFirstChildVideoType ) {
-		return element;
-	}
-
-	const figure = element;
-	const [ video, ...rest ] = childNodes;
-
-	const newVideo = cloneElement(
-		video,
-		{ 'aria-label': attributes.ampAriaLabel },
-		video.props.children,
-	);
-
-	const newFigure = cloneElement(
-		figure,
-		{},
-		newVideo,
-		...rest
-	);
-
-	return newFigure;
-};
-
-/**
- * Copy text to clipboard by using temporary input field.
- *
- * @param {string} text Text to copy.
- */
-export const copyTextToClipBoard = ( text ) => {
-	// Create temporary input element for being able to copy.
-	const tmpInput = document.createElement( 'textarea' );
-	tmpInput.setAttribute( 'readonly', '' );
-	tmpInput.style = {
-		position: 'absolute',
-		left: '-9999px',
-	};
-	tmpInput.value = text;
-	document.body.appendChild( tmpInput );
-	tmpInput.select();
-	document.execCommand( 'copy' );
-	// Remove the temporary element.
-	document.body.removeChild( tmpInput );
-};
-
-/**
- * Ensure that only allowed blocks are pasted.
- *
- * @param {[]}      blocks Array of blocks.
- * @param {string}  clientId Page ID.
- * @param {boolean} isFirstPage If is first page.
- * @return {[]} Filtered blocks.
- */
-export const ensureAllowedBlocksOnPaste = ( blocks, clientId, isFirstPage ) => {
-	const allowedBlocks = [];
-	blocks.forEach( ( block ) => {
-		switch ( block.name ) {
-			// Skip copying Page.
-			case 'amp/amp-story-page':
-				return;
-			case 'amp/amp-story-page-attachment':
-			case 'amp/amp-story-cta':
-				const currentBlock = getPageBlockByName( clientId, block.name );
-				if ( currentBlock || ( isFirstPage && block.name === 'amp/amp-story-cta' ) ) {
-					return;
-				}
-				allowedBlocks.push( block );
-				break;
-			default:
-				if ( ALLOWED_CHILD_BLOCKS.includes( block.name ) ) {
-					allowedBlocks.push( block );
-				}
-				break;
-		}
-	} );
-	return allowedBlocks;
-};
-
-/**
- * Given a block client ID, returns the corresponding DOM node for the block,
- * if exists. As much as possible, this helper should be avoided, and used only
- * in cases where isolated behaviors need remote access to a block node.
- *
- * @param {string} clientId Block client ID.
- * @param {Element} scope an optional DOM Element to which the selector should be scoped
- *
- * @return {Element} Block DOM node.
- */
-export const getBlockDOMNode = ( clientId, scope = document ) => {
-	return scope.querySelector( `[data-block="${ clientId }"]` );
-};
-
-/**
- * Returns a movable block's wrapper element.
- *
- * @param {Object} block Block object.
- *
- * @return {null|Element} The inner element.
- */
-export const getBlockWrapperElement = ( block ) => {
-	if ( ! block ) {
-		return null;
-	}
-
-	const { name, clientId } = block;
-
-	if ( ! isMovableBlock( name ) ) {
-		return null;
-	}
-
-	return document.querySelector( `.amp-page-child-block[data-block="${ clientId }"]` );
-};
-
-/**
- * Calculate target scaling factor so that it is at least 25% larger than the
- * page.
- *
- * A copy of the same method in the AMP framework.
- *
- * @see https://github.com/ampproject/amphtml/blob/13b3b6d92ee0565c54ec34732e88f01847aa8a91/extensions/amp-story/1.0/animation-presets-utils.js#L91-L111
- *
- * @param {number} width Target width.
- * @param {number} height Target height.
- *
- * @return {number} Target scaling factor.
- */
-export const calculateTargetScalingFactor = ( width, height ) => {
-	const targetFitsWithinPage = width <= STORY_PAGE_INNER_WIDTH || height <= STORY_PAGE_INNER_HEIGHT;
-
-	if ( targetFitsWithinPage ) {
-		const scalingFactor = 1.25;
-
-		const widthFactor = STORY_PAGE_INNER_WIDTH > width ? STORY_PAGE_INNER_WIDTH / width : 1;
-		const heightFactor = STORY_PAGE_INNER_HEIGHT > height ? STORY_PAGE_INNER_HEIGHT / height : 1;
-
-		return Math.max( widthFactor, heightFactor ) * scalingFactor;
-	}
-
-	return 1;
-};
-
-/**
- * Returns the block's actual position in relation to the page it's on.
- *
- * @param {Element} blockElement Block element.
- * @param {Element} parentElement The block parent element.
- *
- * @return {{top: number, left: number}} Relative position of the block.
- */
-export const getRelativeElementPosition = ( blockElement, parentElement ) => {
-	const { left: parentLeft, top: parentTop } = parentElement.getBoundingClientRect();
-	const { top, right, bottom, left } = blockElement.getBoundingClientRect();
-
-	return {
-		top: top - parentTop,
-		right: right - parentLeft,
-		bottom: bottom - parentTop,
-		left: left - parentLeft,
-	};
-};
-
-/**
- * Calculates the offsets and scaling factors for animation playback.
- *
- * @param {Object} block Block object.
- * @param {string} animationType Animation type.
- * @return {{offsetX: number, offsetY: number, scalingFactor: number}} Animation transform parameters.
- */
-const getAnimationTransformParams = ( block, animationType ) => {
-	const blockElement = getBlockWrapperElement( block );
-	const innerElement = getBlockInnerElement( block );
-	const parentBlock = getBlockRootClientId( block.clientId );
-	const parentBlockElement = document.querySelector( `[data-block="${ parentBlock }"]` );
-
-	const width = innerElement.offsetWidth;
-	const height = innerElement.offsetHeight;
-	const { top, left } = getRelativeElementPosition( blockElement, parentBlockElement );
-
-	let offsetX;
-	let offsetY;
-	let scalingFactor;
-
-	switch ( animationType ) {
-		case 'fly-in-left':
-		case 'rotate-in-left':
-		case 'whoosh-in-left':
-			offsetX = -( left + width );
-			break;
-		case 'fly-in-right':
-		case 'rotate-in-right':
-		case 'whoosh-in-right':
-			offsetX = STORY_PAGE_INNER_WIDTH + left + width;
-			break;
-		case 'fly-in-top':
-			offsetY = -( top + height );
-			break;
-		case 'fly-in-bottom':
-			offsetY = STORY_PAGE_INNER_HEIGHT + top + height;
-			break;
-		case 'drop':
-			offsetY = Math.max( 160, ( top + height ) );
-			break;
-		case 'pan-left':
-		case 'pan-right':
-			scalingFactor = calculateTargetScalingFactor( width, height );
-			offsetX = STORY_PAGE_INNER_WIDTH - ( width * scalingFactor );
-			offsetY = ( STORY_PAGE_INNER_HEIGHT - ( height * scalingFactor ) ) / 2;
-			break;
-		case 'pan-down':
-		case 'pan-up':
-			scalingFactor = calculateTargetScalingFactor( width, height );
-			offsetX = -( width * scalingFactor ) / 2;
-			offsetY = STORY_PAGE_INNER_HEIGHT - ( height * scalingFactor );
-			break;
-		default:
-			offsetX = 0;
-	}
-
-	return {
-		offsetX,
-		offsetY,
-		scalingFactor,
-	};
-};
-
-/**
- * Sets the needed CSS custom properties and class name for animation playback.
- *
- * This way the initial animation state can be displayed without having to actually
- * start the animation.
- *
- * @param {Object} block Block object.
- * @param {string} animationType Animation type.
- */
-export const setAnimationTransformProperties = ( block, animationType ) => {
-	const blockElement = getBlockWrapperElement( block );
-
-	if ( ! blockElement || ! animationType ) {
-		return;
-	}
-
-	resetAnimationProperties( block, animationType );
-
-	const { offsetX, offsetY, scalingFactor } = getAnimationTransformParams( block, animationType );
-
-	if ( offsetX ) {
-		blockElement.style.setProperty( '--animation-offset-x', `${ offsetX }px` );
-	}
-
-	if ( offsetY ) {
-		blockElement.style.setProperty( '--animation-offset-y', `${ offsetY }px` );
-	}
-
-	if ( scalingFactor ) {
-		blockElement.style.setProperty( '--animation-scale-start', scalingFactor );
-		blockElement.style.setProperty( '--animation-scale-end', scalingFactor );
-	}
-
-	blockElement.classList.add( `story-animation-init-${ animationType }` );
-};
-
-/**
- * Removes all inline styles and class name previously set for animation playback.
- *
- * @param {Object} block Block object.
- * @param {string} animationType Animation type.
- */
-export const resetAnimationProperties = ( block, animationType ) => {
-	const blockElement = getBlockWrapperElement( block );
-
-	if ( ! blockElement || ! animationType ) {
-		return;
-	}
-
-	blockElement.classList.remove( `story-animation-init-${ animationType }` );
-	blockElement.classList.remove( `story-animation-${ animationType }` );
-	blockElement.style.removeProperty( '--animation-offset-x' );
-	blockElement.style.removeProperty( '--animation-offset-y' );
-	blockElement.style.removeProperty( '--animation-scale-start' );
-	blockElement.style.removeProperty( '--animation-scale-end' );
-	blockElement.style.removeProperty( '--animation-duration' );
-	blockElement.style.removeProperty( '--animation-delay' );
-};
-
-/**
- * Plays the block's animation in the editor.
- *
- * Assumes that setAnimationTransformProperties() has been called before.
- *
- * @param {Object} block Block object.
- * @param {string} animationType Animation type.
- * @param {number} animationDuration Animation duration.
- * @param {number} animationDelay Animation delay.
- * @param {Function} callback Callback for when animation has stopped.
- */
-export const startAnimation = ( block, animationType, animationDuration, animationDelay, callback = () => {} ) => {
-	const blockElement = getBlockWrapperElement( block );
-
-	if ( ! blockElement || ! animationType ) {
-		callback();
-
-		return;
-	}
-
-	const DEFAULT_ANIMATION_DURATION = ANIMATION_DURATION_DEFAULTS[ animationType ] || 0;
-
-	blockElement.classList.remove( `story-animation-init-${ animationType }` );
-
-	blockElement.style.setProperty( '--animation-duration', `${ animationDuration || DEFAULT_ANIMATION_DURATION }ms` );
-	blockElement.style.setProperty( '--animation-delay', `${ animationDelay || 0 }ms` );
-
-	blockElement.classList.add( `story-animation-${ animationType }` );
-
-	blockElement.addEventListener( 'animationend', callback, { once: true } );
-};
-
-/**
- * Check if block is page block.
- *
- * @param {string} clientId Block client ID.
- * @return {boolean} Boolean if block is / is not a page block.
- */
-export const isPageBlock = ( clientId ) => {
-	const block = getBlock( clientId );
-	return block && 'amp/amp-story-page' === block.name;
-};
-
-/**
- * Parses drag & drop events to ensure the event contains valid transfer data.
- *
- * @param {Object} event
- * @return {Object} Parsed event data.
- */
-export const parseDropEvent = ( event ) => {
-	let result = {
-		srcClientId: null,
-		srcIndex: null,
-		type: null,
-	};
-
-	if ( ! event.dataTransfer ) {
-		return result;
-	}
-
-	try {
-		result = Object.assign( result, JSON.parse( event.dataTransfer.getData( 'text' ) ) );
-	} catch ( err ) {
-		return result;
-	}
-=======
->>>>>>> c5fba13d
 
 export { default as maybeEnqueueFontStyle } from './maybeEnqueueFontStyle';
 export { default as setBlockParent } from './setBlockParent';
@@ -2202,4 +56,6 @@
 export { default as getBlockDOMNode } from './getBlockDOMNode';
 export { default as isMovableBlock } from './isMovableBlock';
 export { default as metaToAttributeNames } from './metaToAttributeNames';
-export { default as parseDropEvent } from './parseDropEvent';+export { default as parseDropEvent } from './parseDropEvent';
+export { default as getBlockInnerElement } from './getBlockInnerElement';
+export { default as getRelativeElementPosition } from './getRelativeElementPosition';
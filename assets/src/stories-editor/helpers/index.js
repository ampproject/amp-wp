--- conflicted
+++ resolved
@@ -1746,7 +1746,6 @@
 };
 
 /**
-<<<<<<< HEAD
  * Helper to convert snake_case meta keys to key names used in the amp-story-page attributes.
  *
  * @param {Object} meta Meta object to be converted to an object with attributes key names.
@@ -1758,7 +1757,9 @@
 		autoAdvanceAfter: meta.amp_story_auto_advance_after,
 		autoAdvanceAfterDuration: meta.amp_story_auto_advance_after_duration,
 	};
-=======
+};
+
+/**
  * Copy text to clipboard by using temporary input field.
  *
  * @param {string} text Text to copy.
@@ -1825,7 +1826,6 @@
  */
 export const getBlockDOMNode = ( clientId, scope = document ) => {
 	return scope.querySelector( `[data-block="${ clientId }"]` );
->>>>>>> c406f2a1
 };
 
 /**

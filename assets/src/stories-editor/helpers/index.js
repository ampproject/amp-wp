--- conflicted
+++ resolved
@@ -1187,11 +1187,7 @@
  *
  * @param {Object} block Block object.
  *
-<<<<<<< HEAD
- * @return {null|Element} The inner element.
-=======
  * @return {?Element} The inner element.
->>>>>>> 24c1aaa0
  */
 export const getBlockInnerElement = ( block ) => {
 	const { name, clientId } = block;

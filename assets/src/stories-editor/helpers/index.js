/**
 * External dependencies
 */
import uuid from 'uuid/v4';
import classnames from 'classnames';
import { every, has, isEqual } from 'lodash';
import memize from 'memize';

/**
 * WordPress dependencies
 */
import { render } from '@wordpress/element';
import { count } from '@wordpress/wordcount';
import { __, _x, sprintf } from '@wordpress/i18n';
import { select, dispatch } from '@wordpress/data';
import { createBlock, getBlockAttributes } from '@wordpress/blocks';
import { getColorClassName, getColorObjectByAttributeValues, getFontSize } from '@wordpress/block-editor';
import { isBlobURL } from '@wordpress/blob';

/**
 * Internal dependencies
 */
import '../store';
import {
	BlockNavigation,
	EditorCarousel,
	StoryControls,
	Shortcuts,
	MediaInserter,
	withMetaBlockEdit,
	withMetaBlockSave,
	Inserter,
} from '../components';
import {
	ALLOWED_CHILD_BLOCKS,
	ALLOWED_MOVABLE_BLOCKS,
	ALLOWED_TOP_LEVEL_BLOCKS,
	STORY_PAGE_INNER_WIDTH,
	STORY_PAGE_INNER_HEIGHT,
	MEDIA_INNER_BLOCKS,
	BLOCKS_WITH_RESIZING,
	BLOCKS_WITH_TEXT_SETTINGS,
	MAX_IMAGE_SIZE_SLUG,
	VIDEO_BACKGROUND_TYPE,
	IMAGE_BACKGROUND_TYPE,
} from '../constants';
import {
	MAX_FONT_SIZE,
	MIN_FONT_SIZE,
} from '../../common/constants';
import { getMinimumFeaturedImageDimensions, getBackgroundColorWithOpacity } from '../../common/helpers';
import { coreDeprecations } from '../deprecations/core-blocks';
import {
	addAMPExtraPropsDeprecations,
	wrapBlockInGridLayerDeprecations,
	addAMPAttributesDeprecations,
} from '../deprecations/filters';
import { default as MetaBlockDeprecated } from '../deprecations/story-meta-block';

const { ampStoriesFonts } = window;

const {
	getBlocksByClientId,
	getBlockRootClientId,
	getBlockOrder,
	getBlock,
	getClientIdsWithDescendants,
	getSettings,
} = select( 'core/block-editor' );

const { getAnimatedBlocks } = select( 'amp/story' );

const {
	addAnimation,
	changeAnimationType,
	changeAnimationDuration,
	changeAnimationDelay,
} = dispatch( 'amp/story' );

const { saveMedia } = dispatch( 'core' );
const { updateBlockAttributes } = dispatch( 'core/block-editor' );

/**
 * Adds a <link> element to the <head> for a given font in case there is none yet.
 *
 * Allows dynamically enqueuing font styles when needed.
 *
 * @param {string} name Font name.
 */
export const maybeEnqueueFontStyle = ( name ) => {
	if ( ! name || 'undefined' === typeof ampStoriesFonts ) {
		return;
	}

	const font = ampStoriesFonts.find( ( thisFont ) => thisFont.name === name );
	if ( ! font ) {
		return;
	}

	const { handle, src } = font;
	if ( ! handle || ! src ) {
		return;
	}

	const element = document.getElementById( handle );

	if ( element ) {
		return;
	}

	const fontStylesheet = document.createElement( 'link' );
	fontStylesheet.id = handle;
	fontStylesheet.href = src;
	fontStylesheet.rel = 'stylesheet';
	fontStylesheet.type = 'text/css';
	fontStylesheet.media = 'all';
	fontStylesheet.crossOrigin = 'anonymous';

	document.head.appendChild( fontStylesheet );
};

/**
 * Filter block properties to define the parent block.
 *
 * @param {Object} props      Block properties.
 * @param {string} props.name Block name.
 *
 * @return {Object} Updated properties.
 */
export const setBlockParent = ( props ) => {
	const { name } = props;

	if ( ! ALLOWED_TOP_LEVEL_BLOCKS.includes( name ) ) {
		// Only amp/amp-story-page blocks can be on the top level.
		return {
			...props,
			parent: [ 'amp/amp-story-page' ],
		};
	}

	if ( name !== 'amp/amp-story-page' ) {
		// Do not allow inserting any of the blocks if they're not AMP Story blocks.
		return {
			...props,
			parent: [ '' ],
		};
	}

	return props;
};

/**
 * Returns the minimum height for a given block.
 *
 * @param {string} name Block name.
 *
 * @return {number} Block height in pixels.
 */
export const getDefaultMinimumBlockHeight = ( name ) => {
	switch ( name ) {
		case 'core/quote':
		case 'core/video':
		case 'core/embed':
			return 200;

		case 'core/pullquote':
			return 250;

		case 'core/table':
			return 100;

		case 'amp/amp-story-post-author':
		case 'amp/amp-story-post-date':
			return 50;

		case 'amp/amp-story-post-title':
			return 100;

		default:
			return 60;
	}
};

/**
 * Adds AMP attributes to every allowed AMP Story block.
 *
 * @param {Object} settings Settings.
 * @param {string} name     Block name.
 *
 * @return {Object} Settings.
 */
export const addAMPAttributes = ( settings, name ) => {
	const isChildBlock = ALLOWED_CHILD_BLOCKS.includes( name );

	if ( ! isChildBlock || 'core/template' === name ) {
		return settings;
	}

	if ( settings.attributes.deprecated && addAMPAttributesDeprecations[ settings.attributes.deprecated.default ] ) {
		const deprecateAMPAttributes = addAMPAttributesDeprecations[ settings.attributes.deprecated.default ];
		if ( 'function' === typeof deprecateAMPAttributes ) {
			return deprecateAMPAttributes( settings, name );
		}
	}

	const isImageBlock = 'core/image' === name;
	const isVideoBlock = 'core/video' === name;
	const isCTABlock = 'amp/amp-story-cta' === name;

	const isMovableBlock = ALLOWED_MOVABLE_BLOCKS.includes( name );
	const needsTextSettings = BLOCKS_WITH_TEXT_SETTINGS.includes( name );

	// Image block already has width and height.
	const needsWidthHeight = BLOCKS_WITH_RESIZING.includes( name ) && ! isImageBlock;

	const addedAttributes = {
		addedAttributes: {
			type: 'number',
			default: 0,
		},
		fontSize: {
			type: 'string',
		},
		customFontSize: {
			type: 'number',
		},
		ampFontFamily: {
			type: 'string',
		},
		textColor: {
			type: 'string',
		},
		customTextColor: {
			type: 'string',
		},
		backgroundColor: {
			type: 'string',
		},
		customBackgroundColor: {
			type: 'string',
		},
		opacity: {
			type: 'number',
			default: 100,
		},
	};

	if ( needsTextSettings ) {
		addedAttributes.autoFontSize = {
			type: 'number',
			default: 36,
		};
		addedAttributes.ampFitText = {
			type: 'boolean',
			default: true,
		};
	}

	if ( isCTABlock ) {
		addedAttributes.anchor = {
			type: 'string',
			source: 'attribute',
			attribute: 'id',
			selector: 'amp-story-cta-layer',
		};
	}

	if ( isMovableBlock ) {
		addedAttributes.anchor = {
			type: 'string',
		};

		addedAttributes.positionTop = {
			default: 0,
			type: 'number',
		};

		addedAttributes.positionLeft = {
			default: 5,
			type: 'number',
		};

		if ( needsWidthHeight ) {
			addedAttributes.height = {
				type: 'number',
				default: getDefaultMinimumBlockHeight( name ),
			};

			addedAttributes.width = {
				type: 'number',
				default: 250,
			};
		}

		addedAttributes.rotationAngle = {
			type: 'number',
			default: 0,
		};

		addedAttributes.ampAnimationType = {
			type: 'string',
		};
		addedAttributes.ampAnimationDelay = {
			default: 0,
		};
		addedAttributes.ampAnimationDuration = {
			default: 0,
		};
		addedAttributes.ampAnimationAfter = {
			type: 'string',
		};
	}

	if ( isImageBlock ) {
		addedAttributes.ampShowImageCaption = {
			type: 'boolean',
			default: false,
		};
	}

	if ( isVideoBlock ) {
		addedAttributes.ampShowCaption = {
			type: 'boolean',
			default: false,
		};

		// Required defaults for AMP validity.
		addedAttributes.autoplay = {
			...settings.attributes.autoplay,
			default: true,
		};
		addedAttributes.playsInline = {
			...settings.attributes.playsInline,
			default: false,
		};

		// Optional defaults.
		addedAttributes.loop = {
			...settings.attributes.loop,
			default: true,
		};
		addedAttributes.controls = {
			...settings.attributes.controls,
			default: false,
		};
	}

	// Keep default values of possibly already existing default values.
	Object.keys( addedAttributes ).forEach( ( attribute ) => {
		if ( 'undefined' !== typeof addedAttributes[ attribute ].default ) {
			return;
		}

		if ( 'undefined' !== typeof settings.attributes[ attribute ] && 'undefined' !== typeof settings.attributes[ attribute ].default ) {
			addedAttributes[ attribute ].default = settings.attributes[ attribute ].default;
		}
	} );

	return {
		...settings,
		attributes: {
			...settings.attributes,
			...addedAttributes,
		},
		supports: {
			...settings.supports,
			anchor: false,
		},
	};
};

export const deprecateCoreBlocks = ( settings, name ) => {
	const isMovableBlock = ALLOWED_MOVABLE_BLOCKS.includes( name );

	if ( ! isMovableBlock ) {
		return settings;
	}

	let deprecated = settings.deprecated ? settings.deprecated : [];
	const blockDeprecation = coreDeprecations[ name ] || undefined;
	if ( blockDeprecation ) {
		deprecated = [ ...deprecated, ...blockDeprecation ];
		return {
			...settings,
			deprecated,
		};
	}

	return settings;
};

/**
 * Filters block transformations.
 *
 * Removes prefixed list transformations to prevent automatic transformation.
 *
 * Adds a custom transform for blocks within <amp-story-grid-layer>.
 *
 * @see https://github.com/ampproject/amp-wp/issues/2370
 *
 * @param {Object} settings Settings.
 * @param {string} name     Block name.
 *
 * @return {Object} Settings.
 */
export const filterBlockTransforms = ( settings, name ) => {
	const isMovableBlock = ALLOWED_MOVABLE_BLOCKS.includes( name );

	if ( ! isMovableBlock ) {
		return settings;
	}

	const gridWrapperTransform = {
		type: 'raw',
		priority: 20,
		selector: `amp-story-grid-layer[data-block-name="${ name }"]`,
		transform: ( node ) => {
			const innerHTML = node.outerHTML;
			const blockAttributes = getBlockAttributes( name, innerHTML );

			if ( 'amp/amp-story-text' === name ) {
				/*
				 * When there is nothing that matches the content selector (.amp-text-content),
				 * the pasted content lacks the amp-fit-text wrapper and thus ampFitText is false.
				 */
				if ( ! blockAttributes.content ) {
					blockAttributes.content = node.textContent;
					blockAttributes.tagName = node.nodeName;
					blockAttributes.ampFitText = false;
				}
			}

			return createBlock( name, blockAttributes );
		},
	};

	const transforms = settings.transforms ? { ...settings.transforms } : {};
	let fromTransforms = transforms.from ? [ ...transforms.from ] : [];

	if ( 'core/list' === name ) {
		fromTransforms = fromTransforms.filter( ( { type } ) => 'prefix' !== type );
	}

	fromTransforms.push( gridWrapperTransform );

	return {
		...settings,
		transforms: {
			...transforms,
			from: fromTransforms,
		},
	};
};

/**
 * Add extra attributes to save to DB.
 *
 * @param {Object} props           Properties.
 * @param {Object} blockType       Block type object.
 * @param {string} blockType.name  Block type name.
 * @param {Object} attributes      Attributes.
 *
 * @return {Object} Props.
 */
export const addAMPExtraProps = ( props, blockType, attributes ) => {
	const ampAttributes = {};

	if ( ! ALLOWED_CHILD_BLOCKS.includes( blockType.name ) ) {
		return props;
	}

	if ( attributes.deprecated && addAMPExtraPropsDeprecations[ attributes.deprecated ] ) {
		const deprecatedExtraProps = addAMPExtraPropsDeprecations[ attributes.deprecated ];
		if ( 'function' === typeof deprecatedExtraProps ) {
			return deprecatedExtraProps( props, blockType, attributes );
		}
	}

	if ( attributes.rotationAngle ) {
		let style = ! props.style ? {} : props.style;
		style = {
			...style,
			transform: `rotate(${ parseInt( attributes.rotationAngle ) }deg)`,
		};
		ampAttributes.style = style;
	}

	if ( attributes.ampFontFamily ) {
		ampAttributes[ 'data-font-family' ] = attributes.ampFontFamily;
	}

	return {
		...props,
		...ampAttributes,
	};
};

const blockContentDiv = document.createElement( 'div' );

/**
 * Filters block attributes to make sure that the className is taken even though it's wrapped in a grid layer.
 *
 * @param {Object} blockAttributes Block attributes.
 * @param {Object} blockType       Block type object. Unused.
 * @param {string} innerHTML       Inner HTML from saved content.
 *
 * @return {Object} Block attributes.
 */
export const filterBlockAttributes = ( blockAttributes, blockType, innerHTML ) => {
	if ( ! blockAttributes.className && innerHTML.includes( 'is-style-' ) && 0 === innerHTML.indexOf( '<amp-story-grid-layer' ) ) {
		blockContentDiv.innerHTML = innerHTML;

		// Lets check the first child of the amp-story-grid-layer for the className.
		if (
			blockContentDiv.children[ 0 ].children.length &&
			blockContentDiv.children[ 0 ].children[ 0 ].children.length &&
			blockContentDiv.children[ 0 ].children[ 0 ].children[ 0 ].className.includes( 'is-style-' )
		) {
			blockAttributes.className = blockContentDiv.children[ 0 ].children[ 0 ].children[ 0 ].className;
		}
	}

	return blockAttributes;
};

/**
 * Wraps all movable blocks in a grid layer and assigns custom attributes as needed.
 *
 * @param {WPElement} element                  Block element.
 * @param {Object}    blockType                Block type object.
 * @param {Object}    attributes               Block attributes.
 * @param {number}    attributes.positionTop   Top offset in pixel.
 * @param {number}    attributes.positionLeft  Left offset in pixel.
 * @param {number}    attributes.rotationAngle Rotation angle in degrees.
 * @param {number}    attributes.width         Block width in pixels.
 * @param {number}    attributes.height        Block height in pixels.
 *
 * @return {Object} The wrapped element.
 */
export const wrapBlocksInGridLayer = ( element, blockType, attributes ) => {
	if ( ! element || ! ALLOWED_MOVABLE_BLOCKS.includes( blockType.name ) ) {
		return element;
	}

	if ( attributes.deprecated && wrapBlockInGridLayerDeprecations[ attributes.deprecated ] ) {
		const deprecateWrapBlocksInGridLayer = wrapBlockInGridLayerDeprecations[ attributes.deprecated ];
		if ( 'function' === typeof deprecateWrapBlocksInGridLayer ) {
			return deprecateWrapBlocksInGridLayer( element, blockType, attributes );
		}
	}
	return element;
};

/**
 * Given a list of animated blocks, calculates the total duration
 * of all animations based on the durations and the delays.
 *
 * @param {Object[]} animatedBlocks               List of animated blocks.
 * @param {string} animatedBlocks[].id            The block's client ID.
 * @param {string} animatedBlocks[].parent        The block's parent client ID.
 * @param {string} animatedBlocks[].animationType The block's animation type.
 * @param {string} animatedBlocks[].duration      The block's animation duration.
 * @param {string} animatedBlocks[].delay         The block's animation delay.
 *
 * @return {number} Total animation duration time.
 */
export const getTotalAnimationDuration = ( animatedBlocks ) => {
	const getLongestAnimation = ( parentBlockId ) => {
		return animatedBlocks
			.filter( ( { parent, animationType } ) => parent === parentBlockId && animationType )
			.map( ( { duration, delay } ) => {
				const animationDelay = delay ? parseInt( delay ) : 0;
				const animationDuration = duration ? parseInt( duration ) : 0;

				return animationDelay + animationDuration;
			} )
			.reduce( ( max, current ) => Math.max( max, current ), 0 );
	};

	const levels = [ ...new Set( animatedBlocks.map( ( { parent } ) => parent ) ) ];

	return levels.map( getLongestAnimation ).reduce( ( sum, duration ) => sum + duration, 0 );
};

/**
 * Add some additional elements needed to render our custom UI controls.
 */
export const renderStoryComponents = () => {
	const editorBlockList = document.querySelector( '.editor-block-list__layout' );
	const editorBlockNavigation = document.querySelector( '.editor-block-navigation' );

	if ( editorBlockList && ! document.getElementById( 'amp-story-editor' ) ) {
		const ampStoryWrapper = document.createElement( 'div' );
		ampStoryWrapper.id = 'amp-story-editor';

		const blockNavigation = document.createElement( 'div' );
		blockNavigation.id = 'amp-story-block-navigation';

		/**
		 * The intended layout is as follows:
		 *
		 * - Post title
		 * - AMP story wrapper element (needed for overflow styling)
		 * - - Story controls
		 * - - Block list
		 * - - Block navigation
		 * - - Carousel controls
		 */
		editorBlockList.parentNode.replaceChild( ampStoryWrapper, editorBlockList );

		if ( ! document.getElementById( 'amp-story-controls' ) ) {
			const storyControls = document.createElement( 'div' );
			storyControls.id = 'amp-story-controls';

			ampStoryWrapper.appendChild( storyControls );

			render(
				<StoryControls />,
				storyControls
			);
		}

		ampStoryWrapper.appendChild( editorBlockList );

		ampStoryWrapper.appendChild( blockNavigation );

		render(
			<BlockNavigation />,
			blockNavigation
		);

		if ( ! document.getElementById( 'amp-story-editor-carousel' ) ) {
			const editorCarousel = document.createElement( 'div' );
			editorCarousel.id = 'amp-story-editor-carousel';

			ampStoryWrapper.appendChild( editorCarousel );

			render(
				<EditorCarousel />,
				editorCarousel
			);
		}
	}

	if ( editorBlockNavigation ) {
		if ( ! document.getElementById( 'amp-story-shortcuts' ) ) {
			const shortcuts = document.createElement( 'div' );
			shortcuts.id = 'amp-story-shortcuts';

			editorBlockNavigation.parentNode.parentNode.insertBefore( shortcuts, editorBlockNavigation.parentNode.nextSibling );

			render(
				<Shortcuts />,
				shortcuts
			);
		}

		if ( ! document.getElementById( 'amp-story-media-inserter' ) ) {
			const mediaInserter = document.createElement( 'div' );
			mediaInserter.id = 'amp-story-media-inserter';

			editorBlockNavigation.parentNode.parentNode.insertBefore( mediaInserter, editorBlockNavigation.parentNode.nextSibling );

			render(
				<MediaInserter />,
				mediaInserter
			);
		}

		const customInserter = document.createElement( 'div' );
		customInserter.id = 'amp-story-inserter';

		const inserterWrapper = editorBlockNavigation.parentNode.parentNode.querySelector( '.block-editor-inserter' ).parentNode;
		inserterWrapper.parentNode.replaceChild( customInserter, inserterWrapper );

		render(
			<Inserter position="bottom right" />,
			customInserter
		);
	}

	// Prevent WritingFlow component from focusing on last text field when clicking below the carousel.
	const writingFlowClickRedirectElement = document.querySelector( '.block-editor-writing-flow__click-redirect' );
	if ( writingFlowClickRedirectElement ) {
		writingFlowClickRedirectElement.remove();
	}
};

// Todo: Make these customizable?
const H1_FONT_SIZE = 40;
const H2_FONT_SIZE = 24;
const H1_TEXT_LENGTH = 4;
const H2_TEXT_LENGTH = 10;

/*
 * translators: If your word count is based on single characters (e.g. East Asian characters),
 * enter 'characters_excluding_spaces' or 'characters_including_spaces'. Otherwise, enter 'words'.
 * Do not translate into your own language.
 */
const wordCountType = _x( 'words', 'Word count type. Do not translate!', 'amp' );

/**
 * Determines the HTML tag name that should be used given on the block's attributes.
 *
 * Font size takes precedence over text length as it's a stronger signal for semantic meaning.
 *
 * @param {Object}  attributes                Block attributes.
 * @param {?string} attributes.fontSize       Font size slug.
 * @param {?number} attributes.customFontSize Custom font size in pixels.
 * @param {?number} attributes.positionTop    The block's top offset.
 * @param {?string} attributes.type           Text type. Can be one of 'auto', 'p', 'h1', or 'h2'.
 * @param {?string} attributes.content        Block content.
 * @param {boolean} canUseH1                  Whether an H1 tag is allowed. Prevents having multiple h1 tags on a page.
 *
 * @return {string} HTML tag name. Either p, h1, or h2.
 */
export const getTagName = ( attributes, canUseH1 = true ) => {
	const { fontSize, customFontSize, positionTop, type, content = '' } = attributes;

	if ( type && 'auto' !== type ) {
		return type;
	}

	// Elements positioned that low on a page are unlikely to be headings.
	if ( positionTop > 80 ) {
		return 'p';
	}

	if ( 'huge' === fontSize || ( customFontSize && customFontSize > H1_FONT_SIZE ) ) {
		return canUseH1 ? 'h1' : 'h2';
	}

	if ( 'large' === fontSize || ( customFontSize && customFontSize > H2_FONT_SIZE ) ) {
		return 'h2';
	}

	const textLength = count( content, wordCountType, {} );

	if ( H1_TEXT_LENGTH >= textLength ) {
		return canUseH1 ? 'h1' : 'h2';
	}

	if ( H2_TEXT_LENGTH >= textLength ) {
		return 'h2';
	}

	return 'p';
};

/**
 * Calculates font size that fits to the text element based on the element's size.
 * Replicates amp-fit-text's logic in the editor.
 *
 * @see https://github.com/ampproject/amphtml/blob/e7a1b3ff97645ec0ec482192205134bd0735943c/extensions/amp-fit-text/0.1/amp-fit-text.js
 *
 * @param {Object} measurer       HTML element.
 * @param {number} expectedHeight Maximum height.
 * @param {number} expectedWidth  Maximum width.
 * @param {number} maxFontSize    Maximum font size.
 * @param {number} minFontSize    Minimum font size.
 *
 * @return {number|boolean} Calculated font size. False if calculation wasn't possible.
 */
export const calculateFontSize = ( measurer, expectedHeight, expectedWidth, maxFontSize, minFontSize ) => {
	// Return false if calculation is not possible due to width and height missing, e.g. in disabled preview.
	if ( ! measurer.offsetHeight || ! measurer.offsetWidth ) {
		return false;
	}
	measurer.classList.toggle( 'is-measuring' );

	maxFontSize++;

	// Binomial search for the best font size.
	while ( maxFontSize - minFontSize > 1 ) {
		const mid = Math.floor( ( minFontSize + maxFontSize ) / 2 );
		measurer.style.fontSize = mid + 'px';
		const currentHeight = measurer.offsetHeight;
		const currentWidth = measurer.offsetWidth;
		if ( currentHeight > expectedHeight || currentWidth > expectedWidth ) {
			maxFontSize = mid;
		} else {
			minFontSize = mid;
		}
	}

	// Let's restore the correct font size, too.
	measurer.style.fontSize = minFontSize + 'px';

	measurer.classList.toggle( 'is-measuring' );

	return minFontSize;
};

/**
 * Get percentage of a distance compared to the full width / height of the page.
 *
 * @param {string} axis       X or Y axis.
 * @param {number} pixelValue Value in pixels.
 * @param {number} baseValue  Value to compare against to get percentage from.
 *
 * @return {number} Value in percentage.
 */
export const getPercentageFromPixels = ( axis, pixelValue, baseValue = 0 ) => {
	if ( ! baseValue ) {
		if ( 'x' === axis ) {
			baseValue = STORY_PAGE_INNER_WIDTH;
		} else if ( 'y' === axis ) {
			baseValue = STORY_PAGE_INNER_HEIGHT;
		} else {
			return 0;
		}
	}
	return Number( ( ( pixelValue / baseValue ) * 100 ).toFixed( 2 ) );
};

/**
 * Get pixel value from percentage, based on a base value to measure against.
 * By default the full width / height of the page.
 *
 * @param {string} axis            X or Y axis.
 * @param {number} percentageValue Value in percent.
 * @param {number} baseValue       Value to compare against to get pixels from.
 *
 * @return {number} Value in percentage.
 */
export const getPixelsFromPercentage = ( axis, percentageValue, baseValue = 0 ) => {
	if ( ! baseValue ) {
		if ( 'x' === axis ) {
			baseValue = STORY_PAGE_INNER_WIDTH;
		} else if ( 'y' === axis ) {
			baseValue = STORY_PAGE_INNER_HEIGHT;
		}
	}
	return Math.round( ( percentageValue / 100 ) * baseValue );
};

/**
 * Returns the minimum dimensions for a story poster image.
 *
 * @link https://www.ampproject.org/docs/reference/components/amp-story#poster-guidelines-(for-poster-portrait-src,-poster-landscape-src,-and-poster-square-src)
 *
 * @return {Object} Minimum dimensions including width and height.
 */
export const getMinimumStoryPosterDimensions = () => {
	const posterImageWidth = 696;
	const posterImageHeight = 928;

	const expectedAspectRatio = posterImageWidth / posterImageHeight;

	const { width: featuredImageWidth } = getMinimumFeaturedImageDimensions();

	const width = Math.max( posterImageWidth, featuredImageWidth );

	// Adjust the height to make sure the aspect ratio of the poster image is preserved.
	return {
		width,
		height: ( 1 / expectedAspectRatio ) * width,
	};
};

/**
 * Adds either background color or gradient to style depending on the settings.
 *
 * @param {Object} overlayStyle     Original style.
 * @param {Array}  backgroundColors Array of color settings.
 *
 * @return {Object} Adjusted style.
 */
export const addBackgroundColorToOverlay = ( overlayStyle, backgroundColors ) => {
	const validBackgroundColors = backgroundColors.filter( Boolean );

	if ( ! validBackgroundColors ) {
		return overlayStyle;
	}

	if ( 1 === validBackgroundColors.length ) {
		overlayStyle.backgroundColor = validBackgroundColors[ 0 ].color;
	} else {
		const gradientList = validBackgroundColors.map( ( { color } ) => {
			return color || 'transparent';
		} ).join( ', ' );

		overlayStyle.backgroundImage = `linear-gradient(to bottom, ${ gradientList })`;
	}
	return overlayStyle;
};

/**
 * Resets a block's attributes except for a few ones relevant for the layout.
 *
 * @param {Object} block Block object.
 * @param {Object} block.attributes Block attributes.
 *
 * @return {Object} Filtered block attributes.
 */
const resetBlockAttributes = ( block ) => {
	const attributes = {};
	const attributesToKeep = [ 'positionTop', 'positionLeft', 'btnPositionTop', 'btnPositionLeft', 'width', 'height', 'tagName', 'align', 'content', 'text', 'value', 'citation', 'autoFontSize', 'rotationAngle' ];

	for ( const key in block.attributes ) {
		if ( block.attributes.hasOwnProperty( key ) && attributesToKeep.includes( key ) ) {
			attributes[ key ] = block.attributes[ key ];
		}
	}

	return attributes;
};

/**
 * Creates a skeleton template from pre-populated template.
 *
 * Basically resets all block attributes back to their defaults.
 *
 * @param {Object}   template             Template block object.
 * @param {string}   template.name        Block name.
 * @param {Object[]} template.innerBlocks List of inner blocks.
 *
 * @return {Object} Skeleton template block.
 */
export const createSkeletonTemplate = ( template ) => {
	const innerBlocks = [];

	for ( const innerBlock of template.innerBlocks ) {
		innerBlocks.push( createBlock( innerBlock.name, resetBlockAttributes( innerBlock ) ) );
	}

	return createBlock( template.name, resetBlockAttributes( template ), innerBlocks );
};

/**
 * Determines a block's HTML class name based on its attributes.
 *
 * @param {string[]} className             List of pre-existing class names for the block.
 * @param {boolean}  ampFitText            Whether amp-fit-text should be used or not.
 * @param {?string}  backgroundColor       A string containing the background color slug.
 * @param {?string}  textColor             A string containing the color slug.
 * @param {string}   customBackgroundColor A string containing the custom background color value.
 * @param {string}   customTextColor       A string containing the custom color value.
 * @param {?number}  opacity               Opacity.
 *
 * @return {string} The block's HTML class name.
 */
export const getClassNameFromBlockAttributes = ( {
	className,
	ampFitText,
	backgroundColor,
	textColor,
	customBackgroundColor,
	customTextColor,
	opacity,
} ) => {
	const textClass = getColorClassName( 'color', textColor );
	const backgroundClass = getColorClassName( 'background-color', backgroundColor );

	const hasOpacity = opacity && opacity < 100;

	return classnames( className, {
		'amp-text-content': ! ampFitText,
		'has-text-color': textColor || customTextColor,
		'has-background': backgroundColor || customBackgroundColor,
		[ textClass ]: textClass,
		[ backgroundClass ]: ! hasOpacity ? backgroundClass : undefined,
	} );
};

/**
 * Determines a block's inline style based on its attributes.
 *
 * @param {string}  align                 Block alignment.
 * @param {?string} fontSize              Font size slug.
 * @param {?number} customFontSize        Custom font size in pixels.
 * @param {boolean} ampFitText            Whether amp-fit-text should be used or not.
 * @param {?string} backgroundColor       A string containing the background color slug.
 * @param {?string} textColor             A string containing the color slug.
 * @param {string}  customBackgroundColor A string containing the custom background color value.
 * @param {string}  customTextColor       A string containing the custom color value.
 * @param {?number} opacity               Opacity.
 *
 * @return {Object} Block inline style.
 */
export const getStylesFromBlockAttributes = ( {
	align,
	fontSize,
	customFontSize,
	ampFitText,
	backgroundColor,
	textColor,
	customBackgroundColor,
	customTextColor,
	opacity,
} ) => {
	const textClass = getColorClassName( 'color', textColor );

	const { colors, fontSizes } = select( 'core/block-editor' ).getSettings();

	/*
     * Calculate font size using vw to make it responsive.
     *
     * Get the font size in px based on the slug with fallback to customFontSize.
     */
	const userFontSize = fontSize ? getFontSize( fontSizes, fontSize, customFontSize ).size : customFontSize;
	const fontSizeResponsive = userFontSize && ( ( userFontSize / STORY_PAGE_INNER_WIDTH ) * 100 ).toFixed( 2 ) + 'vw';

	const appliedBackgroundColor = getBackgroundColorWithOpacity( colors, getColorObjectByAttributeValues( colors, backgroundColor, customBackgroundColor ), customBackgroundColor, opacity );

	return {
		backgroundColor: appliedBackgroundColor,
		color: textClass ? undefined : customTextColor,
		fontSize: ! ampFitText ? fontSizeResponsive : undefined,
		textAlign: align ? align : undefined,
	};
};

/**
 * Returns the settings object for the AMP story meta blocks (post title, author, date).
 *
 * @param {string}  attribute   The post attribute this meta block reads from.
 * @param {?string} placeholder Optional. Placeholder text in case the attribute is empty.
 * @param {string}  tagName     Optional. The HTML tag name to use for the content. Default '<p>'.
 * @param {boolean} isEditable  Optional. Whether the meta block is editable by the user or not. Default false.
 *
 * @return {Object} The meta block's settings object.
 */
export const getMetaBlockSettings = ( { attribute, placeholder, tagName = 'p', isEditable = false } ) => {
	const supports = {
		anchor: true,
		reusable: true,
	};

	const schema = {
		align: {
			type: 'string',
		},
	};

	return {
		supports,
		attributes: schema,
		save: withMetaBlockSave( { tagName } ),
		edit: withMetaBlockEdit( { attribute, placeholder, tagName, isEditable } ),
		deprecated: MetaBlockDeprecated( { tagName } ),
	};
};

/**
 * Removes a pre-set caption from image and video block.
 *
 * @param {string} clientId Block ID.
 */
export const maybeRemoveMediaCaption = ( clientId ) => {
	const block = getBlock( clientId );

	if ( ! block ) {
		return;
	}

	const isImage = 'core/image' === block.name;
	const isVideo = 'core/video' === block.name;

	if ( ! isImage && ! isVideo ) {
		return;
	}

	const { attributes } = block;

	// If we have an image or video with pre-set caption we should remove the caption.
	if (
		( ( ! attributes.ampShowImageCaption && isImage ) || ( ! attributes.ampShowCaption && isVideo ) ) &&
			attributes.caption &&
			0 !== attributes.caption.length
	) {
		updateBlockAttributes( clientId, { caption: '' } );
	}
};

/**
 * Set initial positioning if the selected block is an unmodified block.
 *
 * @param {string} clientId Block ID.
 */
export const maybeSetInitialPositioning = ( clientId ) => {
	const block = getBlock( clientId );

	if ( ! block || ! ALLOWED_CHILD_BLOCKS.includes( block.name ) ) {
		return;
	}

	const parentBlock = getBlock( getBlockRootClientId( clientId ) );
	// Short circuit if the top position is already set or the block has no parent.
	if ( 0 !== block.attributes.positionTop || ! parentBlock ) {
		return;
	}

	const positionTopLimit = 75;
	const positionTopHighest = 0;
	const positionTopGap = 10;

	// Check if it's a new block.
	const newBlock = createBlock( block.name );
	const isUnmodified = every( newBlock.attributes, ( value, key ) => value === block.attributes[ key ] );

	// Only set the position if the block was unmodified before.
	if ( isUnmodified ) {
		const highestPositionTop = parentBlock.innerBlocks
			.map( ( childBlock ) => childBlock.attributes.positionTop )
			.reduce( ( highestTop, positionTop ) => Math.max( highestTop, positionTop ), 0 );

		// If it's more than the limit, set the new one.
		const newPositionTop = highestPositionTop > positionTopLimit ? positionTopHighest : highestPositionTop + positionTopGap;

		updateBlockAttributes( clientId, { positionTop: newPositionTop } );
	}
};

/**
 * Verify and perhaps update autoAdvanceAfterMedia attribute for pages.
 *
 * For pages with autoAdvanceAfter set to 'media',
 * verify that the referenced media block still exists.
 * If not, find another media block to be used for the
 * autoAdvanceAfterMedia attribute.
 *
 * @param {string} clientId Block ID.
 */
export const maybeUpdateAutoAdvanceAfterMedia = ( clientId ) => {
	const block = getBlock( clientId );

	if ( ! block || ! ALLOWED_TOP_LEVEL_BLOCKS.includes( block.name ) ) {
		return;
	}

	if ( 'media' !== block.attributes.autoAdvanceAfter ) {
		return;
	}

	const innerBlocks = getBlocksByClientId( getBlockOrder( clientId ) );

	const mediaBlock = block.attributes.autoAdvanceAfterMedia && innerBlocks.find( ( { attributes } ) => attributes.anchor === block.attributes.autoAdvanceAfterMedia );

	if ( mediaBlock ) {
		return;
	}

	const firstMediaBlock = innerBlocks.find( ( { name } ) => MEDIA_INNER_BLOCKS.includes( name ) );
	const autoAdvanceAfterMedia = firstMediaBlock ? firstMediaBlock.attributes.anchor : '';

	if ( block.attributes.autoAdvanceAfterMedia !== autoAdvanceAfterMedia ) {
		updateBlockAttributes( clientId, { autoAdvanceAfterMedia } );
	}
};

/**
 * Returns a block's inner element containing the actual text node with its content.
 *
 * @param {Object} block Block object.
 *
 * @return {null|Element} The inner element.
 */
const getBlockInnerTextElement = ( block ) => {
	const { name, clientId } = block;

	switch ( name ) {
		case 'amp/amp-story-text':
			return document.querySelector( `#block-${ clientId } .block-editor-rich-text__editable` );

		case 'amp/amp-story-post-title':
		case 'amp/amp-story-post-author':
		case 'amp/amp-story-post-date':
			const slug = name.replace( '/', '-' );
			return document.querySelector( `#block-${ clientId } .wp-block-${ slug }` );

		default:
			return null;
	}
};

/**
 * Updates a block's font size in case it uses amp-fit-text and the content has changed.
 *
 * @param {Object}  block                         Block object.
 * @param {string}  block.clientId                Block client ID.
 * @param {Object}  block.attributes              Block attributes.
 * @param {number}  block.attributes.width        Block width in pixels.
 * @param {number}  block.attributes.height       Block height in pixels.
 * @param {string}  block.attributes.content      Block inner content.
 * @param {boolean} block.attributes.ampFitText   Whether amp-fit-text should be used or not.
 * @param {number}  block.attributes.autoFontSize Automatically determined font size for amp-fit-text blocks.
 */
export const maybeUpdateFontSize = ( block ) => {
	const { name, clientId, attributes } = block;
	const { width, height, ampFitText, content, autoFontSize } = attributes;

	if ( ! ampFitText ) {
		return;
	}

	switch ( name ) {
		case 'amp/amp-story-text':
			const element = getBlockInnerTextElement( block );

			if ( element && content.length ) {
				const fitFontSize = calculateFontSize( element, height, width, MAX_FONT_SIZE, MIN_FONT_SIZE );

				if ( fitFontSize && autoFontSize !== fitFontSize ) {
					updateBlockAttributes( clientId, { autoFontSize: fitFontSize } );
				}
			}

			break;

		case 'amp/amp-story-post-title':
		case 'amp/amp-story-post-author':
		case 'amp/amp-story-post-date':
			const metaBlockElement = getBlockInnerTextElement( block );

			if ( metaBlockElement ) {
				const fitFontSize = calculateFontSize( metaBlockElement, height, width, MAX_FONT_SIZE, MIN_FONT_SIZE );
				if ( fitFontSize && autoFontSize !== fitFontSize ) {
					updateBlockAttributes( clientId, { autoFontSize: fitFontSize } );
				}
			}

			break;

		default:
			break;
	}
};

/**
 * Updates a block's width and height in case it doesn't use amp-fit-text and the font size has changed.
 *
 * @param {Object}  block                         Block object.
 * @param {string}  block.clientId                Block client ID.
 * @param {Object}  block.attributes              Block attributes.
 * @param {number}  block.attributes.width        Block width in pixels.
 * @param {number}  block.attributes.height       Block height in pixels.
 * @param {string}  block.attributes.content      Block inner content.
 * @param {boolean} block.attributes.ampFitText   Whether amp-fit-text should be used or not.
 * @param {number}  block.attributes.autoFontSize Automatically determined font size for amp-fit-text blocks.
 */
export const maybeUpdateBlockDimensions = ( block ) => {
	const { name, clientId, attributes } = block;
	const { width, height, ampFitText, content } = attributes;

	if ( ampFitText ) {
		return;
	}

	switch ( name ) {
		case 'amp/amp-story-text':
			const element = getBlockInnerTextElement( block );

			if ( element && content.length ) {
				if ( element.offsetHeight > height ) {
					updateBlockAttributes( clientId, { height: element.offsetHeight } );
				}

				if ( element.offsetWidth > width ) {
					updateBlockAttributes( clientId, { width: element.offsetWidth } );
				}
			}

			break;

		case 'amp/amp-story-post-title':
		case 'amp/amp-story-post-author':
		case 'amp/amp-story-post-date':
			const metaBlockElement = getBlockInnerTextElement( block );

			if ( metaBlockElement ) {
				metaBlockElement.classList.toggle( 'is-measuring' );

				if ( metaBlockElement.offsetHeight > height ) {
					updateBlockAttributes( clientId, { height: metaBlockElement.offsetHeight } );
				}

				if ( metaBlockElement.offsetWidth > width ) {
					updateBlockAttributes( clientId, { width: metaBlockElement.offsetWidth } );
				}

				metaBlockElement.classList.toggle( 'is-measuring' );
			}

			break;

		default:
			break;
	}
};

/**
 * Remove deprecated attribute if the block was just migrated.
 *
 * @param {Object} block Block.
 */
export const maybeRemoveDeprecatedSetting = ( block ) => {
	if ( ! block ) {
		return;
	}

	const { attributes } = block;

	// If the block was just migrated, update the block to initiate unsaved state.
	if ( attributes.deprecated && 'migrated' === attributes.deprecated ) {
		updateBlockAttributes( block.clientId, {
			deprecated: null,
		} );
	}
};

/**
 * Sets width and height for blocks if they haven't been modified yet.
 *
 * @param {string} clientId Block ID.
 */
export const maybeSetInitialSize = ( clientId ) => {
	const block = getBlock( clientId );

	if ( ! block ) {
		return;
	}

	const { name, attributes } = block;

	if ( 'core/image' !== name ) {
		return;
	}
	const { width, height } = attributes;

	/**
	 * Sets width and height to image if it hasn't been set via resizing yet.
	 *
	 * Takes the values from the original image.
	 */
	if ( ! width && ! height && attributes.id > 0 ) {
		const { getMedia } = select( 'core' );

		const media = getMedia( attributes.id );
		// If the width and height haven't been set for the media, we should get it from the original image.
		if ( media && media.media_details ) {
			const { height: imageHeight, width: imageWidth } = media.media_details;

			let ratio = 1;
			// If the image exceeds the page limits, adjust the width and height accordingly.
			if ( STORY_PAGE_INNER_WIDTH < imageWidth || STORY_PAGE_INNER_HEIGHT < imageHeight ) {
				ratio = Math.max( imageWidth / STORY_PAGE_INNER_WIDTH, imageHeight / STORY_PAGE_INNER_HEIGHT );
			}

			updateBlockAttributes( clientId, {
				width: Math.round( imageWidth / ratio ),
				height: Math.round( imageHeight / ratio ),
			} );
		}
	}
};

/**
 * Determines the HTML tag name that should be used for text blocks.
 *
 * This is based on the block's attributes, as well as the surrounding context.
 *
 * For example, there can only be one <h1> tag on a page.
 * Also, font size takes precedence over text length as it's a stronger signal for semantic meaning.
 *
 * @param {string} clientId Block ID.
 */
export const maybeSetTagName = ( clientId ) => {
	const block = getBlock( clientId );

	if ( ! block || 'amp/amp-story-text' !== block.name ) {
		return;
	}

	const siblings = getBlocksByClientId( getBlockOrder( clientId ) ).filter( ( { clientId: blockId } ) => blockId !== clientId );
	const canUseH1 = ! siblings.some( ( { attributes } ) => attributes.tagName === 'h1' );

	const tagName = getTagName( block.attributes, canUseH1 );

	if ( block.attributes.tagName !== tagName ) {
		updateBlockAttributes( clientId, { tagName } );
	}
};

/**
 * Initialize animation making sure that the predecessor animation has been initialized at first.
 *
 * @param {Object} block Animated block.
 * @param {Object} page Parent page.
 * @param {Object} allBlocks All blocks.
 */
const initializeAnimation = ( block, page, allBlocks ) => {
	const { ampAnimationAfter } = block.attributes;
	let predecessor;
	if ( ampAnimationAfter ) {
		predecessor = allBlocks.find( ( b ) => b.attributes.anchor === ampAnimationAfter );
	}

	if ( predecessor ) {
		const animations = getAnimatedBlocks();
		const pageAnimationOrder = animations[ page ] || [];
		const predecessorEntry = pageAnimationOrder.find( ( { id } ) => id === predecessor.clientId );

		// We need to initialize the predecessor first.
		if ( ! predecessorEntry ) {
			initializeAnimation( predecessor, page, allBlocks );
		}
	}
	addAnimation( page, block.clientId, predecessor ? predecessor.clientId : undefined );
};

/**
 * Initializes the animations if it hasn't been done yet.
 */
export const maybeInitializeAnimations = () => {
	const animations = getAnimatedBlocks();
	if ( isEqual( {}, animations ) ) {
		const allBlocks = getBlocksByClientId( getClientIdsWithDescendants() );
		for ( const block of allBlocks ) {
			const page = getBlockRootClientId( block.clientId );

			if ( page ) {
				const { ampAnimationType, ampAnimationDuration, ampAnimationDelay } = block.attributes;
				initializeAnimation( block, page, allBlocks );

				changeAnimationType( page, block.clientId, ampAnimationType );
				changeAnimationDuration( page, block.clientId, ampAnimationDuration ? parseInt( String( ampAnimationDuration ).replace( 'ms', '' ) ) : undefined );
				changeAnimationDelay( page, block.clientId, ampAnimationDelay ? parseInt( String( ampAnimationDelay ).replace( 'ms', '' ) ) : undefined );
			}
		}
	}
};

/**
 * Return a label for the block order controls depending on block position.
 *
 * @param {string}  type            Block type - in the case of a single block, should
 *                                  define its 'type'. I.e. 'Text', 'Heading', 'Image' etc.
 * @param {number}  currentPosition The block's current position.
 * @param {number}  newPosition     The block's new position.
 * @param {boolean} isFirst         This is the first block.
 * @param {boolean} isLast          This is the last block.
 * @param {number}  dir             Direction of movement (> 0 is considered to be going
 *                                  down, < 0 is up).
 *
 * @return {string} Label for the block movement controls.
 */
export const getBlockOrderDescription = ( type, currentPosition, newPosition, isFirst, isLast, dir ) => {
	if ( isFirst && isLast ) {
		// translators: %s: Type of block (i.e. Text, Image etc)
		return sprintf( __( 'Block %s is the only block, and cannot be moved', 'amp' ), type );
	}

	if ( dir > 0 && ! isLast ) {
		// moving down
		return sprintf(
			// translators: 1: Type of block (i.e. Text, Image etc), 2: Position of selected block, 3: New position
			__( 'Move %1$s block from position %2$d down to position %3$d', 'amp' ),
			type,
			currentPosition,
			newPosition
		);
	}

	if ( dir > 0 && isLast ) {
		// moving down, and is the last item
		// translators: %s: Type of block (i.e. Text, Image etc)
		return sprintf( __( 'Block %s is at the end of the content and can’t be moved down', 'amp' ), type );
	}

	if ( dir < 0 && ! isFirst ) {
		// moving up
		return sprintf(
			// translators: 1: Type of block (i.e. Text, Image etc), 2: Position of selected block, 3: New position
			__( 'Move %1$s block from position %2$d up to position %3$d', 'amp' ),
			type,
			currentPosition,
			newPosition
		);
	}

	if ( dir < 0 && isFirst ) {
		// moving up, and is the first item
		// translators: %s: Type of block (i.e. Text, Image etc)
		return sprintf( __( 'Block %s is at the beginning of the content and can’t be moved up', 'amp' ), type );
	}

	return undefined;
};

/**
 * Get CTA block.
 *
 * @param {Array} pageClientId Root ID.
 * @return {Object} CTA block.
 */
export const getCallToActionBlock = ( pageClientId ) => {
	const innerBlocks = getBlocksByClientId( getBlockOrder( pageClientId ) );
	return innerBlocks.find( ( { name } ) => name === 'amp/amp-story-cta' );
};

/**
 * Returns a unique ID that is guaranteed to not start with a number.
 *
 * Useful for using in HTML attributes.
 *
 * @return {string} Unique ID.
 */
export const getUniqueId = () => {
	return uuid().replace( /^\d/, 'a' );
};

/**
 * Returns an image of the first frame of a given video.
 *
 * @param {string} src Video src URL.
 * @return {Promise<string>} The extracted image in base64-encoded format.
 */
export const getFirstFrameOfVideo = ( src ) => {
	const video = document.createElement( 'video' );
	video.muted = true;
	video.crossOrigin = 'anonymous';
	video.preload = 'metadata';
	video.currentTime = 0.5; // Needed to seek forward.

	return new Promise( ( resolve, reject ) => {
		video.addEventListener( 'error', reject );

		video.addEventListener( 'canplay', () => {
			const canvas = document.createElement( 'canvas' );
			canvas.width = video.videoWidth;
			canvas.height = video.videoHeight;

			const ctx = canvas.getContext( '2d' );
			ctx.drawImage( video, 0, 0, canvas.width, canvas.height );

			canvas.toBlob( resolve, 'image/jpeg' );
		} );

		video.src = src;
	} );
};

/**
 * Uploads the video's first frame as an attachment.
 *
 * @param {number} id  Video ID.
 * @param {string} src Video URL.
 */
export const uploadVideoFrame = async ( { id: videoId, src } ) => {
	const { __experimentalMediaUpload: mediaUpload } = getSettings();

	const img = await getFirstFrameOfVideo( src );

	return new Promise( ( resolve, reject ) => {
		mediaUpload( {
			filesList: [ img ],
			onFileChange: ( [ fileObj ] ) => {
				const { id: posterId, url: posterUrl } = fileObj;

				if ( videoId && posterId ) {
					saveMedia( {
						id: videoId,
						featured_media: posterId,
					} );

					saveMedia( {
						id: posterId,
						meta: {
							amp_is_poster: true,
						},
					} );
				}

				if ( ! isBlobURL( posterUrl ) ) {
					resolve( fileObj );
				}
			},
			onError: reject,
		} );
	} );
};

/**
 * Given a media object, returns a suitable poster image URL.
 *
 * @param {Object} fileObj Media object.
 * @return {string} Poster image URL.
 */
export const getPosterImageFromFileObj = ( fileObj ) => {
	const { url } = fileObj;

	let newPoster = url;

	if ( has( fileObj, [ 'media_details', 'sizes', MAX_IMAGE_SIZE_SLUG, 'source_url' ] ) ) {
		newPoster = fileObj.media_details.sizes[ MAX_IMAGE_SIZE_SLUG ].source_url;
	} else if ( has( fileObj, [ 'media_details', 'sizes', 'large', 'source_url' ] ) ) {
		newPoster = fileObj.media_details.sizes.large.source_url;
	}

	return newPoster;
};

/**
 * Add anchor for a block if it's missing.
 *
 * @param {string} clientId Block ID.
 */
export const maybeAddMissingAnchor = ( clientId ) => {
	const block = getBlock( clientId );
	if ( ! block ) {
		return;
	}
	if ( ! block.attributes.anchor ) {
		updateBlockAttributes( block.clientId, { anchor: getUniqueId() } );
	}
};

/**
 * Given a rotation angle, finds the closest angle to snap to.
 *
 * Inspired by the implementation in re-resizable.
 *
 * @see https://github.com/bokuweb/re-resizable
 *
 * @param {number} number
 * @param {Array|function<number>} snap List of snap targets or function that provider
 * @param {number} snapGap Minimum gap required in order to move to the next snapping target
 * @return {number} New angle.
 */
export const findClosestSnap = memize( ( number, snap, snapGap ) => {
	const snapArray = typeof snap === 'function' ? snap( number ) : snap;

	const closestGapIndex = snapArray.reduce(
		( prev, curr, index ) => ( Math.abs( curr - number ) < Math.abs( snapArray[ prev ] - number ) ? index : prev ),
		0,
	);
	const gap = Math.abs( snapArray[ closestGapIndex ] - number );

	return snapGap === 0 || gap < snapGap ? snapArray[ closestGapIndex ] : number;
} );

/**
 * Sets input selection to the end for being able to type to the end of the existing text.
 *
 * @param {string} inputSelector Text input selector.
 */
export const setInputSelectionToEnd = ( inputSelector ) => {
	const textInput = document.querySelector( inputSelector );
	// Create selection, collapse it in the end of the content.
	if ( textInput ) {
		const range = document.createRange();
		range.selectNodeContents( textInput );
		range.collapse( false );
		const selection = window.getSelection();
		selection.removeAllRanges();
		selection.addRange( range );
	}
};

/**
<<<<<<< HEAD
 * Copy text to clipboard by using temporary input field.
 *
 * @param {string} text Text to copy.
 */
export const copyTextToClipBoard = ( text ) => {
	// Create temporary input element for being able to copy.
	const tmpInput = document.createElement( 'textarea' );
	tmpInput.setAttribute( 'readonly', '' );
	tmpInput.style = {
		position: 'absolute',
		left: '-9999px',
	};
	tmpInput.value = text;
	document.body.appendChild( tmpInput );
	tmpInput.select();
	document.execCommand( 'copy' );
	// Remove the temporary element.
	document.body.removeChild( tmpInput );
};

/**
 * Ensure that only allowed blocks are pasted.
 *
 * @param {[]}      blocks Array of blocks.
 * @param {string}  clientId Page ID.
 * @param {boolean} isFirstPage If is first page.
 * @return {[]} Filtered blocks.
 */
export const ensureAllowedBlocksOnPaste = ( blocks, clientId, isFirstPage ) => {
	const allowedBlocks = [];
	// @todo This will need handling for Page Attachment once it's available.
	blocks.forEach( ( block ) => {
		switch ( block.name ) {
			// Skip copying Page.
			case 'amp/amp-story-page':
				return;
			case 'amp/amp-story-cta':
				// If the content has CTA block or it's the first page, don't add it.
				const ctaBlock = getCallToActionBlock( clientId );
				if ( ctaBlock || isFirstPage ) {
					return;
				}
				allowedBlocks.push( block );
				break;
			default:
				if ( ALLOWED_CHILD_BLOCKS.includes( block.name ) ) {
					allowedBlocks.push( block );
				}
				break;
		}
	} );
	return allowedBlocks;
=======
 * Helper to process media object and return attributes to be saved.
 *
 * @param {Object} media Attachment object to be processed.
 *
 * @return {Object} Processed Object to save to block attributes.
 */
export const processMedia = ( media ) => {
	if ( ! media || ! media.url ) {
		return {
			mediaUrl: undefined,
			mediaId: undefined,
			mediaType: undefined,
			mediaAlt: undefined,
			poster: undefined,
		};
	}

	let mediaType;

	// For media selections originated from a file upload.
	if ( media.media_type ) {
		if ( media.media_type === VIDEO_BACKGROUND_TYPE ) {
			mediaType = VIDEO_BACKGROUND_TYPE;
		} else {
			mediaType = IMAGE_BACKGROUND_TYPE;
		}
	} else {
		// For media selections originated from existing files in the media library.
		if (
			media.type !== IMAGE_BACKGROUND_TYPE &&
			media.type !== VIDEO_BACKGROUND_TYPE
		) {
			return {
				mediaUrl: undefined,
				mediaId: undefined,
				mediaType: undefined,
				mediaAlt: undefined,
				poster: undefined,
			};
		}

		mediaType = media.type;
	}

	const mediaAlt = media.alt || media.title;
	const mediaUrl = media.url;
	const poster = VIDEO_BACKGROUND_TYPE === mediaType && media.image && media.image.src !== media.icon ? media.image.src : undefined;

	return {
		mediaUrl,
		mediaId: media.id,
		mediaType,
		mediaAlt,
		poster,
	};
>>>>>>> dd7175d1
};<|MERGE_RESOLUTION|>--- conflicted
+++ resolved
@@ -1659,7 +1659,64 @@
 };
 
 /**
-<<<<<<< HEAD
+ * Helper to process media object and return attributes to be saved.
+ *
+ * @param {Object} media Attachment object to be processed.
+ *
+ * @return {Object} Processed Object to save to block attributes.
+ */
+export const processMedia = ( media ) => {
+	if ( ! media || ! media.url ) {
+		return {
+			mediaUrl: undefined,
+			mediaId: undefined,
+			mediaType: undefined,
+			mediaAlt: undefined,
+			poster: undefined,
+		};
+	}
+
+	let mediaType;
+
+	// For media selections originated from a file upload.
+	if ( media.media_type ) {
+		if ( media.media_type === VIDEO_BACKGROUND_TYPE ) {
+			mediaType = VIDEO_BACKGROUND_TYPE;
+		} else {
+			mediaType = IMAGE_BACKGROUND_TYPE;
+		}
+	} else {
+		// For media selections originated from existing files in the media library.
+		if (
+			media.type !== IMAGE_BACKGROUND_TYPE &&
+			media.type !== VIDEO_BACKGROUND_TYPE
+		) {
+			return {
+				mediaUrl: undefined,
+				mediaId: undefined,
+				mediaType: undefined,
+				mediaAlt: undefined,
+				poster: undefined,
+			};
+		}
+
+		mediaType = media.type;
+	}
+
+	const mediaAlt = media.alt || media.title;
+	const mediaUrl = media.url;
+	const poster = VIDEO_BACKGROUND_TYPE === mediaType && media.image && media.image.src !== media.icon ? media.image.src : undefined;
+
+	return {
+		mediaUrl,
+		mediaId: media.id,
+		mediaType,
+		mediaAlt,
+		poster,
+	};
+};
+
+/**
  * Copy text to clipboard by using temporary input field.
  *
  * @param {string} text Text to copy.
@@ -1712,61 +1769,4 @@
 		}
 	} );
 	return allowedBlocks;
-=======
- * Helper to process media object and return attributes to be saved.
- *
- * @param {Object} media Attachment object to be processed.
- *
- * @return {Object} Processed Object to save to block attributes.
- */
-export const processMedia = ( media ) => {
-	if ( ! media || ! media.url ) {
-		return {
-			mediaUrl: undefined,
-			mediaId: undefined,
-			mediaType: undefined,
-			mediaAlt: undefined,
-			poster: undefined,
-		};
-	}
-
-	let mediaType;
-
-	// For media selections originated from a file upload.
-	if ( media.media_type ) {
-		if ( media.media_type === VIDEO_BACKGROUND_TYPE ) {
-			mediaType = VIDEO_BACKGROUND_TYPE;
-		} else {
-			mediaType = IMAGE_BACKGROUND_TYPE;
-		}
-	} else {
-		// For media selections originated from existing files in the media library.
-		if (
-			media.type !== IMAGE_BACKGROUND_TYPE &&
-			media.type !== VIDEO_BACKGROUND_TYPE
-		) {
-			return {
-				mediaUrl: undefined,
-				mediaId: undefined,
-				mediaType: undefined,
-				mediaAlt: undefined,
-				poster: undefined,
-			};
-		}
-
-		mediaType = media.type;
-	}
-
-	const mediaAlt = media.alt || media.title;
-	const mediaUrl = media.url;
-	const poster = VIDEO_BACKGROUND_TYPE === mediaType && media.image && media.image.src !== media.icon ? media.image.src : undefined;
-
-	return {
-		mediaUrl,
-		mediaId: media.id,
-		mediaType,
-		mediaAlt,
-		poster,
-	};
->>>>>>> dd7175d1
 };
/**
 * External dependencies
 */
import uuid from 'uuid/v4';
import classnames from 'classnames';
import { every, isEqual } from 'lodash';
import memize from 'memize';

/**
 * WordPress dependencies
 */
import { render } from '@wordpress/element';
import { count } from '@wordpress/wordcount';
import { __, _x, sprintf } from '@wordpress/i18n';
import { select, dispatch } from '@wordpress/data';
import { createBlock, getBlockAttributes } from '@wordpress/blocks';
import { getColorClassName, getColorObjectByAttributeValues, getFontSize } from '@wordpress/block-editor';
import { isBlobURL } from '@wordpress/blob';

/**
 * Internal dependencies
 */
import '../store';
import {
	BlockNavigation,
	EditorCarousel,
	StoryControls,
	Shortcuts,
	withMetaBlockEdit,
	withMetaBlockSave,
	Inserter,
} from '../components';
import {
	ALLOWED_CHILD_BLOCKS,
	ALLOWED_MOVABLE_BLOCKS,
	ALLOWED_TOP_LEVEL_BLOCKS,
	STORY_PAGE_INNER_WIDTH,
	STORY_PAGE_INNER_HEIGHT,
	MEDIA_INNER_BLOCKS,
	BLOCKS_WITH_RESIZING,
	BLOCKS_WITH_TEXT_SETTINGS,
} from '../constants';
import {
	MAX_FONT_SIZE,
	MIN_FONT_SIZE,
} from '../../common/constants';
import { getMinimumFeaturedImageDimensions, getBackgroundColorWithOpacity } from '../../common/helpers';
import { coreDeprecations } from '../deprecations/core-blocks';
import {
	addAMPExtraPropsDeprecations,
	wrapBlockInGridLayerDeprecations,
	addAMPAttributesDeprecations,
} from '../deprecations/filters';
import { default as MetaBlockDeprecated } from '../deprecations/story-meta-block';

const { ampStoriesFonts } = window;

const {
	getBlocksByClientId,
	getBlockRootClientId,
	getBlockOrder,
	getBlock,
	getClientIdsWithDescendants,
	getSettings,
} = select( 'core/block-editor' );

const { getAnimatedBlocks } = select( 'amp/story' );

const {
	addAnimation,
	changeAnimationType,
	changeAnimationDuration,
	changeAnimationDelay,
} = dispatch( 'amp/story' );

const { saveMedia } = dispatch( 'core' );
const { updateBlockAttributes } = dispatch( 'core/block-editor' );

/**
 * Adds a <link> element to the <head> for a given font in case there is none yet.
 *
 * Allows dynamically enqueuing font styles when needed.
 *
 * @param {string} name Font name.
 */
export const maybeEnqueueFontStyle = ( name ) => {
	if ( ! name || 'undefined' === typeof ampStoriesFonts ) {
		return;
	}

	const font = ampStoriesFonts.find( ( thisFont ) => thisFont.name === name );
	if ( ! font ) {
		return;
	}

	const { handle, src } = font;
	if ( ! handle || ! src ) {
		return;
	}

	const element = document.getElementById( handle );

	if ( element ) {
		return;
	}

	const fontStylesheet = document.createElement( 'link' );
	fontStylesheet.id = handle;
	fontStylesheet.href = src;
	fontStylesheet.rel = 'stylesheet';
	fontStylesheet.type = 'text/css';
	fontStylesheet.media = 'all';
	fontStylesheet.crossOrigin = 'anonymous';

	document.head.appendChild( fontStylesheet );
};

/**
 * Filter block properties to define the parent block.
 *
 * @param {Object} props      Block properties.
 * @param {string} props.name Block name.
 *
 * @return {Object} Updated properties.
 */
export const setBlockParent = ( props ) => {
	const { name } = props;

	if ( ! ALLOWED_TOP_LEVEL_BLOCKS.includes( name ) ) {
		// Only amp/amp-story-page blocks can be on the top level.
		return {
			...props,
			parent: [ 'amp/amp-story-page' ],
		};
	}

	if ( name !== 'amp/amp-story-page' ) {
		// Do not allow inserting any of the blocks if they're not AMP Story blocks.
		return {
			...props,
			parent: [ '' ],
		};
	}

	return props;
};

/**
 * Returns the minimum height for a given block.
 *
 * @param {string} name Block name.
 *
 * @return {number} Block height in pixels.
 */
export const getDefaultMinimumBlockHeight = ( name ) => {
	switch ( name ) {
		case 'core/quote':
		case 'core/video':
		case 'core/embed':
			return 200;

		case 'core/pullquote':
			return 250;

		case 'core/table':
			return 100;

		case 'amp/amp-story-post-author':
		case 'amp/amp-story-post-date':
			return 50;

		case 'amp/amp-story-post-title':
			return 100;

		default:
			return 60;
	}
};

/**
 * Adds AMP attributes to every allowed AMP Story block.
 *
 * @param {Object} settings Settings.
 * @param {string} name     Block name.
 *
 * @return {Object} Settings.
 */
export const addAMPAttributes = ( settings, name ) => {
	const isChildBlock = ALLOWED_CHILD_BLOCKS.includes( name );

	if ( ! isChildBlock || 'core/template' === name ) {
		return settings;
	}

	if ( settings.attributes.deprecated && addAMPAttributesDeprecations[ settings.attributes.deprecated.default ] ) {
		const deprecateAMPAttributes = addAMPAttributesDeprecations[ settings.attributes.deprecated.default ];
		if ( 'function' === typeof deprecateAMPAttributes ) {
			return deprecateAMPAttributes( settings, name );
		}
	}

	const isImageBlock = 'core/image' === name;
	const isVideoBlock = 'core/video' === name;
	const isCTABlock = 'amp/amp-story-cta' === name;

	const isMovableBlock = ALLOWED_MOVABLE_BLOCKS.includes( name );
	const needsTextSettings = BLOCKS_WITH_TEXT_SETTINGS.includes( name );

	// Image block already has width and height.
	const needsWidthHeight = BLOCKS_WITH_RESIZING.includes( name ) && ! isImageBlock;

	const addedAttributes = {
		addedAttributes: {
			type: 'number',
			default: 0,
		},
		fontSize: {
			type: 'string',
		},
		customFontSize: {
			type: 'number',
		},
		ampFontFamily: {
			type: 'string',
		},
		textColor: {
			type: 'string',
		},
		customTextColor: {
			type: 'string',
		},
		backgroundColor: {
			type: 'string',
		},
		customBackgroundColor: {
			type: 'string',
		},
		opacity: {
			type: 'number',
			default: 100,
		},
	};

	if ( needsTextSettings ) {
		addedAttributes.autoFontSize = {
			type: 'number',
			default: 36,
		};
		addedAttributes.ampFitText = {
			type: 'boolean',
			default: true,
		};
	}

	if ( isCTABlock ) {
		addedAttributes.anchor = {
			type: 'string',
			source: 'attribute',
			attribute: 'id',
			selector: 'amp-story-cta-layer',
		};
	}

	if ( isMovableBlock ) {
		addedAttributes.anchor = {
			type: 'string',
		};

		addedAttributes.positionTop = {
			default: 0,
			type: 'number',
		};

		addedAttributes.positionLeft = {
			default: 5,
			type: 'number',
		};

		if ( needsWidthHeight ) {
			addedAttributes.height = {
				type: 'number',
				default: getDefaultMinimumBlockHeight( name ),
			};

			addedAttributes.width = {
				type: 'number',
				default: 250,
			};
		}

		addedAttributes.rotationAngle = {
			type: 'number',
			default: 0,
		};

		addedAttributes.ampAnimationType = {
			type: 'string',
		};
		addedAttributes.ampAnimationDelay = {
			default: 0,
		};
		addedAttributes.ampAnimationDuration = {
			default: 0,
		};
		addedAttributes.ampAnimationAfter = {
			type: 'string',
		};
	}

	if ( isImageBlock ) {
		addedAttributes.ampShowImageCaption = {
			type: 'boolean',
			default: false,
		};
	}

	if ( isVideoBlock ) {
		addedAttributes.ampShowCaption = {
			type: 'boolean',
			default: false,
		};

		// Required defaults for AMP validity.
		addedAttributes.autoplay = {
			...settings.attributes.autoplay,
			default: true,
		};
		addedAttributes.playsInline = {
			...settings.attributes.playsInline,
			default: false,
		};

		// Optional defaults.
		addedAttributes.loop = {
			...settings.attributes.loop,
			default: true,
		};
		addedAttributes.controls = {
			...settings.attributes.controls,
			default: false,
		};
	}

	// Keep default values of possibly already existing default values.
	Object.keys( addedAttributes ).forEach( ( attribute ) => {
		if ( 'undefined' !== typeof addedAttributes[ attribute ].default ) {
			return;
		}

		if ( 'undefined' !== typeof settings.attributes[ attribute ] && 'undefined' !== typeof settings.attributes[ attribute ].default ) {
			addedAttributes[ attribute ].default = settings.attributes[ attribute ].default;
		}
	} );

	return {
		...settings,
		attributes: {
			...settings.attributes,
			...addedAttributes,
		},
		supports: {
			...settings.supports,
			anchor: false,
		},
	};
};

export const deprecateCoreBlocks = ( settings, name ) => {
	const isMovableBlock = ALLOWED_MOVABLE_BLOCKS.includes( name );

	if ( ! isMovableBlock ) {
		return settings;
	}

	let deprecated = settings.deprecated ? settings.deprecated : [];
	const blockDeprecation = coreDeprecations[ name ] || undefined;
	if ( blockDeprecation ) {
		deprecated = [ ...deprecated, ...blockDeprecation ];
		return {
			...settings,
			deprecated,
		};
	}

	return settings;
};

/**
 * Filters block transformations.
 *
 * Removes prefixed list transformations to prevent automatic transformation.
 *
 * Adds a custom transform for blocks within <amp-story-grid-layer>.
 *
 * @see https://github.com/ampproject/amp-wp/issues/2370
 *
 * @param {Object} settings Settings.
 * @param {string} name     Block name.
 *
 * @return {Object} Settings.
 */
export const filterBlockTransforms = ( settings, name ) => {
	const isMovableBlock = ALLOWED_MOVABLE_BLOCKS.includes( name );

	if ( ! isMovableBlock ) {
		return settings;
	}

	const gridWrapperTransform = {
		type: 'raw',
		priority: 20,
		selector: `amp-story-grid-layer[data-block-name="${ name }"]`,
		transform: ( node ) => {
			const innerHTML = node.outerHTML;
			const blockAttributes = getBlockAttributes( name, innerHTML );

			if ( 'amp/amp-story-text' === name ) {
				/*
				 * When there is nothing that matches the content selector (.amp-text-content),
				 * the pasted content lacks the amp-fit-text wrapper and thus ampFitText is false.
				 */
				if ( ! blockAttributes.content ) {
					blockAttributes.content = node.textContent;
					blockAttributes.tagName = node.nodeName;
					blockAttributes.ampFitText = false;
				}
			}

			return createBlock( name, blockAttributes );
		},
	};

	const transforms = settings.transforms ? { ...settings.transforms } : {};
	let fromTransforms = transforms.from ? [ ...transforms.from ] : [];

	if ( 'core/list' === name ) {
		fromTransforms = fromTransforms.filter( ( { type } ) => 'prefix' !== type );
	}

	fromTransforms.push( gridWrapperTransform );

	return {
		...settings,
		transforms: {
			...transforms,
			from: fromTransforms,
		},
	};
};

/**
 * Add extra attributes to save to DB.
 *
 * @param {Object} props           Properties.
 * @param {Object} blockType       Block type object.
 * @param {string} blockType.name  Block type name.
 * @param {Object} attributes      Attributes.
 *
 * @return {Object} Props.
 */
export const addAMPExtraProps = ( props, blockType, attributes ) => {
	const ampAttributes = {};

	if ( ! ALLOWED_CHILD_BLOCKS.includes( blockType.name ) ) {
		return props;
	}

	if ( attributes.deprecated && addAMPExtraPropsDeprecations[ attributes.deprecated ] ) {
		const deprecatedExtraProps = addAMPExtraPropsDeprecations[ attributes.deprecated ];
		if ( 'function' === typeof deprecatedExtraProps ) {
			return deprecatedExtraProps( props, blockType, attributes );
		}
	}

	if ( attributes.rotationAngle ) {
		let style = ! props.style ? {} : props.style;
		style = {
			...style,
			transform: `rotate(${ parseInt( attributes.rotationAngle ) }deg)`,
		};
		ampAttributes.style = style;
	}

	if ( attributes.ampFontFamily ) {
		ampAttributes[ 'data-font-family' ] = attributes.ampFontFamily;
	}

	return {
		...props,
		...ampAttributes,
	};
};

const blockContentDiv = document.createElement( 'div' );

/**
 * Filters block attributes to make sure that the className is taken even though it's wrapped in a grid layer.
 *
 * @param {Object} blockAttributes Block attributes.
 * @param {Object} blockType       Block type object. Unused.
 * @param {string} innerHTML       Inner HTML from saved content.
 *
 * @return {Object} Block attributes.
 */
export const filterBlockAttributes = ( blockAttributes, blockType, innerHTML ) => {
	if ( ! blockAttributes.className && innerHTML.includes( 'is-style-' ) && 0 === innerHTML.indexOf( '<amp-story-grid-layer' ) ) {
		blockContentDiv.innerHTML = innerHTML;

		// Lets check the first child of the amp-story-grid-layer for the className.
		if (
			blockContentDiv.children[ 0 ].children.length &&
			blockContentDiv.children[ 0 ].children[ 0 ].children.length &&
			blockContentDiv.children[ 0 ].children[ 0 ].children[ 0 ].className.includes( 'is-style-' )
		) {
			blockAttributes.className = blockContentDiv.children[ 0 ].children[ 0 ].children[ 0 ].className;
		}
	}

	return blockAttributes;
};

/**
 * Wraps all movable blocks in a grid layer and assigns custom attributes as needed.
 *
 * @param {WPElement} element                  Block element.
 * @param {Object}    blockType                Block type object.
 * @param {Object}    attributes               Block attributes.
 * @param {number}    attributes.positionTop   Top offset in pixel.
 * @param {number}    attributes.positionLeft  Left offset in pixel.
 * @param {number}    attributes.rotationAngle Rotation angle in degrees.
 * @param {number}    attributes.width         Block width in pixels.
 * @param {number}    attributes.height        Block height in pixels.
 *
 * @return {Object} The wrapped element.
 */
export const wrapBlocksInGridLayer = ( element, blockType, attributes ) => {
	if ( ! element || ! ALLOWED_MOVABLE_BLOCKS.includes( blockType.name ) ) {
		return element;
	}

	if ( attributes.deprecated && wrapBlockInGridLayerDeprecations[ attributes.deprecated ] ) {
		const deprecateWrapBlocksInGridLayer = wrapBlockInGridLayerDeprecations[ attributes.deprecated ];
		if ( 'function' === typeof deprecateWrapBlocksInGridLayer ) {
			return deprecateWrapBlocksInGridLayer( element, blockType, attributes );
		}
	}
	return element;
};

/**
 * Given a list of animated blocks, calculates the total duration
 * of all animations based on the durations and the delays.
 *
 * @param {Object[]} animatedBlocks               List of animated blocks.
 * @param {string} animatedBlocks[].id            The block's client ID.
 * @param {string} animatedBlocks[].parent        The block's parent client ID.
 * @param {string} animatedBlocks[].animationType The block's animation type.
 * @param {string} animatedBlocks[].duration      The block's animation duration.
 * @param {string} animatedBlocks[].delay         The block's animation delay.
 *
 * @return {number} Total animation duration time.
 */
export const getTotalAnimationDuration = ( animatedBlocks ) => {
	const getLongestAnimation = ( parentBlockId ) => {
		return animatedBlocks
			.filter( ( { parent, animationType } ) => parent === parentBlockId && animationType )
			.map( ( { duration, delay } ) => {
				const animationDelay = delay ? parseInt( delay ) : 0;
				const animationDuration = duration ? parseInt( duration ) : 0;

				return animationDelay + animationDuration;
			} )
			.reduce( ( max, current ) => Math.max( max, current ), 0 );
	};

	const levels = [ ...new Set( animatedBlocks.map( ( { parent } ) => parent ) ) ];

	return levels.map( getLongestAnimation ).reduce( ( sum, duration ) => sum + duration, 0 );
};

/**
 * Add some additional elements needed to render our custom UI controls.
 */
export const renderStoryComponents = () => {
	const editorBlockList = document.querySelector( '.editor-block-list__layout' );
	const editorBlockNavigation = document.querySelector( '.editor-block-navigation' );

	if ( editorBlockList ) {
		const ampStoryWrapper = document.createElement( 'div' );
		ampStoryWrapper.id = 'amp-story-editor';

		const blockNavigation = document.createElement( 'div' );
		blockNavigation.id = 'amp-story-block-navigation';

		/**
		 * The intended layout is as follows:
		 *
		 * - Post title
		 * - AMP story wrapper element (needed for overflow styling)
		 * - - Story controls
		 * - - Block list
		 * - - Block navigation
		 * - - Carousel controls
		 */
		editorBlockList.parentNode.replaceChild( ampStoryWrapper, editorBlockList );

		if ( ! document.getElementById( 'amp-story-controls' ) ) {
			const storyControls = document.createElement( 'div' );
			storyControls.id = 'amp-story-controls';

			ampStoryWrapper.appendChild( storyControls );

			render(
				<StoryControls />,
				storyControls
			);
		}

		ampStoryWrapper.appendChild( editorBlockList );

		ampStoryWrapper.appendChild( blockNavigation );

		render(
			<BlockNavigation />,
			blockNavigation
		);

		if ( ! document.getElementById( 'amp-story-editor-carousel' ) ) {
			const editorCarousel = document.createElement( 'div' );
			editorCarousel.id = 'amp-story-editor-carousel';

			ampStoryWrapper.appendChild( editorCarousel );

			render(
				<EditorCarousel />,
				editorCarousel
			);
		}
	}

	if ( editorBlockNavigation ) {
		if ( ! document.getElementById( 'amp-story-shortcuts' ) ) {
			const shortcuts = document.createElement( 'div' );
			shortcuts.id = 'amp-story-shortcuts';

			editorBlockNavigation.parentNode.parentNode.insertBefore( shortcuts, editorBlockNavigation.parentNode.nextSibling );

			render(
				<Shortcuts />,
				shortcuts
			);
		}

		const customInserter = document.createElement( 'div' );
		customInserter.id = 'amp-story-inserter';

		const inserterWrapper = editorBlockNavigation.parentNode.parentNode.querySelector( '.block-editor-inserter' ).parentNode;
		inserterWrapper.parentNode.replaceChild( customInserter, inserterWrapper );

		render(
			<Inserter position="bottom right" />,
			customInserter
		);
	}
};

// Todo: Make these customizable?
const H1_FONT_SIZE = 40;
const H2_FONT_SIZE = 24;
const H1_TEXT_LENGTH = 4;
const H2_TEXT_LENGTH = 10;

/*
 * translators: If your word count is based on single characters (e.g. East Asian characters),
 * enter 'characters_excluding_spaces' or 'characters_including_spaces'. Otherwise, enter 'words'.
 * Do not translate into your own language.
 */
const wordCountType = _x( 'words', 'Word count type. Do not translate!', 'amp' );

/**
 * Determines the HTML tag name that should be used given on the block's attributes.
 *
 * Font size takes precedence over text length as it's a stronger signal for semantic meaning.
 *
 * @param {Object}  attributes                Block attributes.
 * @param {?string} attributes.fontSize       Font size slug.
 * @param {?number} attributes.customFontSize Custom font size in pixels.
 * @param {?number} attributes.positionTop    The block's top offset.
 * @param {?string} attributes.type           Text type. Can be one of 'auto', 'p', 'h1', or 'h2'.
 * @param {?string} attributes.content        Block content.
 * @param {boolean} canUseH1                  Whether an H1 tag is allowed. Prevents having multiple h1 tags on a page.
 *
 * @return {string} HTML tag name. Either p, h1, or h2.
 */
export const getTagName = ( attributes, canUseH1 = true ) => {
	const { fontSize, customFontSize, positionTop, type, content = '' } = attributes;

	if ( type && 'auto' !== type ) {
		return type;
	}

	// Elements positioned that low on a page are unlikely to be headings.
	if ( positionTop > 80 ) {
		return 'p';
	}

	if ( 'huge' === fontSize || ( customFontSize && customFontSize > H1_FONT_SIZE ) ) {
		return canUseH1 ? 'h1' : 'h2';
	}

	if ( 'large' === fontSize || ( customFontSize && customFontSize > H2_FONT_SIZE ) ) {
		return 'h2';
	}

	const textLength = count( content, wordCountType, {} );

	if ( H1_TEXT_LENGTH >= textLength ) {
		return canUseH1 ? 'h1' : 'h2';
	}

	if ( H2_TEXT_LENGTH >= textLength ) {
		return 'h2';
	}

	return 'p';
};

/**
 * Calculates font size that fits to the text element based on the element's size.
 * Replicates amp-fit-text's logic in the editor.
 *
 * @see https://github.com/ampproject/amphtml/blob/e7a1b3ff97645ec0ec482192205134bd0735943c/extensions/amp-fit-text/0.1/amp-fit-text.js
 *
 * @param {Object} measurer       HTML element.
 * @param {number} expectedHeight Maximum height.
 * @param {number} expectedWidth  Maximum width.
 * @param {number} maxFontSize    Maximum font size.
 * @param {number} minFontSize    Minimum font size.
 *
 * @return {number|boolean} Calculated font size. False if calculation wasn't possible.
 */
export const calculateFontSize = ( measurer, expectedHeight, expectedWidth, maxFontSize, minFontSize ) => {
	// Return false if calculation is not possible due to width and height missing, e.g. in disabled preview.
	if ( ! measurer.offsetHeight || ! measurer.offsetWidth ) {
		return false;
	}
	measurer.classList.toggle( 'is-measuring' );

	maxFontSize++;

	// Binomial search for the best font size.
	while ( maxFontSize - minFontSize > 1 ) {
		const mid = Math.floor( ( minFontSize + maxFontSize ) / 2 );
		measurer.style.fontSize = mid + 'px';
		const currentHeight = measurer.offsetHeight;
		const currentWidth = measurer.offsetWidth;
		if ( currentHeight > expectedHeight || currentWidth > expectedWidth ) {
			maxFontSize = mid;
		} else {
			minFontSize = mid;
		}
	}

	// Let's restore the correct font size, too.
	measurer.style.fontSize = minFontSize + 'px';

	measurer.classList.toggle( 'is-measuring' );

	return minFontSize;
};

/**
 * Get percentage of a distance compared to the full width / height of the page.
 *
 * @param {string} axis       X or Y axis.
 * @param {number} pixelValue Value in pixels.
 *
 * @return {number} Value in percentage.
 */
export const getPercentageFromPixels = ( axis, pixelValue ) => {
	if ( 'x' === axis ) {
		return Number( ( ( pixelValue / STORY_PAGE_INNER_WIDTH ) * 100 ).toFixed( 2 ) );
	} else if ( 'y' === axis ) {
		return Number( ( ( pixelValue / STORY_PAGE_INNER_HEIGHT ) * 100 ).toFixed( 2 ) );
	}
	return 0;
};

/**
 * Get pixel value from percentage, based on the full width / height of the page.
 *
 * @param {string} axis            X or Y axis.
 * @param {number} percentageValue Value in percent.
 *
 * @return {number} Value in percentage.
 */
export const getPixelsFromPercentage = ( axis, percentageValue ) => {
	if ( 'x' === axis ) {
		return Math.round( ( percentageValue / 100 ) * STORY_PAGE_INNER_WIDTH );
	} else if ( 'y' === axis ) {
		return Math.round( ( percentageValue / 100 ) * STORY_PAGE_INNER_HEIGHT );
	}
	return 0;
};

/**
 * Returns the minimum dimensions for a story poster image.
 *
 * @link https://www.ampproject.org/docs/reference/components/amp-story#poster-guidelines-(for-poster-portrait-src,-poster-landscape-src,-and-poster-square-src)
 *
 * @return {Object} Minimum dimensions including width and height.
 */
export const getMinimumStoryPosterDimensions = () => {
	const posterImageWidth = 696;
	const posterImageHeight = 928;

	const expectedAspectRatio = posterImageWidth / posterImageHeight;

	const { width: featuredImageWidth } = getMinimumFeaturedImageDimensions();

	const width = Math.max( posterImageWidth, featuredImageWidth );

	// Adjust the height to make sure the aspect ratio of the poster image is preserved.
	return {
		width,
		height: ( 1 / expectedAspectRatio ) * width,
	};
};

/**
 * Adds either background color or gradient to style depending on the settings.
 *
 * @param {Object} overlayStyle     Original style.
 * @param {Array}  backgroundColors Array of color settings.
 *
 * @return {Object} Adjusted style.
 */
export const addBackgroundColorToOverlay = ( overlayStyle, backgroundColors ) => {
	const validBackgroundColors = backgroundColors.filter( Boolean );

	if ( ! validBackgroundColors ) {
		return overlayStyle;
	}

	if ( 1 === validBackgroundColors.length ) {
		overlayStyle.backgroundColor = validBackgroundColors[ 0 ].color;
	} else {
		const gradientList = validBackgroundColors.map( ( { color } ) => {
			return color || 'transparent';
		} ).join( ', ' );

		overlayStyle.backgroundImage = `linear-gradient(to bottom, ${ gradientList })`;
	}
	return overlayStyle;
};

/**
 * Resets a block's attributes except for a few ones relevant for the layout.
 *
 * @param {Object} block Block object.
 * @param {Object} block.attributes Block attributes.
 *
 * @return {Object} Filtered block attributes.
 */
const resetBlockAttributes = ( block ) => {
	const attributes = {};
	const attributesToKeep = [ 'positionTop', 'positionLeft', 'width', 'height', 'tagName', 'align', 'content', 'text', 'value', 'citation', 'autoFontSize', 'rotationAngle' ];

	for ( const key in block.attributes ) {
		if ( block.attributes.hasOwnProperty( key ) && attributesToKeep.includes( key ) ) {
			attributes[ key ] = block.attributes[ key ];
		}
	}

	return attributes;
};

/**
 * Creates a skeleton template from pre-populated template.
 *
 * Basically resets all block attributes back to their defaults.
 *
 * @param {Object}   template             Template block object.
 * @param {string}   template.name        Block name.
 * @param {Object[]} template.innerBlocks List of inner blocks.
 *
 * @return {Object} Skeleton template block.
 */
export const createSkeletonTemplate = ( template ) => {
	const innerBlocks = [];

	for ( const innerBlock of template.innerBlocks ) {
		innerBlocks.push( createBlock( innerBlock.name, resetBlockAttributes( innerBlock ) ) );
	}

	return createBlock( template.name, resetBlockAttributes( template ), innerBlocks );
};

/**
 * Determines a block's HTML class name based on its attributes.
 *
 * @param {string[]} className             List of pre-existing class names for the block.
 * @param {boolean}  ampFitText            Whether amp-fit-text should be used or not.
 * @param {?string}  backgroundColor       A string containing the background color slug.
 * @param {?string}  textColor             A string containing the color slug.
 * @param {string}   customBackgroundColor A string containing the custom background color value.
 * @param {string}   customTextColor       A string containing the custom color value.
 * @param {?number}  opacity               Opacity.
 *
 * @return {string} The block's HTML class name.
 */
export const getClassNameFromBlockAttributes = ( {
	className,
	ampFitText,
	backgroundColor,
	textColor,
	customBackgroundColor,
	customTextColor,
	opacity,
} ) => {
	const textClass = getColorClassName( 'color', textColor );
	const backgroundClass = getColorClassName( 'background-color', backgroundColor );

	const hasOpacity = opacity && opacity < 100;

	return classnames( className, {
		'amp-text-content': ! ampFitText,
		'has-text-color': textColor || customTextColor,
		'has-background': backgroundColor || customBackgroundColor,
		[ textClass ]: textClass,
		[ backgroundClass ]: ! hasOpacity ? backgroundClass : undefined,
	} );
};

/**
 * Determines a block's inline style based on its attributes.
 *
 * @param {string}  align                 Block alignment.
 * @param {?string} fontSize              Font size slug.
 * @param {?number} customFontSize        Custom font size in pixels.
 * @param {boolean} ampFitText            Whether amp-fit-text should be used or not.
 * @param {?string} backgroundColor       A string containing the background color slug.
 * @param {?string} textColor             A string containing the color slug.
 * @param {string}  customBackgroundColor A string containing the custom background color value.
 * @param {string}  customTextColor       A string containing the custom color value.
 * @param {?number} opacity               Opacity.
 *
 * @return {Object} Block inline style.
 */
export const getStylesFromBlockAttributes = ( {
	align,
	fontSize,
	customFontSize,
	ampFitText,
	backgroundColor,
	textColor,
	customBackgroundColor,
	customTextColor,
	opacity,
} ) => {
	const textClass = getColorClassName( 'color', textColor );

	const { colors, fontSizes } = select( 'core/block-editor' ).getSettings();

	/*
     * Calculate font size using vw to make it responsive.
     *
     * Get the font size in px based on the slug with fallback to customFontSize.
     */
	const userFontSize = fontSize ? getFontSize( fontSizes, fontSize, customFontSize ).size : customFontSize;
	const fontSizeResponsive = userFontSize && ( ( userFontSize / STORY_PAGE_INNER_WIDTH ) * 100 ).toFixed( 2 ) + 'vw';

	const appliedBackgroundColor = getBackgroundColorWithOpacity( colors, getColorObjectByAttributeValues( colors, backgroundColor, customBackgroundColor ), customBackgroundColor, opacity );

	return {
		backgroundColor: appliedBackgroundColor,
		color: textClass ? undefined : customTextColor,
		fontSize: ! ampFitText ? fontSizeResponsive : undefined,
		textAlign: align,
	};
};

/**
 * Returns the settings object for the AMP story meta blocks (post title, author, date).
 *
 * @param {string}  attribute   The post attribute this meta block reads from.
 * @param {?string} placeholder Optional. Placeholder text in case the attribute is empty.
 * @param {string}  tagName     Optional. The HTML tag name to use for the content. Default '<p>'.
 * @param {boolean} isEditable  Optional. Whether the meta block is editable by the user or not. Default false.
 *
 * @return {Object} The meta block's settings object.
 */
export const getMetaBlockSettings = ( { attribute, placeholder, tagName = 'p', isEditable = false } ) => {
	const supports = {
		anchor: true,
		reusable: true,
	};

	const schema = {
		align: {
			type: 'string',
		},
	};

	return {
		supports,
		attributes: schema,
		save: withMetaBlockSave( { tagName } ),
		edit: withMetaBlockEdit( { attribute, placeholder, tagName, isEditable } ),
		deprecated: MetaBlockDeprecated( { tagName } ),
	};
};

/**
 * Removes a pre-set caption from image and video block.
 *
 * @param {string} clientId Block ID.
 */
export const maybeRemoveMediaCaption = ( clientId ) => {
	const block = getBlock( clientId );

	if ( ! block ) {
		return;
	}

	const isImage = 'core/image' === block.name;
	const isVideo = 'core/video' === block.name;

	if ( ! isImage && ! isVideo ) {
		return;
	}

	const { attributes } = block;

	// If we have an image or video with pre-set caption we should remove the caption.
	if (
		( ( ! attributes.ampShowImageCaption && isImage ) || ( ! attributes.ampShowCaption && isVideo ) ) &&
			attributes.caption &&
			0 !== attributes.caption.length
	) {
		updateBlockAttributes( clientId, { caption: '' } );
	}
};

/**
 * Set initial positioning if the selected block is an unmodified block.
 *
 * @param {string} clientId Block ID.
 */
export const maybeSetInitialPositioning = ( clientId ) => {
	const block = getBlock( clientId );

	if ( ! block || ! ALLOWED_CHILD_BLOCKS.includes( block.name ) ) {
		return;
	}

	const parentBlock = getBlock( getBlockRootClientId( clientId ) );
	// Short circuit if the top position is already set or the block has no parent.
	if ( 0 !== block.attributes.positionTop || ! parentBlock ) {
		return;
	}

	const positionTopLimit = 75;
	const positionTopHighest = 0;
	const positionTopGap = 10;

	// Check if it's a new block.
	const newBlock = createBlock( block.name );
	const isUnmodified = every( newBlock.attributes, ( value, key ) => value === block.attributes[ key ] );

	// Only set the position if the block was unmodified before.
	if ( isUnmodified ) {
		const highestPositionTop = parentBlock.innerBlocks
			.map( ( childBlock ) => childBlock.attributes.positionTop )
			.reduce( ( highestTop, positionTop ) => Math.max( highestTop, positionTop ), 0 );

		// If it's more than the limit, set the new one.
		const newPositionTop = highestPositionTop > positionTopLimit ? positionTopHighest : highestPositionTop + positionTopGap;

		updateBlockAttributes( clientId, { positionTop: newPositionTop } );
	}
};

/**
 * Verify and perhaps update autoAdvanceAfterMedia attribute for pages.
 *
 * For pages with autoAdvanceAfter set to 'media',
 * verify that the referenced media block still exists.
 * If not, find another media block to be used for the
 * autoAdvanceAfterMedia attribute.
 *
 * @param {string} clientId Block ID.
 */
export const maybeUpdateAutoAdvanceAfterMedia = ( clientId ) => {
	const block = getBlock( clientId );

	if ( ! block || ! ALLOWED_TOP_LEVEL_BLOCKS.includes( block.name ) ) {
		return;
	}

	if ( 'media' !== block.attributes.autoAdvanceAfter ) {
		return;
	}

	const innerBlocks = getBlocksByClientId( getBlockOrder( clientId ) );

	const mediaBlock = block.attributes.autoAdvanceAfterMedia && innerBlocks.find( ( { attributes } ) => attributes.anchor === block.attributes.autoAdvanceAfterMedia );

	if ( mediaBlock ) {
		return;
	}

	const firstMediaBlock = innerBlocks.find( ( { name } ) => MEDIA_INNER_BLOCKS.includes( name ) );
	const autoAdvanceAfterMedia = firstMediaBlock ? firstMediaBlock.attributes.anchor : '';

	if ( block.attributes.autoAdvanceAfterMedia !== autoAdvanceAfterMedia ) {
		updateBlockAttributes( clientId, { autoAdvanceAfterMedia } );
	}
};

/**
 * Returns a block's inner element containing the actual text node with its content.
 *
 * @param {Object} block Block object.
 *
 * @return {null|Element} The inner element.
 */
const getBlockInnerTextElement = ( block ) => {
	const { name, clientId } = block;

	switch ( name ) {
		case 'amp/amp-story-text':
			return document.querySelector( `#block-${ clientId } .block-editor-rich-text__editable` );

		case 'amp/amp-story-post-title':
		case 'amp/amp-story-post-author':
		case 'amp/amp-story-post-date':
			const slug = name.replace( '/', '-' );
			return document.querySelector( `#block-${ clientId } .wp-block-${ slug }` );

		default:
			return null;
	}
};

/**
 * Updates a block's font size in case it uses amp-fit-text and the content has changed.
 *
 * @param {Object}  block                         Block object.
 * @param {string}  block.clientId                Block client ID.
 * @param {Object}  block.attributes              Block attributes.
 * @param {number}  block.attributes.width        Block width in pixels.
 * @param {number}  block.attributes.height       Block height in pixels.
 * @param {string}  block.attributes.content      Block inner content.
 * @param {boolean} block.attributes.ampFitText   Whether amp-fit-text should be used or not.
 * @param {number}  block.attributes.autoFontSize Automatically determined font size for amp-fit-text blocks.
 */
export const maybeUpdateFontSize = ( block ) => {
	const { name, clientId, attributes } = block;
	const { width, height, ampFitText, content, autoFontSize } = attributes;

	if ( ! ampFitText ) {
		return;
	}

	switch ( name ) {
		case 'amp/amp-story-text':
			const element = getBlockInnerTextElement( block );

			if ( element && content.length ) {
				const fitFontSize = calculateFontSize( element, height, width, MAX_FONT_SIZE, MIN_FONT_SIZE );

				if ( fitFontSize && autoFontSize !== fitFontSize ) {
					updateBlockAttributes( clientId, { autoFontSize: fitFontSize } );
				}
			}

			break;

		case 'amp/amp-story-post-title':
		case 'amp/amp-story-post-author':
		case 'amp/amp-story-post-date':
			const metaBlockElement = getBlockInnerTextElement( block );

			if ( metaBlockElement ) {
				const fitFontSize = calculateFontSize( metaBlockElement, height, width, MAX_FONT_SIZE, MIN_FONT_SIZE );
				if ( fitFontSize && autoFontSize !== fitFontSize ) {
					updateBlockAttributes( clientId, { autoFontSize: fitFontSize } );
				}
			}

			break;

		default:
			break;
	}
};

/**
 * Updates a block's width and height in case it doesn't use amp-fit-text and the font size has changed.
 *
 * @param {Object}  block                         Block object.
 * @param {string}  block.clientId                Block client ID.
 * @param {Object}  block.attributes              Block attributes.
 * @param {number}  block.attributes.width        Block width in pixels.
 * @param {number}  block.attributes.height       Block height in pixels.
 * @param {string}  block.attributes.content      Block inner content.
 * @param {boolean} block.attributes.ampFitText   Whether amp-fit-text should be used or not.
 * @param {number}  block.attributes.autoFontSize Automatically determined font size for amp-fit-text blocks.
 */
export const maybeUpdateBlockDimensions = ( block ) => {
	const { name, clientId, attributes } = block;
	const { width, height, ampFitText, content } = attributes;

	if ( ampFitText ) {
		return;
	}

	switch ( name ) {
		case 'amp/amp-story-text':
			const element = getBlockInnerTextElement( block );

			if ( element && content.length ) {
				if ( element.offsetHeight > height ) {
					updateBlockAttributes( clientId, { height: element.offsetHeight } );
				}

				if ( element.offsetWidth > width ) {
					updateBlockAttributes( clientId, { width: element.offsetWidth } );
				}
			}

			break;

		case 'amp/amp-story-post-title':
		case 'amp/amp-story-post-author':
		case 'amp/amp-story-post-date':
			const metaBlockElement = getBlockInnerTextElement( block );

			if ( metaBlockElement ) {
				metaBlockElement.classList.toggle( 'is-measuring' );

				if ( metaBlockElement.offsetHeight > height ) {
					updateBlockAttributes( clientId, { height: metaBlockElement.offsetHeight } );
				}

				if ( metaBlockElement.offsetWidth > width ) {
					updateBlockAttributes( clientId, { width: metaBlockElement.offsetWidth } );
				}

				metaBlockElement.classList.toggle( 'is-measuring' );
			}

			break;

		default:
			break;
	}
};

/**
 * Remove deprecated attribute if the block was just migrated.
 *
 * @param {Object} block Block.
 */
export const maybeRemoveDeprecatedSetting = ( block ) => {
	if ( ! block ) {
		return;
	}

	const { attributes } = block;

	// If the block was just migrated, update the block to initiate unsaved state.
	if ( attributes.deprecated && 'migrated' === attributes.deprecated ) {
		updateBlockAttributes( block.clientId, {
			deprecated: null,
		} );
	}
};

/**
 * Sets width and height for blocks if they haven't been modified yet.
 *
 * @param {string} clientId Block ID.
 */
export const maybeSetInitialSize = ( clientId ) => {
	const block = getBlock( clientId );

	if ( ! block ) {
		return;
	}

	const { name, attributes } = block;

	if ( 'core/image' !== name ) {
		return;
	}
	const { width, height } = attributes;

	/**
	 * Sets width and height to image if it hasn't been set via resizing yet.
	 *
	 * Takes the values from the original image.
	 */
	if ( ! width && ! height && attributes.id > 0 ) {
		const { getMedia } = select( 'core' );

		const media = getMedia( attributes.id );
		// If the width and height haven't been set for the media, we should get it from the original image.
		if ( media && media.media_details ) {
			const { height: imageHeight, width: imageWidth } = media.media_details;

			let ratio = 1;
			// If the image exceeds the page limits, adjust the width and height accordingly.
			if ( STORY_PAGE_INNER_WIDTH < imageWidth || STORY_PAGE_INNER_HEIGHT < imageHeight ) {
				ratio = Math.max( imageWidth / STORY_PAGE_INNER_WIDTH, imageHeight / STORY_PAGE_INNER_HEIGHT );
			}

			updateBlockAttributes( clientId, {
				width: Math.round( imageWidth / ratio ),
				height: Math.round( imageHeight / ratio ),
			} );
		}
	}
};

/**
 * Determines the HTML tag name that should be used for text blocks.
 *
 * This is based on the block's attributes, as well as the surrounding context.
 *
 * For example, there can only be one <h1> tag on a page.
 * Also, font size takes precedence over text length as it's a stronger signal for semantic meaning.
 *
 * @param {string} clientId Block ID.
 */
export const maybeSetTagName = ( clientId ) => {
	const block = getBlock( clientId );

	if ( ! block || 'amp/amp-story-text' !== block.name ) {
		return;
	}

	const siblings = getBlocksByClientId( getBlockOrder( clientId ) ).filter( ( { clientId: blockId } ) => blockId !== clientId );
	const canUseH1 = ! siblings.some( ( { attributes } ) => attributes.tagName === 'h1' );

	const tagName = getTagName( block.attributes, canUseH1 );

	if ( block.attributes.tagName !== tagName ) {
		updateBlockAttributes( clientId, { tagName } );
	}
};

/**
 * Initialize animation making sure that the predecessor animation has been initialized at first.
 *
 * @param {Object} block Animated block.
 * @param {Object} page Parent page.
 * @param {Object} allBlocks All blocks.
 */
const initializeAnimation = ( block, page, allBlocks ) => {
	const { ampAnimationAfter } = block.attributes;
	let predecessor;
	if ( ampAnimationAfter ) {
		predecessor = allBlocks.find( ( b ) => b.attributes.anchor === ampAnimationAfter );
	}

	if ( predecessor ) {
		const animations = getAnimatedBlocks();
		const pageAnimationOrder = animations[ page ] || [];
		const predecessorEntry = pageAnimationOrder.find( ( { id } ) => id === predecessor.clientId );

		// We need to initialize the predecessor first.
		if ( ! predecessorEntry ) {
			initializeAnimation( predecessor, page, allBlocks );
		}
	}
	addAnimation( page, block.clientId, predecessor ? predecessor.clientId : undefined );
};

/**
 * Initializes the animations if it hasn't been done yet.
 */
export const maybeInitializeAnimations = () => {
	const animations = getAnimatedBlocks();
	if ( isEqual( {}, animations ) ) {
		const allBlocks = getBlocksByClientId( getClientIdsWithDescendants() );
		for ( const block of allBlocks ) {
			const page = getBlockRootClientId( block.clientId );

			if ( page ) {
				const { ampAnimationType, ampAnimationDuration, ampAnimationDelay } = block.attributes;
				initializeAnimation( block, page, allBlocks );

				changeAnimationType( page, block.clientId, ampAnimationType );
				changeAnimationDuration( page, block.clientId, ampAnimationDuration ? parseInt( String( ampAnimationDuration ).replace( 'ms', '' ) ) : undefined );
				changeAnimationDelay( page, block.clientId, ampAnimationDelay ? parseInt( String( ampAnimationDelay ).replace( 'ms', '' ) ) : undefined );
			}
		}
	}
};

/**
 * Get the distance between two points based on pythagorean.
 *
 * @param {number} deltaX Difference between X coordinates.
 * @param {number} deltaY Difference between Y coordinates.
 * @return {number} Difference between the two points.
 */
const getDelta = ( deltaX, deltaY ) => Math.sqrt( Math.pow( deltaX, 2 ) + Math.pow( deltaY, 2 ) );

/**
 * Converts degrees to radian.
 *
 * @param {number} angle Angle.
 * @return {number} Radian.
 */
export const getRadianFromDeg = ( angle ) => angle * Math.PI / 180;

/**
 * Gets width and height delta values based on the original coordinates, rotation angle and mouse event.
 *
 * @param {Object} event MouseEvent.
 * @param {number} angle Rotation angle.
 * @param {number} lastSeenX Starting X coordinate.
 * @param {number} lastSeenY Starint Y coordinate.
 * @param {string} direction Direction of resizing.
 * @return {Object} Width and height values.
 */
export const getResizedWidthAndHeight = ( event, angle, lastSeenX, lastSeenY, direction ) => {
	const deltaY = event.clientY - lastSeenY;
	const deltaX = event.clientX - lastSeenX;
	const deltaL = getDelta( deltaX, deltaY );

	// Get the angle between the two points.
	const alpha = Math.atan2( deltaY, deltaX );
	// Get the difference with rotation angle.
	const beta = alpha - getRadianFromDeg( angle );
	const deltaW = 'right' === direction ? deltaL * Math.cos( beta ) : 0;
	const deltaH = 'bottom' === direction ? deltaL * Math.sin( beta ) : 0;

	return {
		deltaW,
		deltaH,
	};
};

/**
 * Get block's left and top position based on width, height, and radian.
 *
 * @param {number} width Width.
 * @param {number} height Height.
 * @param {number} radian Radian.
 * @return {{top: number, left: number}} Top and left positioning.
 */
export const getBlockPositioning = ( width, height, radian ) => {
	const x = -width / 2;
	const y = height / 2;
	const rotatedX = ( y * Math.sin( radian ) ) + ( x * Math.cos( radian ) );
	const rotatedY = ( y * Math.cos( radian ) ) - ( x * Math.sin( radian ) );
	return {
		left: rotatedX - x,
		top: rotatedY - y,
	};
};

/**
 * Return a label for the block order controls depending on block position.
 *
 * @param {string}  type            Block type - in the case of a single block, should
 *                                  define its 'type'. I.e. 'Text', 'Heading', 'Image' etc.
 * @param {number}  currentPosition The block's current position.
 * @param {number}  newPosition     The block's new position.
 * @param {boolean} isFirst         This is the first block.
 * @param {boolean} isLast          This is the last block.
 * @param {number}  dir             Direction of movement (> 0 is considered to be going
 *                                  down, < 0 is up).
 *
 * @return {string} Label for the block movement controls.
 */
export const getBlockOrderDescription = ( type, currentPosition, newPosition, isFirst, isLast, dir ) => {
	if ( isFirst && isLast ) {
		// translators: %s: Type of block (i.e. Text, Image etc)
		return sprintf( __( 'Block %s is the only block, and cannot be moved', 'amp' ), type );
	}

	if ( dir > 0 && ! isLast ) {
		// moving down
		return sprintf(
			// translators: 1: Type of block (i.e. Text, Image etc), 2: Position of selected block, 3: New position
			__( 'Move %1$s block from position %2$d down to position %3$d', 'amp' ),
			type,
			currentPosition,
			newPosition
		);
	}

	if ( dir > 0 && isLast ) {
		// moving down, and is the last item
		// translators: %s: Type of block (i.e. Text, Image etc)
		return sprintf( __( 'Block %s is at the end of the content and can’t be moved down', 'amp' ), type );
	}

	if ( dir < 0 && ! isFirst ) {
		// moving up
		return sprintf(
			// translators: 1: Type of block (i.e. Text, Image etc), 2: Position of selected block, 3: New position
			__( 'Move %1$s block from position %2$d up to position %3$d', 'amp' ),
			type,
			currentPosition,
			newPosition
		);
	}

	if ( dir < 0 && isFirst ) {
		// moving up, and is the first item
		// translators: %s: Type of block (i.e. Text, Image etc)
		return sprintf( __( 'Block %s is at the beginning of the content and can’t be moved up', 'amp' ), type );
	}

	return undefined;
};

/**
 * Get CTA block.
 *
 * @param {Array} pageClientId Root ID.
 * @return {Object} CTA block.
 */
export const getCallToActionBlock = ( pageClientId ) => {
	const innerBlocks = getBlocksByClientId( getBlockOrder( pageClientId ) );
	return innerBlocks.find( ( { name } ) => name === 'amp/amp-story-cta' );
};

/**
 * Returns a unique ID that is guaranteed to not start with a number.
 *
 * Useful for using in HTML attributes.
 *
 * @return {string} Unique ID.
 */
export const getUniqueId = () => {
	return uuid().replace( /^\d/, 'a' );
};

/**
 * Returns an image of the first frame of a given video.
 *
 * @todo Perhaps allow specifying wanted image type.
 *
 * @param {string} src Video src URL.
 * @return {Promise<string>} The extracted image in base64-encoded format.
 */
export const getFirstFrameOfVideo = ( src ) => {
	const video = document.createElement( 'video' );
	video.muted = true;
	video.crossOrigin = 'anonymous';

	return new Promise( ( resolve ) => {
		video.src = src;
		video.addEventListener( 'loadeddata', () => {
			const canvas = document.createElement( 'canvas' );
			canvas.width = video.videoWidth;
			canvas.height = video.videoHeight;

			const ctx = canvas.getContext( '2d' );
			ctx.drawImage( video, 0, 0, canvas.width, canvas.height );

			canvas.toBlob( resolve );
		} );
	} );
};

/**
 * Uploads the video's first frame as an attachment.
 *
 * @param {number} id  Video ID.
 * @param {string} src Video URL.
 */
export const uploadVideoFrame = async ( { id: videoId, src } ) => {
	const { __experimentalMediaUpload: mediaUpload } = getSettings();

	const img = await getFirstFrameOfVideo( src );

	return new Promise( ( resolve, reject ) => {
		mediaUpload( {
			filesList: [ img ],
			onFileChange: ( [ { id: posterId, url: posterUrl } ] ) => {
				if ( videoId && posterId ) {
					saveMedia( {
						id: videoId,
						featured_media: posterId,
					} );

					saveMedia( {
						id: posterId,
						meta: {
							amp_is_poster: true,
						},
					} );
				}

				if ( ! isBlobURL( posterUrl ) ) {
					resolve( posterUrl );
				}
			},
			onError: reject,
		} );
	} );
};

/**
<<<<<<< HEAD
 * Add anchor for a block if it's missing.
 *
 * @param {string} clientId Block ID.
 */
export const maybeAddMissingAnchor = ( clientId ) => {
	const block = getBlock( clientId );
	if ( ! block ) {
		return;
	}
	if ( ! block.attributes.anchor ) {
		updateBlockAttributes( block.clientId, { anchor: getUniqueId() } );
	}
};
=======
 * Given a rotation angle, finds the closest angle to snap to.
 *
 * Inspired by the implementation in re-resizable.
 *
 * @see https://github.com/bokuweb/re-resizable
 *
 * @param {number} number
 * @param {Array|function<number>} snap List of snap targets or function that provider
 * @param {number} snapGap Minimum gap required in order to move to the next snapping target
 * @return {number} New angle.
 */
export const findClosestSnap = memize( ( number, snap, snapGap ) => {
	const snapArray = typeof snap === 'function' ? snap( number ) : snap;

	const closestGapIndex = snapArray.reduce(
		( prev, curr, index ) => ( Math.abs( curr - number ) < Math.abs( snapArray[ prev ] - number ) ? index : prev ),
		0,
	);
	const gap = Math.abs( snapArray[ closestGapIndex ] - number );

	return snapGap === 0 || gap < snapGap ? snapArray[ closestGapIndex ] : number;
} );
>>>>>>> f78561a9
<|MERGE_RESOLUTION|>--- conflicted
+++ resolved
@@ -1610,7 +1610,6 @@
 };
 
 /**
-<<<<<<< HEAD
  * Add anchor for a block if it's missing.
  *
  * @param {string} clientId Block ID.
@@ -1624,7 +1623,8 @@
 		updateBlockAttributes( block.clientId, { anchor: getUniqueId() } );
 	}
 };
-=======
+
+/**
  * Given a rotation angle, finds the closest angle to snap to.
  *
  * Inspired by the implementation in re-resizable.
@@ -1646,5 +1646,4 @@
 	const gap = Math.abs( snapArray[ closestGapIndex ] - number );
 
 	return snapGap === 0 || gap < snapGap ? snapArray[ closestGapIndex ] : number;
-} );
->>>>>>> f78561a9
+} );
--- conflicted
+++ resolved
@@ -1746,7 +1746,6 @@
 };
 
 /**
-<<<<<<< HEAD
  * Helper to convert snake_case meta keys to key names used in the amp-story-page attributes.
  *
  * @param {Object} meta Meta object to be converted to an object with attributes key names.
@@ -1758,7 +1757,9 @@
 		autoAdvanceAfter: meta.amp_story_auto_advance_after,
 		autoAdvanceAfterDuration: meta.amp_story_auto_advance_after_duration,
 	};
-=======
+};
+
+/**
  * Returns a movable block's wrapper element.
  *
  * @param {Object} block Block object.
@@ -1979,5 +1980,4 @@
 	blockElement.classList.add( `story-animation-${ animationType }` );
 
 	blockElement.addEventListener( 'animationend', callback, { once: true } );
->>>>>>> af0b5951
 };
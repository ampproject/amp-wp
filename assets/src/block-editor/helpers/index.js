/**
 * External dependencies
 */
import PropTypes from 'prop-types';
import { isFunction, isObject, isString } from 'lodash';

/**
 * WordPress dependencies
 */
import { __ } from '@wordpress/i18n';
import { ToggleControl, PanelBody } from '@wordpress/components';
import { InspectorControls, InspectorAdvancedControls } from '@wordpress/block-editor';
import { select, useSelect } from '@wordpress/data';
import { cloneElement, isValidElement } from '@wordpress/element';

/**
 * Internal dependencies
 */
import { TEXT_BLOCKS } from '../constants';
import { MIN_FONT_SIZE, MAX_FONT_SIZE } from '../../common/constants';

/**
 * Add AMP attributes to every core block.
 *
 * @param {Object} settings Block settings.
 * @param {string} name     Block name.
 * @return {Object} Modified block settings.
 */
export const addAMPAttributes = (settings, name) => {
	if (!isObject(settings) || !isString(name)) {
		return settings;
	}

	// AMP Carousel and AMP Lightbox settings.
	if ('core/gallery' === name) {
		if (!settings.attributes) {
			settings.attributes = {};
		}
		settings.attributes.ampCarousel = {
			type: 'boolean',
			default: !select('amp/block-editor')?.hasThemeSupport(), // @todo We could just default this to false now even in Reader mode since block styles are loaded.
		};
		settings.attributes.ampLightbox = {
			type: 'boolean',
			default: false,
		};
	}

	// Add AMP Lightbox settings.
	if ('core/image' === name) {
		if (!settings.attributes) {
			settings.attributes = {};
		}
		settings.attributes.ampLightbox = {
			type: 'boolean',
			default: false,
		};
	}

	return settings;
};

/**
 * Removes `amp-fit-text` related attributes on blocks via block deprecation.
 *
 * @param {Object} settings Block settings.
 * @param {string} name     Block name.
 * @return {Object} Modified block settings.
 */
export const removeAmpFitTextFromBlocks = (settings, name) => {
	if (!isObject(settings) || !isString(name)) {
		return settings;
	}

	if (TEXT_BLOCKS.includes(name)) {
		if (!settings.deprecated) {
			settings.deprecated = [];
		}

		// Prevent adding deprecation a second time.
		for (const deprecated of settings.deprecated) {
			if (deprecated.attributes && deprecated.attributes.ampFitText) {
				return settings;
			}
		}

		settings.deprecated.push({
			supports: settings.supports,
			attributes: {
				...(settings.attributes || {}),
				ampFitText: {
					type: 'boolean',
					default: false,
				},
				minFont: {
					default: MIN_FONT_SIZE,
					source: 'attribute',
					selector: 'amp-fit-text',
					attribute: 'min-font-size',
				},
				maxFont: {
					default: MAX_FONT_SIZE,
					source: 'attribute',
					selector: 'amp-fit-text',
					attribute: 'max-font-size',
				},
				height: {
					// Needs to be higher than the maximum font size, which defaults to MAX_FONT_SIZE
					default:
						'core/image' === name
							? 200
							: Math.ceil(MAX_FONT_SIZE / 10) * 10,
					source: 'attribute',
					selector: 'amp-fit-text',
					attribute: 'height',
				},
			},
			save(props) {
				/* eslint-disable react/prop-types */
				const { attributes } = props;
				const fitTextProps = { layout: 'fixed-height' };

				if (attributes.minFont) {
					fitTextProps['min-font-size'] = attributes.minFont;
				}
				if (attributes.maxFont) {
					fitTextProps['max-font-size'] = attributes.maxFont;
				}
				if (attributes.height) {
					fitTextProps.height = attributes.height;
				}
				/* eslint-enable react/prop-types */

				fitTextProps.children = settings.save(props);

				return <amp-fit-text {...fitTextProps} />;
			},
			isEligible({ ampFitText }) {
				return undefined !== ampFitText;
			},
			migrate(attributes) {
				const deprecatedAttrs = [
					'ampFitText',
					'minFont',
					'maxFont',
					'height',
				];
				deprecatedAttrs.forEach((attr) => delete attributes[attr]);
				return attributes;
			},
		});
	}

	return settings;
};

/**
 * Remove the `class` attribute from `amp-fit-text` elements so that it can be deprecated successfully.
 *
 * The `class` attribute is added by the `core/generated-class-name/save-props` block editor filter; it is unwanted and
 * interferes with successful deprecation of the block. By filtering the saved element the `class` attribute can be
 * removed and the deprecation of the block and proceed without error.
 *
 * @see removeAmpFitTextFromBlocks
 * @param {JSX.Element} element Block save result.
 * @return {JSX.Element} Modified block if it is of `amp-fit-text` type, otherwise the  original element is returned.
 */
export const removeClassFromAmpFitTextBlocks = (element) => {
	if (
		isValidElement(element) &&
		'amp-fit-text' === element.type &&
		undefined !== element.props.className
	) {
		const { className, ...props } = element.props;
		props.className = null;
		element = cloneElement(element, props);
	}

	return element;
};

/**
 * Filters blocks edit function of all blocks.
 *
 * @param {Function} BlockEdit function.
 * @return {Function} Edit function.
 */
export const filterBlocksEdit = (BlockEdit) => {
	if (!isFunction(BlockEdit)) {
		return BlockEdit;
	}

	const EnhancedBlockEdit = (props) => {
		const { isSelected, name } = props;

		if (isSelected && 'core/image' === name) {
			return (
				<>
					<BlockEdit {...props} />
					<ImageBlockLayoutAttributes {...props} />
				</>
			);
		}

		if (isSelected && 'core/gallery' === name) {
			return (
				<>
					<BlockEdit {...props} />
					<GalleryBlockLayoutAttributes {...props} />
				</>
			);
		}

		return <BlockEdit {...props} />;
	};

	EnhancedBlockEdit.propTypes = {
		attributes: PropTypes.shape({
			ampCarousel: PropTypes.bool,
			ampLightbox: PropTypes.bool,
			linkTo: PropTypes.string,
		}),
		isSelected: PropTypes.bool,
		name: PropTypes.string,
		setAttributes: PropTypes.func.isRequired,
	};

	return EnhancedBlockEdit;
};

/**
 * Get AMP Lightbox toggle control.
 *
 * @param {Object} props Props.
 * @return {JSX.Element} Element.
 */
const AmpLightboxToggle = (props) => {
	const {
		attributes: { ampLightbox, linkTo },
		setAttributes,
	} = props;

	return (
		<ToggleControl
			label={__('Add lightbox effect', 'amp')}
			checked={ampLightbox}
			onChange={(nextValue) => {
				setAttributes({ ampLightbox: !ampLightbox });
				// In case of lightbox set linking images to 'none'.
				if (nextValue && linkTo && 'none' !== linkTo) {
					setAttributes({ linkTo: 'none' });
				}
			}}
		/>
	);
};

AmpLightboxToggle.propTypes = {
	attributes: PropTypes.shape({
		ampLightbox: PropTypes.bool,
		linkTo: PropTypes.string,
	}),
	setAttributes: PropTypes.func.isRequired,
};

/**
 * Get AMP Carousel toggle control.
 *
 * @param {Object}   props                        Props.
 * @param {Object}   props.attributes             Block attributes.
 * @param {Object}   props.attributes.ampCarousel AMP Carousel toggle value.
 * @param {Function} props.setAttributes          Callback to update attributes.
 * @return {Object} Element.
 */
const AmpCarouselToggle = (props) => {
	const {
		attributes: { ampCarousel },
		setAttributes,
	} = props;

	return (
		<ToggleControl
			label={__('Display as carousel', 'amp')}
			checked={ampCarousel}
			onChange={() => setAttributes({ ampCarousel: !ampCarousel })}
		/>
	);
};

AmpCarouselToggle.propTypes = {
	attributes: PropTypes.shape({
		ampCarousel: PropTypes.bool,
	}),
	setAttributes: PropTypes.func.isRequired,
};

/**
 * Inspector controls for Image block.
 *
 * @param {Object} props          Props.
 * @param {string} props.clientId Block client ID.
 * @return {Object} Inspector Controls.
 */
const ImageBlockLayoutAttributes = (props) => {
	const { clientId } = props;

	const isGalleryBlockChild = useSelect(
		(_select) => {
			return (
				_select('core/block-editor').getBlockParentsByBlockName(
					clientId,
					'core/gallery'
				).length > 0
			);
		},
		[clientId]
	);

	if (isGalleryBlockChild) {
		return null;
	}

	return (
		<InspectorControls>
			<PanelBody title={__('AMP Settings', 'amp')}>
				<AmpLightboxToggle {...props} />
			</PanelBody>
		</InspectorControls>
	);
};

ImageBlockLayoutAttributes.propTypes = {
	clientId: PropTypes.string,
};

/**
 * Inspector controls for Gallery block.
 *
 * @param {Object} props Props.
 * @return {Object} Inspector Controls.
 */
<<<<<<< HEAD
const GalleryBlockLayoutAttributes = ( props ) => (
	<InspectorAdvancedControls>
		<AmpLightboxToggle { ...props } />
		<AmpCarouselToggle { ...props } />
	</InspectorAdvancedControls>
=======
const GalleryBlockLayoutAttributes = (props) => (
	<InspectorControls>
		<PanelBody title={__('AMP Settings', 'amp')}>
			<AmpLightboxToggle {...props} />
			<AmpCarouselToggle {...props} />
		</PanelBody>
	</InspectorControls>
>>>>>>> 7f9b28b5
);

/**
 * Determines whether AMP is enabled for the current post or not.
 *
 * For regular posts, this is based on the AMP toggle control and also
 * the default status based on the template mode.
 *
 * @return {boolean} Whether AMP is enabled.
 */
export const isAMPEnabled = () => {
	const { getEditedPostAttribute } = select('core/editor');
	return getEditedPostAttribute('amp_enabled') || false;
};<|MERGE_RESOLUTION|>--- conflicted
+++ resolved
@@ -9,7 +9,10 @@
  */
 import { __ } from '@wordpress/i18n';
 import { ToggleControl, PanelBody } from '@wordpress/components';
-import { InspectorControls, InspectorAdvancedControls } from '@wordpress/block-editor';
+import {
+	InspectorControls,
+	InspectorAdvancedControls,
+} from '@wordpress/block-editor';
 import { select, useSelect } from '@wordpress/data';
 import { cloneElement, isValidElement } from '@wordpress/element';
 
@@ -339,21 +342,11 @@
  * @param {Object} props Props.
  * @return {Object} Inspector Controls.
  */
-<<<<<<< HEAD
-const GalleryBlockLayoutAttributes = ( props ) => (
+const GalleryBlockLayoutAttributes = (props) => (
 	<InspectorAdvancedControls>
-		<AmpLightboxToggle { ...props } />
-		<AmpCarouselToggle { ...props } />
+		<AmpLightboxToggle {...props} />
+		<AmpCarouselToggle {...props} />
 	</InspectorAdvancedControls>
-=======
-const GalleryBlockLayoutAttributes = (props) => (
-	<InspectorControls>
-		<PanelBody title={__('AMP Settings', 'amp')}>
-			<AmpLightboxToggle {...props} />
-			<AmpCarouselToggle {...props} />
-		</PanelBody>
-	</InspectorControls>
->>>>>>> 7f9b28b5
 );
 
 /**

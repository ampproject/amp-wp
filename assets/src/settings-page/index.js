--- conflicted
+++ resolved
@@ -382,10 +382,6 @@
 				>
 					<Analytics />
 				</AMPDrawer>
-<<<<<<< HEAD
-				<Sandboxing focusedSection={focusedSection} />
-				<PairedUrlStructure focusedSection={focusedSection} />
-=======
 				<AMPDrawer
 					heading={ (
 						<h3>
@@ -399,7 +395,6 @@
 					<Sandboxing />
 				</AMPDrawer>
 				<PairedUrlStructure focusedSection={ focusedSection } />
->>>>>>> bf74d0d3
 				<AMPDrawer
 					className="amp-other-settings"
 					heading={<h3>{__('Other', 'amp')}</h3>}

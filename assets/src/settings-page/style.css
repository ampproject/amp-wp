--- conflicted
+++ resolved
@@ -532,10 +532,10 @@
 	width: 24px;
 }
 
-<<<<<<< HEAD
 .notice p {
 	font-size: 13px;
-=======
+}
+
 /* Review. */
 #site-review {
 	margin-bottom: 2.5rem;
@@ -593,7 +593,6 @@
 	height: 40px;
 	padding-left: 2.25rem;
 	padding-right: 2.25rem;
->>>>>>> 6ea265de
 }
 
 /* Other Settings */

/**
 * WordPress dependencies
 */
import { createInterpolateElement, useContext } from '@wordpress/element';
import { __ } from '@wordpress/i18n';
import { CheckboxControl } from '@wordpress/components';

/**
 * Internal dependencies
 */
import { Options } from '../components/options-context-provider';

/**
 * Component rendering the Sandboxing experiment.
 */
<<<<<<< HEAD
export function Sandboxing({ focusedSection }) {
	const {
		updateOptions,
		editedOptions: {
			sandboxing_enabled: sandboxingEnabled,
			sandboxing_level: sandboxingLevel,
			theme_support: themeSupport,
		},
	} = useContext(Options);

	if (STANDARD !== themeSupport) {
		return null;
	}

	return (
		<AMPDrawer
			heading={<h3>{__('Sandboxing (Experimental)', 'amp')}</h3>}
			hiddenTitle={__('Sandboxing (Experimental)', 'amp')}
			id="sandboxing"
			initialOpen={'sandboxing' === focusedSection}
		>
=======
export function Sandboxing() {
	const { updateOptions, editedOptions: {
		sandboxing_enabled: sandboxingEnabled,
		sandboxing_level: sandboxingLevel,
	} } = useContext( Options );

	return (
		<>
>>>>>>> bf74d0d3
			<p>
				{__(
					'Try out a more flexible AMP by generating pages that use AMP components without requiring AMP validity! By selecting a sandboxing level, you are indicating the minimum degree of sanitization. For example, if you selected the loose level but have a page without any POST form and no custom scripts, it will still be served as valid AMP—the same as if you had selected the strict level.',
					'amp'
				)}
			</p>

			<CheckboxControl
				className="sandboxing-enabled"
				checked={sandboxingEnabled}
				label={__('Enable sandboxing experiment', 'amp')}
				onChange={(newChecked) => {
					updateOptions({ sandboxing_enabled: newChecked });
				}}
			/>

			{sandboxingEnabled && (
				<ol>
					<li>
						<input
							type="radio"
							id="sandboxing-level-1"
							checked={1 === sandboxingLevel}
							onChange={() => {
								updateOptions({ sandboxing_level: 1 });
							}}
						/>
						<label htmlFor="sandboxing-level-1">
							{createInterpolateElement(
								__(
									'<b>Loose:</b> Do not remove any AMP-invalid markup by default, including custom scripts. CSS processing is disabled.',
									'amp'
								),
								{ b: <strong /> }
							)}
						</label>
					</li>
					<li>
						<input
							type="radio"
							id="sandboxing-level-2"
							checked={2 === sandboxingLevel}
							onChange={() => {
								updateOptions({ sandboxing_level: 2 });
							}}
						/>
						<label htmlFor="sandboxing-level-2">
							{createInterpolateElement(
								__(
									'<b>Moderate:</b> Remove anything invalid AMP except for POST forms, excessive CSS, and other PX-verified markup.',
									'amp'
								),
								{ b: <strong /> }
							)}
						</label>
					</li>
					<li>
						<input
							type="radio"
							id="sandboxing-level-3"
							checked={3 === sandboxingLevel}
							onChange={() => {
								updateOptions({ sandboxing_level: 3 });
							}}
						/>
						<label htmlFor="sandboxing-level-3">
							{createInterpolateElement(
								__(
									'<b>Strict:</b> Require valid AMP, removing all markup that causes validation errors (except for excessive CSS).',
									'amp'
								),
								{ b: <strong /> }
							)}
						</label>
					</li>
				</ol>
<<<<<<< HEAD
			)}
		</AMPDrawer>
=======
			) }
		</>
>>>>>>> bf74d0d3
	);
}<|MERGE_RESOLUTION|>--- conflicted
+++ resolved
@@ -13,29 +13,6 @@
 /**
  * Component rendering the Sandboxing experiment.
  */
-<<<<<<< HEAD
-export function Sandboxing({ focusedSection }) {
-	const {
-		updateOptions,
-		editedOptions: {
-			sandboxing_enabled: sandboxingEnabled,
-			sandboxing_level: sandboxingLevel,
-			theme_support: themeSupport,
-		},
-	} = useContext(Options);
-
-	if (STANDARD !== themeSupport) {
-		return null;
-	}
-
-	return (
-		<AMPDrawer
-			heading={<h3>{__('Sandboxing (Experimental)', 'amp')}</h3>}
-			hiddenTitle={__('Sandboxing (Experimental)', 'amp')}
-			id="sandboxing"
-			initialOpen={'sandboxing' === focusedSection}
-		>
-=======
 export function Sandboxing() {
 	const { updateOptions, editedOptions: {
 		sandboxing_enabled: sandboxingEnabled,
@@ -44,7 +21,6 @@
 
 	return (
 		<>
->>>>>>> bf74d0d3
 			<p>
 				{__(
 					'Try out a more flexible AMP by generating pages that use AMP components without requiring AMP validity! By selecting a sandboxing level, you are indicating the minimum degree of sanitization. For example, if you selected the loose level but have a page without any POST form and no custom scripts, it will still be served as valid AMP—the same as if you had selected the strict level.',
@@ -121,12 +97,7 @@
 						</label>
 					</li>
 				</ol>
-<<<<<<< HEAD
-			)}
-		</AMPDrawer>
-=======
 			) }
 		</>
->>>>>>> bf74d0d3
 	);
 }
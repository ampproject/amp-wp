/**
 * External dependencies
 */
import uuid from 'uuid/v4';
import classnames from 'classnames';
import { every } from 'lodash';

/**
 * WordPress dependencies
 */
import { render } from '@wordpress/element';
import { count } from '@wordpress/wordcount';
<<<<<<< HEAD
import { __, _x, sprintf } from '@wordpress/i18n';
=======
import { __, _x } from '@wordpress/i18n';
import { dispatch, select } from '@wordpress/data';
import { getColorClassName, getColorObjectByAttributeValues, getFontSize, RichText } from '@wordpress/block-editor';
import {
	createBlock,
} from '@wordpress/blocks';
>>>>>>> 6bc74d25

/**
 * Internal dependencies
 */
import {
	BlockNavigation,
	EditorCarousel,
	StoryControls,
	Shortcuts,
	withMetaBlockEdit,
	Inserter,
} from './components';
import {
	ALLOWED_CHILD_BLOCKS,
	ALLOWED_MOVABLE_BLOCKS,
	ALLOWED_TOP_LEVEL_BLOCKS,
	BLOCK_TAG_MAPPING,
	STORY_PAGE_INNER_WIDTH,
	STORY_PAGE_INNER_HEIGHT,
	MEDIA_INNER_BLOCKS,
} from './constants';
import ampStoriesFonts from 'amp-stories-fonts';

const {
	getBlocksByClientId,
	getBlockRootClientId,
	getBlockOrder,
	getBlock,
} = select( 'core/editor' );

const { updateBlockAttributes } = dispatch( 'core/editor' );

export const maybeEnqueueFontStyle = ( name ) => {
	if ( ! name || 'undefined' === typeof ampStoriesFonts ) {
		return;
	}

	const font = ampStoriesFonts.find( ( thisFont ) => thisFont.name === name );
	if ( ! font ) {
		return;
	}

	const { handle, src } = font;
	if ( ! handle || ! src ) {
		return;
	}

	const element = document.getElementById( handle );

	if ( element ) {
		return;
	}

	const fontStylesheet = document.createElement( 'link' );
	fontStylesheet.id = handle;
	fontStylesheet.href = src;
	fontStylesheet.rel = 'stylesheet';
	fontStylesheet.type = 'text/css';
	fontStylesheet.media = 'all';
	fontStylesheet.crossOrigin = 'anonymous';

	document.head.appendChild( fontStylesheet );
};

/**
 * Filter layer properties to define the parent block.
 *
 * @param {Object} props Block properties.
 * @param {string} props.name Block name.
 * @return {Object} Properties.
 */
export const setBlockParent = ( props ) => {
	const { name } = props;

	if ( ! ALLOWED_TOP_LEVEL_BLOCKS.includes( name ) ) {
		// Only amp/amp-story-page blocks can be on the top level.
		return {
			...props,
			parent: [ 'amp/amp-story-page' ],
		};
	}

	if ( name !== 'amp/amp-story-page' ) {
		// Do not allow inserting any of the blocks if they're not AMP Story blocks.
		return {
			...props,
			parent: [ '' ],
		};
	}

	return props;
};

const getDefaultMinimumBlockHeight = ( name ) => {
	switch ( name ) {
		case 'core/quote':
		case 'core/video':
		case 'core/embed':
			return 200;

		case 'core/image':
			return 215;

		case 'core/pullquote':
			return 215;

		case 'amp/amp-story-post-author':
		case 'amp/amp-story-post-date':
			return 30;

		default:
			return 50;
	}
};

/**
 * Add AMP attributes to every allowed AMP Story block.
 *
 * @param {Object} settings Settings.
 * @param {string} name Block name.
 * @return {Object} Settings.
 */
export const addAMPAttributes = ( settings, name ) => {
	const isChildBlock = ALLOWED_CHILD_BLOCKS.includes( name );

	if ( ! isChildBlock ) {
		return settings;
	}

	const isImageBlock = 'core/image' === name;
	const isMovableBlock = ALLOWED_MOVABLE_BLOCKS.includes( name );

	const addedAttributes = {
		anchor: {
			type: 'string',
			source: 'attribute',
			attribute: 'id',
			selector: 'amp-story-grid-layer > *, amp-story-cta-layer',
		},
		ampAnimationType: {
			type: 'string',
		},
		ampAnimationDelay: {
			type: 'number',
			default: 0,
		},
		addedAttributes: {
			type: 'number',
			default: 0,
		},
		ampAnimationAfter: {
			type: 'string',
		},
		fontSize: {
			type: 'string',
		},
		customFontSize: {
			type: 'number',
		},
		ampFontFamily: {
			type: 'string',
		},
		textColor: {
			type: 'string',
		},
		customTextColor: {
			type: 'string',
		},
		backgroundColor: {
			type: 'string',
		},
		customBackgroundColor: {
			type: 'string',
		},
		opacity: {
			type: 'number',
			default: 100,
		},
	};

	if ( isMovableBlock ) {
		addedAttributes.positionTop = {
			type: 'number',
			default: 0,
		};

		addedAttributes.positionLeft = {
			type: 'number',
			default: 5,
		};

		addedAttributes.height = {
			type: 'number',
			default: getDefaultMinimumBlockHeight( name ),
		};

		addedAttributes.width = {
			type: 'number',
			default: 250,
		};
		addedAttributes.rotationAngle = {
			type: 'number',
			default: 0,
		};
	}

	if ( isImageBlock ) {
		addedAttributes.ampShowImageCaption = {
			type: 'boolean',
			default: false,
		};
	}

	// Define selector according to mappings.
	if ( BLOCK_TAG_MAPPING[ name ] ) {
		addedAttributes.ampAnimationType = {
			source: 'attribute',
			selector: BLOCK_TAG_MAPPING[ name ],
			attribute: 'animate-in',
		};
		addedAttributes.ampAnimationDelay = {
			source: 'attribute',
			selector: BLOCK_TAG_MAPPING[ name ],
			attribute: 'animate-in-delay',
			default: 0,
		};
		addedAttributes.ampAnimationDuration = {
			source: 'attribute',
			selector: BLOCK_TAG_MAPPING[ name ],
			attribute: 'animate-in-duration',
			default: 0,
		};
		addedAttributes.ampAnimationAfter = {
			source: 'attribute',
			selector: BLOCK_TAG_MAPPING[ name ],
			attribute: 'animate-in-after',
		};
	}

	return {
		...settings,
		attributes: {
			...settings.attributes,
			...addedAttributes,
		},
		supports: {
			...settings.supports,
			anchor: false,
		},
	};
};

/**
 * Add extra attributes to save to DB.
 *
 * @param {Object} props Properties.
 * @param {Object} blockType Block type.
 * @param {Object} attributes Attributes.
 * @return {Object} Props.
 */
export const addAMPExtraProps = ( props, blockType, attributes ) => {
	const ampAttributes = {};

	if ( ! ALLOWED_CHILD_BLOCKS.includes( blockType.name ) ) {
		return props;
	}

	const newProps = { ...props };

	// Always add anchor ID regardless of block support. Needed for animations.
	newProps.id = attributes.anchor || uuid();

	if ( attributes.ampAnimationType ) {
		ampAttributes[ 'animate-in' ] = attributes.ampAnimationType;

		if ( attributes.ampAnimationDelay ) {
			ampAttributes[ 'animate-in-delay' ] = attributes.ampAnimationDelay;
		}

		if ( attributes.ampAnimationDuration ) {
			ampAttributes[ 'animate-in-duration' ] = attributes.ampAnimationDuration;
		}

		if ( attributes.ampAnimationAfter ) {
			ampAttributes[ 'animate-in-after' ] = attributes.ampAnimationAfter;
		}
	}

	if ( attributes.ampFontFamily ) {
		ampAttributes[ 'data-font-family' ] = attributes.ampFontFamily;
	}

	if ( 'undefined' !== typeof attributes.positionTop && 'undefined' !== typeof attributes.positionLeft ) {
		const style = props.style ? props.style : {};
		const positionStyle = {
			position: 'absolute',
			top: `${ attributes.positionTop }%`,
			left: `${ attributes.positionLeft }%`,
		};
		ampAttributes.style = {
			...style,
			...positionStyle,
		};
	}

	if ( attributes.rotationAngle ) {
		const rotationAngle = parseInt( attributes.rotationAngle );
		const rotationStyle = {
			transform: `rotate(${ rotationAngle }deg)`,
		};
		ampAttributes.style = {
			...ampAttributes.style,
			...rotationStyle,
		};
	}

	return {
		...newProps,
		...ampAttributes,
	};
};

const blockContentDiv = document.createElement( 'div' );

/**
 * Filter block attributes to make sure that the className is taken even though it's wrapper in grid layer.
 *
 * @param {Object} blockAttributes Block attributes.
 * @param {Object} blockType Block type.
 * @param {string} innerHTML Inner HTML from saved content.
 * @return {Object} Block attributes.
 */
export const filterBlockAttributes = ( blockAttributes, blockType, innerHTML ) => {
	if ( ! blockAttributes.className && innerHTML.includes( 'is-style-' ) && 0 === innerHTML.indexOf( '<amp-story-grid-layer' ) ) {
		blockContentDiv.innerHTML = innerHTML;

		// Lets check the first child of the amp-story-grid-layer for the className.
		if (
			blockContentDiv.children[ 0 ].children.length &&
			blockContentDiv.children[ 0 ].children[ 0 ].className.includes( 'is-style-' )
		) {
			blockAttributes.className = blockContentDiv.children[ 0 ].children[ 0 ].className;
		}
	}

	return blockAttributes;
};

/**
 * Wraps all movable blocks in a grid layer.
 *
 * @param {Object} element
 * @param {Object} blockType
 *
 * @return {Object} The element.
 */
export const wrapBlocksInGridLayer = ( element, blockType ) => {
	if ( ! element || ! ALLOWED_MOVABLE_BLOCKS.includes( blockType.name ) ) {
		return element;
	}

	return (
		<amp-story-grid-layer template="vertical">
			{ element }
		</amp-story-grid-layer>
	);
};

/**
 * Given a list of animated blocks, calculates the total duration
 * of all animations based on the durations and the delays.
 *
 * @param {Array} animatedBlocks List of animated blocks.
 *
 * @return {number} Total animation duration time.
 */
export const getTotalAnimationDuration = ( animatedBlocks ) => {
	const getLongestAnimation = ( parentBlockId ) => {
		return animatedBlocks
			.filter( ( { parent, animationType } ) => parent === parentBlockId && animationType )
			.map( ( { duration, delay } ) => {
				const animationDelay = delay ? parseInt( delay ) : 0;
				const animationDuration = duration ? parseInt( duration ) : 0;

				return animationDelay + animationDuration;
			} )
			.reduce( ( max, current ) => Math.max( max, current ), 0 );
	};

	const levels = [ ...new Set( animatedBlocks.map( ( { parent } ) => parent ) ) ];

	return levels.map( getLongestAnimation ).reduce( ( sum, duration ) => sum + duration, 0 );
};

/**
 * Add some additional elements needed to render our custom UI controls.
 */
export const renderStoryComponents = () => {
	const editorBlockList = document.querySelector( '.editor-block-list__layout' );
	const editorBlockNavigation = document.querySelector( '.editor-block-navigation' );

	if ( editorBlockList ) {
		const ampStoryWrapper = document.createElement( 'div' );
		ampStoryWrapper.id = 'amp-story-editor';

		const blockNavigation = document.createElement( 'div' );
		blockNavigation.id = 'amp-story-block-navigation';

		const editorCarousel = document.createElement( 'div' );
		editorCarousel.id = 'amp-story-editor-carousel';

		const storyControls = document.createElement( 'div' );
		storyControls.id = 'amp-story-controls';

		/**
		 * The intended layout is as follows:
		 *
		 * - Post title
		 * - AMP story wrapper element (needed for overflow styling)
		 * - - Story controls
		 * - - Block list
		 * - - Block navigation
		 * - - Carousel controls
		 */
		editorBlockList.parentNode.replaceChild( ampStoryWrapper, editorBlockList );
		ampStoryWrapper.appendChild( storyControls );
		ampStoryWrapper.appendChild( editorBlockList );
		ampStoryWrapper.appendChild( blockNavigation );
		ampStoryWrapper.appendChild( editorCarousel );

		render(
			<StoryControls />,
			storyControls
		);

		render(
			<BlockNavigation />,
			blockNavigation
		);

		render(
			<EditorCarousel />,
			editorCarousel
		);
	}

	if ( editorBlockNavigation ) {
		const shortcuts = document.createElement( 'div' );
		shortcuts.id = 'amp-story-shortcuts';

		editorBlockNavigation.parentNode.parentNode.insertBefore( shortcuts, editorBlockNavigation.parentNode.nextSibling );

		render(
			<Shortcuts />,
			shortcuts
		);

		const customInserter = document.createElement( 'div' );
		customInserter.id = 'amp-story-inserter';

		const inserterWrapper = editorBlockNavigation.parentNode.parentNode.querySelector( '.block-editor-inserter' ).parentNode;
		inserterWrapper.parentNode.replaceChild( customInserter, inserterWrapper );

		render(
			<Inserter position="bottom right" />,
			customInserter
		);
	}
};

// Todo: Make these customizable?
const H1_FONT_SIZE = 40;
const H2_FONT_SIZE = 24;
const H1_TEXT_LENGTH = 4;
const H2_TEXT_LENGTH = 10;

/*
 * translators: If your word count is based on single characters (e.g. East Asian characters),
 * enter 'characters_excluding_spaces' or 'characters_including_spaces'. Otherwise, enter 'words'.
 * Do not translate into your own language.
 */
const wordCountType = _x( 'words', 'Word count type. Do not translate!', 'amp' );

/**
 * Determines the HTML tag name that should be used given on the block's attributes.
 *
 * Font size takes precedence over text length as it's a stronger signal for semantic meaning.
 *
 * @param {Object}  attributes Block attributes.
 * @param {boolean} canUseH1   Whether an H1 tag is allowed.
 *
 * @return {string} HTML tag name. Either p, h1, or h2.
 */
export const getTagName = ( attributes, canUseH1 ) => {
	const { fontSize, customFontSize, positionTop, type } = attributes;

	if ( type && 'auto' !== type ) {
		return type;
	}

	// Elements positioned that low on a page are unlikely to be headings.
	if ( positionTop > 80 ) {
		return 'p';
	}

	if ( 'huge' === fontSize || ( customFontSize && customFontSize > H1_FONT_SIZE ) ) {
		return canUseH1 ? 'h1' : 'h2';
	}

	if ( 'large' === fontSize || ( customFontSize && customFontSize > H2_FONT_SIZE ) ) {
		return 'h2';
	}

	const textLength = count( attributes.content, wordCountType, {} );

	if ( H1_TEXT_LENGTH >= textLength ) {
		return canUseH1 ? 'h1' : 'h2';
	}

	if ( H2_TEXT_LENGTH >= textLength ) {
		return 'h2';
	}

	return 'p';
};

/**
 * Calculates font size that fits to the text element based on the element's size.
 * Replicates amp-fit-text's logic in the editor.
 *
 * @see https://github.com/ampproject/amphtml/blob/e7a1b3ff97645ec0ec482192205134bd0735943c/extensions/amp-fit-text/0.1/amp-fit-text.js
 *
 * @param {Object} measurer HTML element.
 * @param {number} expectedHeight Maximum height.
 * @param {number} expectedWidth Maximum width.
 * @param {number} maxFontSize Maximum font size.
 * @param {number} minFontSize Minimum font size.
 * @return {number} Calculated font size.
 */
export const calculateFontSize = ( measurer, expectedHeight, expectedWidth, maxFontSize, minFontSize ) => {
	maxFontSize++;
	// Binomial search for the best font size.
	while ( maxFontSize - minFontSize > 1 ) {
		const mid = Math.floor( ( minFontSize + maxFontSize ) / 2 );
		measurer.style.fontSize = mid + 'px';
		const currentHeight = measurer.offsetHeight;
		const currentWidth = measurer.offsetWidth;
		if ( currentHeight > expectedHeight || currentWidth > expectedWidth ) {
			maxFontSize = mid;
		} else {
			minFontSize = mid;
		}
	}
	return minFontSize;
};

/**
 * Get percentage of a distance compared to the full width / height of the page.
 *
 * @param {string} axis X or Y axis.
 * @param {number} pixelValue Value in pixels.
 * @return {number} Value in percentage.
 */
export const getPercentageFromPixels = ( axis, pixelValue ) => {
	if ( 'x' === axis ) {
		return Math.round( ( pixelValue / STORY_PAGE_INNER_WIDTH ) * 100 );
	} else if ( 'y' === axis ) {
		return Math.round( ( pixelValue / STORY_PAGE_INNER_HEIGHT ) * 100 );
	}
	return 0;
};

/**
 * Get minimum dimensions for a featured image.
 *
 * @link https://developers.google.com/search/docs/data-types/article#article_types
 *
 * "Images should be at least 1200 pixels wide.
 * For best results, provide multiple high-resolution images (minimum of 800,000 pixels when multiplying width and height)
 * with the following aspect ratios: 16x9, 4x3, and 1x1."
 *
 * Given this requirement, this function ensures the right aspect ratio.
 * The 16/9 aspect ratio is chosen because it has the smallest height for the given width.
 *
 * @return {Object} Minimum dimensions including width and height.
 */
export const getMinimumFeaturedImageDimensions = () => {
	const width = 1200;

	const height = width * ( 9 / 16 );

	return { width, height };
};

/**
 * Get minimum dimensions for a story poster.
 *
 * @link https://www.ampproject.org/docs/reference/components/amp-story#poster-guidelines-(for-poster-portrait-src,-poster-landscape-src,-and-poster-square-src)
 *
 * @return {Object} Minimum dimensions including width and height.
 */
export const getMinimumStoryPosterDimensions = () => {
	const posterImageWidth = 696;
	const posterImageHeight = 928;

	const { width: featuredImageWidth, height: featuredImageHeight } = getMinimumFeaturedImageDimensions();

	const expectedAspectRatio = featuredImageWidth / featuredImageHeight;

	const width = Math.max( posterImageWidth, featuredImageWidth );
	const height = Math.max( posterImageHeight, featuredImageHeight );

	if ( ( ( width / height ) - expectedAspectRatio ) < Number.EPSILON ) {
		return { width, height };
	}

	// Adjust the height to make sure the aspect ratio of posterImageDimensions is preserved.
	return {
		width,
		height: ( 1 / expectedAspectRatio ) * width,
	};
};

/**
 * Determines whether whether the image has the minimum required dimensions.
 *
 * The image should have a width of at least 1200 pixels to satisfy the requirements of Google Search for Schema.org metadata.
 *
 * For AMP Stories, the featured image will be used for the poster-portrait-src.
 * For this, it should have a width of at least 696px and a height of at least 928px.
 *
 * @param {Object} media      A media object with width and height values.
 * @param {Object} dimensions An object with minimum required width and height values.
 * @return {boolean} Whether the media has the minimum dimensions.
 */
export const hasMinimumDimensions = ( media, dimensions ) => {
	if ( ! media || ! media.width || ! media.height ) {
		return false;
	}

	const { width, height } = dimensions;

	return ( media.width >= width && media.height >= height );
};

/**
 * Validates the story featured image based on requirements.
 *
 * @param {Object}  media      A media object with width and height values.
 * @param {Object}  dimensions An object with minimum required width and height values.
 * @param {boolean} required   Whether the image is required or not.
 * @return {string[]} Validation errors.
 */
export const validateFeaturedImage = ( media, dimensions, required ) => {
	if ( ! media ) {
		if ( required ) {
			return [ __( 'Selecting a featured image is required.', 'amp' ) ];
		}

		return [ __( 'Selecting a featured image is recommended for an optimal user experience.', 'amp' ) ];
	}

	const errors = [];

	if ( ! [ 'image/png', 'image/gif', 'image/jpeg' ].includes( media.mime_type ) ) {
		errors.push(
			/* translators: 1: .jpg, 2: .png. 3: .gif */
			sprintf( __( 'The featured image must be in %1$s, %2$s, or %3$s format.', 'amp' ), '.jpg', '.png', '.gif' )
		);
	}

	if ( ! hasMinimumDimensions( media.media_details, dimensions ) ) {
		const { width, height } = dimensions;

		errors.push(
			/* translators: 1: minimum width, 2: minimum height. */
			sprintf( __( 'The featured image should have a size of at least %1$s by %2$s pixels.', 'amp' ), Math.ceil( width ), Math.ceil( height ) )
		);
	}

	return errors;
};

/**
 * Adds either background color or gradient to style depending on the settings.
 *
 * @param {Object} overlayStyle Original style.
 * @param {Array} backgroundColors Array of color settings.
 * @return {Object} Adjusted style.
 */
export const addBackgroundColorToOverlay = ( overlayStyle, backgroundColors ) => {
	const validBackgroundColors = backgroundColors.filter( Boolean );

	if ( ! validBackgroundColors ) {
		return overlayStyle;
	}

	if ( 1 === validBackgroundColors.length ) {
		overlayStyle.backgroundColor = validBackgroundColors[ 0 ].color;
	} else {
		const gradientList = validBackgroundColors.map( ( { color } ) => {
			return color || 'transparent';
		} ).join( ', ' );

		overlayStyle.backgroundImage = `linear-gradient(to bottom, ${ gradientList })`;
	}
	return overlayStyle;
};

/**
 * Converts hex to rgba.
 *
 * @param {string} hex Hex value.
 * @param {number} opacity Opacity.
 * @return {Object} Rgba value.
 */
export const getRgbaFromHex = ( hex, opacity ) => {
	if ( ! hex ) {
		return [];
	}
	hex = hex.replace( '#', '' );
	const r = parseInt( hex.substring( 0, 2 ), 16 );
	const g = parseInt( hex.substring( 2, 4 ), 16 );
	const b = parseInt( hex.substring( 4, 6 ), 16 );
	return [
		r,
		g,
		b,
		opacity / 100,
	];
};

export const getClassNameFromBlockAttributes = ( {
	className,
	ampFitText,
	backgroundColor,
	textColor,
	customBackgroundColor,
	customTextColor,
	opacity,
} ) => {
	const textClass = getColorClassName( 'color', textColor );
	const backgroundClass = getColorClassName( 'background-color', backgroundColor );

	const hasOpacity = opacity && opacity < 100;

	return classnames( className, {
		'amp-text-content': ! ampFitText,
		'has-text-color': textColor || customTextColor,
		'has-background': backgroundColor || customBackgroundColor,
		[ textClass ]: textClass,
		[ backgroundClass ]: ! hasOpacity ? backgroundClass : undefined,
	} );
};

export const getStylesFromBlockAttributes = ( {
	align,
	fontSize,
	customFontSize,
	ampFitText,
	autoFontSize,
	backgroundColor,
	textColor,
	customBackgroundColor,
	customTextColor,
	width,
	height,
	opacity,
} ) => {
	const textClass = getColorClassName( 'color', textColor );

	const { colors, fontSizes } = select( 'core/block-editor' ).getSettings();

	/*
     * Calculate font size using vw to make it responsive.
     *
     * Get the font size in px based on the slug with fallback to customFontSize.
     */
	const userFontSize = fontSize ? getFontSize( fontSizes, fontSize, customFontSize ).size : customFontSize;
	const fontSizeResponsive = userFontSize && ( ( userFontSize / STORY_PAGE_INNER_WIDTH ) * 100 ).toFixed( 2 ) + 'vw';

	const appliedBackgroundColor = getBackgroundColorWithOpacity( colors, backgroundColor, customBackgroundColor, opacity );

	return {
		backgroundColor: appliedBackgroundColor,
		color: textClass ? undefined : customTextColor,
		fontSize: ampFitText ? autoFontSize : fontSizeResponsive,
		width: `${ getPercentageFromPixels( 'x', width ) }%`,
		height: `${ getPercentageFromPixels( 'y', height ) }%`,
		textAlign: align,
	};
};

export const getMetaBlockSettings = ( { attribute, placeholder, tagName = 'p', isEditable = false } ) => {
	const supports = {
		anchor: true,
		reusable: true,
	};

	const schema = {
		align: {
			type: 'string',
		},
	};

	return {
		supports,
		attributes: schema,
		save: ( { attributes } ) => {
			const className = getClassNameFromBlockAttributes( attributes );
			const styles = getStylesFromBlockAttributes( attributes );

			return (
				<RichText.Content
					tagName={ tagName }
					style={ styles }
					className={ className }
					value="{content}" // Placeholder to be replaced server-side.
				/>
			);
		},
		edit: withMetaBlockEdit( { attribute, placeholder, tagName, isEditable } ),
	};
};

const getBackgroundColorWithOpacity = ( colors, backgroundColor, customBackgroundColor, opacity ) => {
	const hasOpacity = opacity && opacity < 100;
	const backgroundClass = getColorClassName( 'background-color', backgroundColor );

	let appliedBackgroundColor;

	// If we need to assign opacity.
	if ( hasOpacity && ( backgroundColor || customBackgroundColor ) ) {
		const hexColor = getColorObjectByAttributeValues( colors, backgroundColor, customBackgroundColor );

		if ( hexColor ) {
			const [ r, g, b, a ] = getRgbaFromHex( hexColor.color, opacity );

			appliedBackgroundColor = `rgba( ${ r }, ${ g }, ${ b }, ${ a })`;
		}
	} else if ( ! backgroundClass ) {
		appliedBackgroundColor = customBackgroundColor;
	}

	return appliedBackgroundColor;
};

/**
 * Set initial positioning if the selected block is an unmodified block.
 *
 * @param {string} clientId Block ID.
 */
export const maybeSetInitialPositioning = ( clientId ) => {
	const block = getBlock( clientId );

	if ( ! block || ! ALLOWED_CHILD_BLOCKS.includes( block.name ) ) {
		return;
	}

	const parentBlock = getBlock( getBlockRootClientId( clientId ) );
	// Short circuit if the top position is already set or the block has no parent.
	if ( 0 !== block.attributes.positionTop || ! parentBlock ) {
		return;
	}

	const positionTopLimit = 75;
	const positionTopHighest = 0;
	const positionTopGap = 10;

	// Check if it's a new block.
	const newBlock = createBlock( block.name );
	const isUnmodified = every( newBlock.attributes, ( value, key ) => value === block.attributes[ key ] );

	// Only set the position if the block was unmodified before.
	if ( isUnmodified ) {
		const highestPositionTop = parentBlock.innerBlocks
			.map( ( childBlock ) => childBlock.attributes.positionTop )
			.reduce( ( highestTop, positionTop ) => Math.max( highestTop, positionTop ), 0 );

		// If it's more than the limit, set the new one.
		const newPositionTop = highestPositionTop > positionTopLimit ? positionTopHighest : highestPositionTop + positionTopGap;

		updateBlockAttributes( clientId, { positionTop: newPositionTop } );
	}
};

/**
 * Verify and perhaps update autoAdvanceAfterMedia attribute for pages.
 *
 * For pages with autoAdvanceAfter set to 'media',
 * verify that the referenced media block still exists.
 * If not, find another media block to be used for the
 * autoAdvanceAfterMedia attribute.
 *
 * @param {string} clientId Block ID.
 */
export const maybeUpdateAutoAdvanceAfterMedia = ( clientId ) => {
	const block = getBlock( clientId );

	if ( ! block || ! ALLOWED_TOP_LEVEL_BLOCKS.includes( block.name ) ) {
		return;
	}

	if ( 'media' !== block.attributes.autoAdvanceAfter ) {
		return;
	}

	const innerBlocks = getBlocksByClientId( getBlockOrder( clientId ) );

	const mediaBlock = block.attributes.autoAdvanceAfterMedia && innerBlocks.find( ( { attributes } ) => attributes.anchor === block.attributes.autoAdvanceAfterMedia );

	if ( mediaBlock ) {
		return;
	}

	const firstMediaBlock = innerBlocks.find( ( { name } ) => MEDIA_INNER_BLOCKS.includes( name ) );
	const autoAdvanceAfterMedia = firstMediaBlock ? firstMediaBlock.attributes.anchor : '';

	if ( block.attributes.autoAdvanceAfterMedia !== autoAdvanceAfterMedia ) {
		updateBlockAttributes( clientId, { autoAdvanceAfterMedia } );
	}
};

/**
 * Determines the HTML tag name that should be used for text blocks.
 *
 * This is based on the block's attributes, as well as the surrounding context.
 *
 * For example, there can only be one <h1> tag on a page.
 * Also, font size takes precedence over text length as it's a stronger signal for semantic meaning.
 *
 * @param {string} clientId Block ID.
 */
export const maybeSetTagName = ( clientId ) => {
	const block = getBlock( clientId );

	if ( ! block || 'amp/amp-story-text' !== block.name ) {
		return;
	}

	const siblings = getBlocksByClientId( getBlockOrder( clientId ) ).filter( ( { clientId: blockId } ) => blockId !== clientId );
	const canUseH1 = ! siblings.some( ( { attributes } ) => attributes.tagName === 'h1' );

	const tagName = getTagName( block.attributes, canUseH1 );

	if ( block.attributes.tagName !== tagName ) {
		updateBlockAttributes( clientId, { tagName } );
	}
};<|MERGE_RESOLUTION|>--- conflicted
+++ resolved
@@ -10,16 +10,10 @@
  */
 import { render } from '@wordpress/element';
 import { count } from '@wordpress/wordcount';
-<<<<<<< HEAD
 import { __, _x, sprintf } from '@wordpress/i18n';
-=======
-import { __, _x } from '@wordpress/i18n';
 import { dispatch, select } from '@wordpress/data';
 import { getColorClassName, getColorObjectByAttributeValues, getFontSize, RichText } from '@wordpress/block-editor';
-import {
-	createBlock,
-} from '@wordpress/blocks';
->>>>>>> 6bc74d25
+import { createBlock } from '@wordpress/blocks';
 
 /**
  * Internal dependencies

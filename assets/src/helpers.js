/* global ampStoriesFonts */

/**
 * External dependencies
 */
import uuid from 'uuid/v4';

/**
 * WordPress dependencies
 */
import { render } from '@wordpress/element';
import { count } from '@wordpress/wordcount';
import { _x } from '@wordpress/i18n';

/**
 * Internal dependencies
 */
import {
	BlockNavigation,
	EditorCarousel,
	StoryControls,
	Shortcuts,
} from './components';
import {
	ALLOWED_CHILD_BLOCKS,
	ALLOWED_TOP_LEVEL_BLOCKS,
	BLOCK_TAG_MAPPING,
	STORY_PAGE_INNER_WIDTH,
	STORY_PAGE_INNER_HEIGHT,
} from './constants';

export const maybeEnqueueFontStyle = ( name ) => {
	if ( ! name || 'undefined' === typeof ampStoriesFonts ) {
		return;
	}

	const font = ampStoriesFonts.find( ( thisFont ) => thisFont.name === name );
	if ( ! font ) {
		return;
	}

	const { handle, src } = font;
	if ( ! handle || ! src ) {
		return;
	}

	const element = document.getElementById( handle );

	if ( element ) {
		return;
	}

	const fontStylesheet = document.createElement( 'link' );
	fontStylesheet.id = handle;
	fontStylesheet.href = src;
	fontStylesheet.rel = 'stylesheet';
	fontStylesheet.type = 'text/css';
	fontStylesheet.media = 'all';
	fontStylesheet.crossOrigin = 'anonymous';

	document.head.appendChild( fontStylesheet );
};

/**
 * Filter layer properties to define the parent block.
 *
 * @param {Object} props Block properties.
 * @param {string} props.name Block name.
 * @return {Object} Properties.
 */
export const setBlockParent = ( props ) => {
	const { name } = props;

	if ( ! ALLOWED_TOP_LEVEL_BLOCKS.includes( name ) ) {
		// Only amp/amp-story-page blocks can be on the top level.
		return {
			...props,
			parent: [ 'amp/amp-story-page' ],
		};
	}

	if ( name !== 'amp/amp-story-page' ) {
		// Do not allow inserting any of the blocks if they're not AMP Story blocks.
		return {
			...props,
			parent: [ '' ],
		};
	}

	return props;
};

/**
 * Add AMP attributes to every allowed AMP Story block.
 *
 * @param {Object} settings Settings.
 * @param {string} name Block name.
 * @return {Object} Settings.
 */
export const addAMPAttributes = ( settings, name ) => {
	if ( ! ALLOWED_CHILD_BLOCKS.includes( name ) ) {
		return settings;
	}

	const addedAttributes = {
		anchor: {
			type: 'string',
			source: 'attribute',
			attribute: 'id',
			selector: '*',
		},
	};

	// Define selector according to mappings.
	if ( BLOCK_TAG_MAPPING[ name ] ) {
		addedAttributes.ampAnimationType = {
			source: 'attribute',
			selector: BLOCK_TAG_MAPPING[ name ],
			attribute: 'animate-in',
		};
		addedAttributes.ampAnimationDelay = {
			source: 'attribute',
			selector: BLOCK_TAG_MAPPING[ name ],
			attribute: 'animate-in-delay',
			default: 0,
		};
		addedAttributes.ampAnimationDuration = {
			source: 'attribute',
			selector: BLOCK_TAG_MAPPING[ name ],
			attribute: 'animate-in-duration',
			default: 0,
		};
		addedAttributes.ampAnimationAfter = {
			source: 'attribute',
			selector: BLOCK_TAG_MAPPING[ name ],
			attribute: 'animate-in-after',
		};
	} else if ( 'core/list' === name ) {
		addedAttributes.ampAnimationType = {
			type: 'string',
		};
		addedAttributes.ampAnimationDelay = {
			type: 'number',
			default: 0,
		};
		addedAttributes.ampAnimationDuration = {
			type: 'number',
			default: 0,
		};
		addedAttributes.ampAnimationAfter = {
			type: 'string',
		};
	}

	if ( 'core/image' === name ) {
		addedAttributes.ampShowImageCaption = {
			type: 'boolean',
			default: false,
		};
	}

	addedAttributes.positionTop = {
		type: 'number',
		default: 0,
	};
	addedAttributes.positionLeft = {
		type: 'number',
		default: 5,
	};

	return {
		...settings,
		attributes: {
			...settings.attributes,
			...addedAttributes,
		},
		supports: {
			...settings.supports,
			anchor: false,
		},
	};
};

/**
 * Add extra attributes to save to DB.
 *
 * @param {Object} props Properties.
 * @param {Object} blockType Block type.
 * @param {Object} attributes Attributes.
 * @return {Object} Props.
 */
export const addAMPExtraProps = ( props, blockType, attributes ) => {
	const ampAttributes = {};

	if ( ! ALLOWED_CHILD_BLOCKS.includes( blockType.name ) ) {
		return props;
	}

	const newProps = { ...props };

	// Always add anchor ID regardless of block support. Needed for animations.
	newProps.id = attributes.anchor || uuid();

	if ( attributes.ampAnimationType ) {
		ampAttributes[ 'animate-in' ] = attributes.ampAnimationType;

		if ( attributes.ampAnimationDelay ) {
			ampAttributes[ 'animate-in-delay' ] = attributes.ampAnimationDelay;
		}

		if ( attributes.ampAnimationDuration ) {
			ampAttributes[ 'animate-in-duration' ] = attributes.ampAnimationDuration;
		}

		if ( attributes.ampAnimationAfter ) {
			ampAttributes[ 'animate-in-after' ] = attributes.ampAnimationAfter;
		}
	}

	if ( attributes.ampFontFamily ) {
		ampAttributes[ 'data-font-family' ] = attributes.ampFontFamily;
	}

	if ( 'undefined' !== typeof attributes.positionTop && 'undefined' !== typeof attributes.positionLeft ) {
		const style = props.style ? props.style : {};
		const positionStyle = {
			position: 'absolute',
			top: `${ attributes.positionTop }%`,
			left: `${ attributes.positionLeft }%`,
		};
		ampAttributes.style = {
			...style,
			...positionStyle,
		};
	}

	return {
		...newProps,
		...ampAttributes,
	};
};
/**
 * Given a list of animated blocks, calculates the total duration
 * of all animations based on the durations and the delays.
 *
 * @param {Array} animatedBlocks List of animated blocks.
 *
 * @return {number} Total animation duration time.
 */
export const getTotalAnimationDuration = ( animatedBlocks ) => {
	const getLongestAnimation = ( parentBlockId ) => {
		return animatedBlocks
			.filter( ( { parent, animationType } ) => parent === parentBlockId && animationType )
			.map( ( { duration, delay } ) => {
				const animationDelay = delay ? parseInt( delay ) : 0;
				const animationDuration = duration ? parseInt( duration ) : 0;

				return animationDelay + animationDuration;
			} )
			.reduce( ( max, current ) => Math.max( max, current ), 0 );
	};

	const levels = [ ...new Set( animatedBlocks.map( ( { parent } ) => parent ) ) ];

	return levels.map( getLongestAnimation ).reduce( ( sum, duration ) => sum + duration, 0 );
};

/**
 * Add some additional elements needed to render our custom UI controls.
 */
export const renderStoryComponents = () => {
	const editorBlockList = document.querySelector( '.editor-block-list__layout' );
	const editorBlockNavigation = document.querySelector( '.editor-block-navigation' );

	if ( editorBlockList ) {
		const ampStoryWrapper = document.createElement( 'div' );
		ampStoryWrapper.id = 'amp-story-editor';

		const blockNavigation = document.createElement( 'div' );
		blockNavigation.id = 'amp-root-navigation';

		const editorCarousel = document.createElement( 'div' );
		editorCarousel.id = 'amp-story-editor-carousel';

		const storyControls = document.createElement( 'div' );
		storyControls.id = 'amp-story-controls';

		/**
		 * The intended layout is as follows:
		 *
		 * - Post title
		 * - AMP story wrapper element (needed for overflow styling)
		 * - - Story controls
		 * - - Block list
		 * - - Block navigation
		 * - - Carousel controls
		 */
		editorBlockList.parentNode.replaceChild( ampStoryWrapper, editorBlockList );
		ampStoryWrapper.appendChild( storyControls );
		ampStoryWrapper.appendChild( editorBlockList );
		ampStoryWrapper.appendChild( blockNavigation );
		ampStoryWrapper.appendChild( editorCarousel );

		render(
			<StoryControls />,
			storyControls
		);

		render(
			<div key="blockNavigation" className="block-navigation">
				<BlockNavigation />
			</div>,
			blockNavigation
		);

		render(
			<div key="pagesCarousel" className="editor-carousel">
				<EditorCarousel />
			</div>,
			editorCarousel
		);
	}

	if ( editorBlockNavigation ) {
		const shortcuts = document.createElement( 'div' );
		shortcuts.id = 'amp-story-shortcuts';

		editorBlockNavigation.parentNode.parentNode.insertBefore( shortcuts, editorBlockNavigation.parentNode.nextSibling );

		render(
			<Shortcuts />,
			shortcuts
		);
	}
};

// Todo: Make these customizable?
const H1_FONT_SIZE = 40;
const H2_FONT_SIZE = 24;
const H1_TEXT_LENGTH = 4;
const H2_TEXT_LENGTH = 10;

/*
 * translators: If your word count is based on single characters (e.g. East Asian characters),
 * enter 'characters_excluding_spaces' or 'characters_including_spaces'. Otherwise, enter 'words'.
 * Do not translate into your own language.
 */
const wordCountType = _x( 'words', 'Word count type. Do not translate!', 'amp' );

/**
 * Determines the HTML tag name that should be used given on the block's attributes.
 *
 * Font size takes precedence over text length as it's a stronger signal for semantic meaning.
 *
 * @param {Object}  attributes Block attributes.
 * @param {boolean} canUseH1   Whether an H1 tag is allowed.
 *
 * @return {string} HTML tag name. Either p, h1, or h2.
 */
export const getTagName = ( attributes, canUseH1 ) => {
	const { fontSize, customFontSize, positionTop } = attributes;

	// Elements positioned that low on a page are unlikely to be headings.
	if ( positionTop > 80 ) {
		return 'p';
	}

	if ( 'huge' === fontSize || ( customFontSize && customFontSize > H1_FONT_SIZE ) ) {
		return canUseH1 ? 'h1' : 'h2';
	}

	if ( 'large' === fontSize || ( customFontSize && customFontSize > H2_FONT_SIZE ) ) {
		return 'h2';
	}

	const textLength = count( attributes.content, wordCountType, {} );

	if ( H1_TEXT_LENGTH >= textLength ) {
		return canUseH1 ? 'h1' : 'h2';
	}

	if ( H2_TEXT_LENGTH >= textLength ) {
		return 'h2';
	}

	return 'p';
};

/**
 * Calculates font size that fits to the text element based on the element's size.
 * Replicates amp-fit-text's logic in the editor.
 *
 * @see https://github.com/ampproject/amphtml/blob/e7a1b3ff97645ec0ec482192205134bd0735943c/extensions/amp-fit-text/0.1/amp-fit-text.js
 *
 * @param {Object} measurer HTML element.
 * @param {number} expectedHeight Maximum height.
 * @param {number} expectedWidth Maximum width.
 * @param {number} maxFontSize Maximum font size.
 * @param {number} minFontSize Minimum font size.
 * @return {number} Calculated font size.
 */
export const calculateFontSize = ( measurer, expectedHeight, expectedWidth, maxFontSize, minFontSize ) => {
	maxFontSize++;
	// Binomial search for the best font size.
	while ( maxFontSize - minFontSize > 1 ) {
		const mid = Math.floor( ( minFontSize + maxFontSize ) / 2 );
		measurer.style.fontSize = mid + 'px';
		const currentHeight = measurer.offsetHeight;
		const currentWidth = measurer.offsetWidth;
		if ( currentHeight > expectedHeight || currentWidth > expectedWidth ) {
			maxFontSize = mid;
		} else {
			minFontSize = mid;
		}
	}
	return minFontSize;
};

/**
 * Get percentage of a distance compared to the full width / height of the page.
 *
 * @param {string} axis X or Y axis.
 * @param {number} pixelValue Value in pixels.
 * @return {number} Value in percentage.
 */
export const getPercentageFromPixels = ( axis, pixelValue ) => {
	if ( 'x' === axis ) {
		return Math.round( ( pixelValue / STORY_PAGE_INNER_WIDTH ) * 100 );
	} else if ( 'y' === axis ) {
		return Math.round( ( pixelValue / STORY_PAGE_INNER_HEIGHT ) * 100 );
	}
	return 0;
};

/**
 * Get minimum dimensions for a featured image.
 *
 * @link https://developers.google.com/search/docs/data-types/article#article_types
 *
 * @return {Object} Minimum dimensions including width and height.
 */
export const getMinimumFeaturedImageDimensions = () => {
	// "Images should be at least 1200 pixels wide."
	const width = 1200;

	// "For best results, provide multiple high-resolution images (minimum of 800,000 pixels
	// when multiplying width and height) with the following aspect ratios: 16x9, 4x3, and 1x1."
	// Given this requirement, make ensure that the image can successfully be cropped into such
	// an aspect ratio by making sure that it has the. The 16/9 aspect ratio is chosen because it
	// has the smallest height for the given width.
	const height = width * ( 9 / 16 );

	return { width, height };
};

/**
 * Determines whether whether the image has the minimum width for an AMP story featured image.
 *
 * The featured image will be used for the poster-portrait-src.
 * For this, it should have a width of at least 696px and a height of at least 928px.
 *
 * It also should have a width of at least 1200 pixels
 * to satisfy the requirement of Google Search for Schema.org metadata.
 *
 * @param {Object} media A media object with width and height values.
 * @return {boolean} Whether the media has the minimum dimensions.
 */
export const hasMinimumStoryPosterDimensions = ( media ) => {
	const minWidth = 696; // @todo Needs to incorporate Math.max( 696, getMinimumFeaturedImageDimensions().width );
	const minHeight = 928; // @todo This needs to be Math.max( 928, getMinimumFeaturedImageDimensions().height ).

	return (
		( media.width && media.height )	&&
		( media.width >= minWidth && media.height >= minHeight )
	);
};

/**
<<<<<<< HEAD
 * Whether the image meets the requirements for use as featured image.
 *
 * This should satisfy the requirements of Google Search for Schema.org metadata.
 *
 *
 * @param {Object} media A media object with width and height values.
 * @return {boolean} Whether the media has the minimum dimensions.
 */
export const hasMinimumFeaturedImageWidth = ( media ) => {
	if ( ! media || ! media.width || ! media.height ) {
		return false;
	}
	const minFeaturedImageDimensions = getMinimumFeaturedImageDimensions();

	return media.width >= minFeaturedImageDimensions.width && media.height >= minFeaturedImageDimensions.height;
=======
 * Adds either background color or gradient to style depending on the settings.
 *
 * @param {Object} overlayStyle Original style.
 * @param {Array} backgroundColors Array of color settings.
 * @return {Object} Adjusted style.
 */
export const addBackgroundColorToOverlay = ( overlayStyle, backgroundColors ) => {
	const validBackgroundColors = backgroundColors.filter( Boolean );

	if ( ! validBackgroundColors ) {
		return overlayStyle;
	}

	if ( 1 === validBackgroundColors.length ) {
		overlayStyle.backgroundColor = validBackgroundColors[ 0 ].color;
	} else {
		const gradientList = validBackgroundColors.map( ( { color } ) => {
			return color || 'transparent';
		} ).join( ', ' );

		overlayStyle.backgroundImage = `linear-gradient(to bottom, ${ gradientList })`;
	}
	return overlayStyle;
>>>>>>> 83ed44de
};<|MERGE_RESOLUTION|>--- conflicted
+++ resolved
@@ -476,7 +476,6 @@
 };
 
 /**
-<<<<<<< HEAD
  * Whether the image meets the requirements for use as featured image.
  *
  * This should satisfy the requirements of Google Search for Schema.org metadata.
@@ -492,7 +491,9 @@
 	const minFeaturedImageDimensions = getMinimumFeaturedImageDimensions();
 
 	return media.width >= minFeaturedImageDimensions.width && media.height >= minFeaturedImageDimensions.height;
-=======
+};
+
+/**
  * Adds either background color or gradient to style depending on the settings.
  *
  * @param {Object} overlayStyle Original style.
@@ -516,5 +517,4 @@
 		overlayStyle.backgroundImage = `linear-gradient(to bottom, ${ gradientList })`;
 	}
 	return overlayStyle;
->>>>>>> 83ed44de
 };
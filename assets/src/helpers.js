--- conflicted
+++ resolved
@@ -21,11 +21,8 @@
 	EditorCarousel,
 	StoryControls,
 	Shortcuts,
-<<<<<<< HEAD
 	withMetaBlockEdit,
-=======
 	Inserter,
->>>>>>> 09e5c238
 } from './components';
 import {
 	ALLOWED_CHILD_BLOCKS,
@@ -183,6 +180,10 @@
 			default: 250,
 			type: 'number',
 		};
+		addedAttributes.rotationAngle = {
+			type: 'number',
+			default: 0,
+		};
 	}
 
 	if ( isImageBlock ) {
@@ -216,47 +217,6 @@
 			selector: BLOCK_TAG_MAPPING[ name ],
 			attribute: 'animate-in-after',
 		};
-<<<<<<< HEAD
-=======
-	} else if ( 'core/list' === name ) {
-		addedAttributes.ampAnimationType = {
-			type: 'string',
-		};
-		addedAttributes.ampAnimationDelay = {
-			type: 'number',
-			default: 0,
-		};
-		addedAttributes.ampAnimationDuration = {
-			type: 'number',
-			default: 0,
-		};
-		addedAttributes.ampAnimationAfter = {
-			type: 'string',
-		};
-	}
-
-	if ( 'core/image' === name ) {
-		addedAttributes.ampShowImageCaption = {
-			type: 'boolean',
-			default: false,
-		};
-	}
-
-	if ( ALLOWED_MOVABLE_BLOCKS.includes( name ) ) {
-		addedAttributes.positionTop = {
-			type: 'number',
-			default: 0,
-		};
-
-		addedAttributes.positionLeft = {
-			type: 'number',
-			default: 5,
-		};
-		addedAttributes.rotationAngle = {
-			type: 'number',
-			default: 0,
-		};
->>>>>>> 09e5c238
 	}
 
 	return {

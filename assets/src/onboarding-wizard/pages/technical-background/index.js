--- conflicted
+++ resolved
@@ -88,11 +88,7 @@
 					{ __( 'Are you technical?', 'amp' ) }
 				</h1>
 				<p>
-<<<<<<< HEAD
-					{ __( 'In order to recommend the best plugin configuration options for your site, please indicate what is your level of technical expertise.', 'amp' ) }
-=======
 					{ __( 'In order to recommend the best plugin configuration options for your site, please indicate your level of technical expertise.', 'amp' ) }
->>>>>>> 3360ae34
 				</p>
 			</div>
 			<form>
@@ -116,11 +112,7 @@
 								</h2>
 							</div>
 							<p>
-<<<<<<< HEAD
-								{ __( 'I am a “Developer or technically savvy” user. I am familiar with HTML, CSS, JavaScript, and PHP. I am able to do WordPress development, including making changes to themes and plugins, as well as assembling full WordPress sites out of plugins and themes components. I can undertstand and address AMP validation issues.', 'amp' ) }
-=======
 								{ __( 'I am a “Developer or technically savvy” user. I am familiar with HTML, CSS, JavaScript, and PHP. I am able to do WordPress development, including making changes to themes and plugins, as well as assembling full WordPress sites out of plugins and theme components. I can understand and address AMP validation issues.', 'amp' ) }
->>>>>>> 3360ae34
 							</p>
 						</div>
 					</label>

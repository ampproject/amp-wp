/**
 * External dependencies
 */
import styled from 'styled-components';
import ResizeObserver from 'resize-observer-polyfill';

/**
 * WordPress dependencies
 */
import { useLayoutEffect, useRef, useState, useCallback } from '@wordpress/element';
import { __, sprintf } from '@wordpress/i18n';

/**
 * Internal dependencies
 */
import { useStory } from '../../../app';
import { LeftArrow, RightArrow, GridView as GridViewButton } from '../../button';
import Modal from '../../modal';
import GridView from '../gridview';
import DraggablePage from '../draggablePage';

// @todo: Make responsive. Blocked on the header reimplementation and
// responsive "page" size.
const PAGE_HEIGHT = 50;
const PAGE_WIDTH = PAGE_HEIGHT * 9 / 16;

const Wrapper = styled.div`
	position: relative;
	display: grid;
	grid: "left-navigation carousel right-navigation" auto / 53px 1fr 53px;
	background-color: ${ ( { theme } ) => theme.colors.bg.v1 };
	color:  ${ ( { theme } ) => theme.colors.fg.v1 };
	width: 100%;
	height: 100%;
`;

const Area = styled.div`
	grid-area: ${ ( { area } ) => area };
	display: flex;
	align-items: center;
	justify-content: center;
	flex-direction: column;
	padding: 16px 0 24px;
`;

const List = styled( Area )`
	flex-direction: row;
	align-items: flex-start;
	justify-content: ${ ( { hasHorizontalOverflow } ) => hasHorizontalOverflow ? 'flex-start' : 'center' };
	overflow-x: ${ ( { hasHorizontalOverflow } ) => hasHorizontalOverflow ? 'scroll' : 'hidden' };
`;

<<<<<<< HEAD
const StyledGridViewButton = styled( GridViewButton )`
=======
const Page = styled.button`
	padding: 0;
	margin: 0 5px;
	height: ${ PAGE_HEIGHT }px;
	width: ${ PAGE_WIDTH }px;
	background-color: ${ ( { isActive, theme } ) => isActive ? theme.colors.fg.v1 : theme.colors.mg.v1 };
	flex: none;

	outline: 2px solid ${ ( { isActive, theme } ) => isActive ? theme.colors.selection : theme.colors.bg.v1 };
	&:focus, &:hover {
		outline: 2px solid ${ ( { theme } ) => theme.colors.selection };
	}
`;

const GridViewButton = styled( GridView )`
>>>>>>> 0c715310
	position: absolute;
	bottom: 24px;
`;

function Carousel() {
	const { state: { pages, currentPageIndex, currentPageId }, actions: { setCurrentPage } } = useStory();
	const [ hasHorizontalOverflow, setHasHorizontalOverflow ] = useState( false );
	const [ scrollPercentage, setScrollPercentage ] = useState( 0 );
	const [ isGridViewOpen, setIsGridViewOpen ] = useState( false );
	const listRef = useRef();
	const pageRefs = useRef( [] );

	const openModal = useCallback( () => setIsGridViewOpen( true ), [ setIsGridViewOpen ] );
	const closeModal = useCallback( () => setIsGridViewOpen( false ), [ setIsGridViewOpen ] );

	useLayoutEffect( () => {
		const observer = new ResizeObserver( ( entries ) => {
			for ( const entry of entries ) {
				const offsetWidth = entry.contentBoxSize ? entry.contentBoxSize.inlineSize : entry.contentRect.width;
				setHasHorizontalOverflow( Math.ceil( listRef.current.scrollWidth ) > Math.ceil( offsetWidth ) );

				const max = listRef.current.scrollWidth - offsetWidth;
				setScrollPercentage( listRef.current.scrollLeft / max );
			}
		} );

		observer.observe( listRef.current );

		return () => observer.disconnect();
	}, [ pages.length ] );

	useLayoutEffect( () => {
		if ( hasHorizontalOverflow ) {
			const currentPageRef = pageRefs.current[ currentPageId ];

			if ( ! currentPageRef || ! currentPageRef.scrollIntoView ) {
				return;
			}

			currentPageRef.scrollIntoView( {
				inline: 'center',
				behavior: 'smooth',
			} );
		}
	}, [ currentPageId, hasHorizontalOverflow, pageRefs ] );

	useLayoutEffect( () => {
		const listElement = listRef.current;

		const handleScroll = () => {
			const max = listElement.scrollWidth - listElement.offsetWidth;
			setScrollPercentage( listElement.scrollLeft / max );
		};

		listElement.addEventListener( 'scroll', handleScroll, { passive: true } );

		return () => {
			listElement.removeEventListener( 'scroll', handleScroll );
		};
	}, [ hasHorizontalOverflow ] );

	const handleClickPage = ( page ) => () => setCurrentPage( { pageId: page.id } );

	const scrollBy = useCallback( ( offset ) => {
		if ( ! listRef.current.scrollBy ) {
			listRef.current.scrollLeft += offset;
			return;
		}

		listRef.current.scrollBy( {
			left: offset,
			behavior: 'smooth',
		} );
	}, [ listRef ] );

	const isAtBeginningOfList = 0 === scrollPercentage;
	const isAtEndOfList = 1 === scrollPercentage;

	return (
		<>
			<Wrapper>
				<Area area="left-navigation">
					<LeftArrow
						isHidden={ ! hasHorizontalOverflow || isAtBeginningOfList }
						onClick={ () => scrollBy( -( 2 * PAGE_WIDTH ) ) }
						width="24"
						height="24"
						aria-label={ __( 'Scroll Left', 'amp' ) }
					/>
				</Area>
				<List area="carousel" ref={ listRef } hasHorizontalOverflow={ hasHorizontalOverflow }>
					{ pages.map( ( page, index ) => {
						const isCurrentPage = index === currentPageIndex;

						return (
							<DraggablePage
								key={ index }
								onClick={ handleClickPage( page ) }
								ariaLabel={ isCurrentPage ?
									sprintf( __( 'Page %s (current page)', 'amp' ), index + 1 ) :
									sprintf( __( 'Go to page %s', 'amp' ), index + 1 )
								}
								isActive={ isCurrentPage }
								pageIndex={ index }
								ref={ ( el ) => {
									pageRefs.current[ page.id ] = el;
								} }
								width={ PAGE_WIDTH }
								height={ PAGE_HEIGHT }
							/>
						);
					} ) }
				</List>
				<Area area="right-navigation">
					<RightArrow
						isHidden={ ! hasHorizontalOverflow || isAtEndOfList }
						onClick={ () => scrollBy( ( 2 * PAGE_WIDTH ) ) }
						width="24"
						height="24"
						aria-label={ __( 'Scroll Right', 'amp' ) }
					/>
					<StyledGridViewButton
						width="24"
						height="24"
						onClick={ openModal }
						aria-label={ __( 'Grid View', 'amp' ) }
					/>
				</Area>
			</Wrapper>
			<Modal
				isOpen={ isGridViewOpen }
				onRequestClose={ closeModal }
				contentLabel={ __( 'Grid View', 'amp' ) }
				closeButtonLabel={ __( 'Back', 'amp' ) }
			>
				<GridView />
			</Modal>
		</>
	);
}

export default Carousel;<|MERGE_RESOLUTION|>--- conflicted
+++ resolved
@@ -50,25 +50,7 @@
 	overflow-x: ${ ( { hasHorizontalOverflow } ) => hasHorizontalOverflow ? 'scroll' : 'hidden' };
 `;
 
-<<<<<<< HEAD
 const StyledGridViewButton = styled( GridViewButton )`
-=======
-const Page = styled.button`
-	padding: 0;
-	margin: 0 5px;
-	height: ${ PAGE_HEIGHT }px;
-	width: ${ PAGE_WIDTH }px;
-	background-color: ${ ( { isActive, theme } ) => isActive ? theme.colors.fg.v1 : theme.colors.mg.v1 };
-	flex: none;
-
-	outline: 2px solid ${ ( { isActive, theme } ) => isActive ? theme.colors.selection : theme.colors.bg.v1 };
-	&:focus, &:hover {
-		outline: 2px solid ${ ( { theme } ) => theme.colors.selection };
-	}
-`;
-
-const GridViewButton = styled( GridView )`
->>>>>>> 0c715310
 	position: absolute;
 	bottom: 24px;
 `;

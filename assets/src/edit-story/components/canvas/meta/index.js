/**
 * External dependencies
 */
import styled from 'styled-components';

/**
 * Internal dependencies
 */
import { PAGE_WIDTH } from '../../../constants';
import { useStory, useHistory } from '../../../app';
import Switch from '../../switch';
import Delete from './delete_icon.svg';
import Duplicate from './duplicate_icon.svg';
import Undo from './undo_icon.svg';
import Redo from './redo_icon.svg';

const SIZE = 46;

const Wrapper = styled.div`
	display: flex;
	align-items: flex-start;
	justify-content: center;
`;

const Box = styled.div`
	display: flex;
	align-items: flex-start;
	position: relative;
`;

const BoxContent = styled.div`
	display: flex;
	align-items: center;
	justify-content: space-between;
	height: ${ SIZE }px;
	width: ${ PAGE_WIDTH + SIZE }px;
	background-color: ${ ( { theme } ) => theme.colors.bg.v6 };
	padding: 0 ${ SIZE / 2 }px;
	border-radius: 0 0 ${ SIZE / 2 }px ${ SIZE / 2 }px;
`;

const Corner = styled.span`
	width: ${ SIZE / 2 }px;
	height: ${ SIZE / 2 }px;
	background-color: ${ ( { theme } ) => theme.colors.bg.v6 };
	position: relative;

	order: ${ ( { isStart } ) => isStart ? -1 : 1 };

	&::before {
		content: '';
		display: block;
		position: absolute;
		background-color: ${ ( { theme } ) => theme.colors.bg.v1 };
		width: ${ SIZE / 2 }px;
		height: ${ SIZE / 2 }px;
		top: 0;
		left: 0;

		${ ( { isStart } ) => isStart ? `
			border-radius: 0 ${ SIZE / 2 }px 0 0;
		` : `
			border-radius: ${ SIZE / 2 }px 0 0 0;
		` }
	}
`;

const PageCount = styled.div`
	color: ${ ( { theme } ) => theme.colors.fg.v1 };
	width: 55px;
	font-size: 15px;
`;

const Options = styled.div`
	display: flex;
	align-items: center;
	color: ${ ( { theme } ) => theme.colors.fg.v2 };
`;

const Divider = styled.span`
	background-color: ${ ( { theme } ) => theme.colors.fg.v1 };
	opacity: .3;
	height: 24px;
	width: 1px;
`;

const Space = styled.div`
	width: 13px;
`;

const Icon = styled.a`
	cursor: pointer;
	color: ${ ( { theme } ) => theme.colors.fg.v4 };

	&:hover {
		color: ${ ( { theme } ) => theme.colors.fg.v1 };
	}

	${ ( { disabled } ) => disabled && `
		opacity: .3;
		pointer-events: none;
	` }

	svg {
		width: 24px;
		height: 24px;
		display: block;
	}
`;

function Canvas() {
<<<<<<< HEAD
	const { state: { canUndo, canRedo }, actions: { undo, redo } } = useHistory();
	const { state: { currentPageNumber }, actions: { deleteCurrentPage } } = useStory();
	const handleDelete = useCallback( () => {
		deleteCurrentPage();
	}, [ deleteCurrentPage ] );
=======
	const { state: { currentPageNumber, currentPageId }, actions: { deletePage } } = useStory();
>>>>>>> 92435cc3

	if ( currentPageNumber === null ) {
		return null;
	}

	return (
<<<<<<< HEAD
		<Wrapper>
			<Box>
				<Corner isStart />
				<BoxContent>
					<Options>
						<PageCount>
							{ `Page ${ currentPageNumber }:` }
						</PageCount>
						<Space />
						<Icon onClick={ handleDelete }>
							<Delete />
						</Icon>
						<Space />
						<Icon>
							<Duplicate />
						</Icon>
					</Options>
					<Options>
						<Icon disabled={ ! canUndo } onClick={ () => undo() }>
							<Undo />
						</Icon>
						<Space />
						<Icon disabled={ ! canRedo } onClick={ () => redo() }>
							<Redo />
						</Icon>
						<Space />
						<Divider />
						<Space />
						<Switch label="Helper" />
					</Options>
				</BoxContent>
				<Corner />
			</Box>
		</Wrapper>
=======
		<Box>
			<PageCount>
				{ `Page ${ currentPageNumber }` }
			</PageCount>
			<Options>
				<Switch label="Helper" />
				<Space />
				<Divider />
				<Space />
				<Icon onClick={ () => deletePage( { pageId: currentPageId } ) }>
					<Delete />
				</Icon>
				<Space />
				<Icon>
					<Duplicate />
				</Icon>
			</Options>
		</Box>
>>>>>>> 92435cc3
	);
}

export default Canvas;<|MERGE_RESOLUTION|>--- conflicted
+++ resolved
@@ -4,65 +4,39 @@
 import styled from 'styled-components';
 
 /**
+ * WordPress dependencies
+ */
+import { useCallback } from '@wordpress/element';
+
+/**
  * Internal dependencies
  */
-import { PAGE_WIDTH } from '../../../constants';
 import { useStory, useHistory } from '../../../app';
+import { createPage } from '../../../elements';
 import Switch from '../../switch';
 import Delete from './delete_icon.svg';
 import Duplicate from './duplicate_icon.svg';
 import Undo from './undo_icon.svg';
 import Redo from './redo_icon.svg';
+import Add from './add_page.svg';
+import Layout from './layout_helper.svg';
+import Text from './text_helper.svg';
 
-const SIZE = 46;
+const HEIGHT = 28;
 
 const Wrapper = styled.div`
 	display: flex;
-	align-items: flex-start;
-	justify-content: center;
+	align-items: flex-end;
+	height: ${ 20 + HEIGHT }px;
 `;
 
 const Box = styled.div`
 	display: flex;
-	align-items: flex-start;
-	position: relative;
-`;
-
-const BoxContent = styled.div`
-	display: flex;
+	flex-direction: row;
 	align-items: center;
 	justify-content: space-between;
-	height: ${ SIZE }px;
-	width: ${ PAGE_WIDTH + SIZE }px;
-	background-color: ${ ( { theme } ) => theme.colors.bg.v6 };
-	padding: 0 ${ SIZE / 2 }px;
-	border-radius: 0 0 ${ SIZE / 2 }px ${ SIZE / 2 }px;
-`;
-
-const Corner = styled.span`
-	width: ${ SIZE / 2 }px;
-	height: ${ SIZE / 2 }px;
-	background-color: ${ ( { theme } ) => theme.colors.bg.v6 };
-	position: relative;
-
-	order: ${ ( { isStart } ) => isStart ? -1 : 1 };
-
-	&::before {
-		content: '';
-		display: block;
-		position: absolute;
-		background-color: ${ ( { theme } ) => theme.colors.bg.v1 };
-		width: ${ SIZE / 2 }px;
-		height: ${ SIZE / 2 }px;
-		top: 0;
-		left: 0;
-
-		${ ( { isStart } ) => isStart ? `
-			border-radius: 0 ${ SIZE / 2 }px 0 0;
-		` : `
-			border-radius: ${ SIZE / 2 }px 0 0 0;
-		` }
-	}
+	height: ${ HEIGHT }px;
+	width: 100%;
 `;
 
 const PageCount = styled.div`
@@ -80,21 +54,21 @@
 const Divider = styled.span`
 	background-color: ${ ( { theme } ) => theme.colors.fg.v1 };
 	opacity: .3;
-	height: 24px;
+	height: ${ HEIGHT }px;
 	width: 1px;
 `;
 
 const Space = styled.div`
-	width: 13px;
+	width: 10px;
 `;
 
-const Icon = styled.a`
+const Icon = styled.button`
 	cursor: pointer;
-	color: ${ ( { theme } ) => theme.colors.fg.v4 };
-
-	&:hover {
-		color: ${ ( { theme } ) => theme.colors.fg.v1 };
-	}
+	background: transparent;
+	border: 0;
+	padding: 0;
+	display: block;
+	color: ${ ( { theme } ) => theme.colors.fg.v1 };
 
 	${ ( { disabled } ) => disabled && `
 		opacity: .3;
@@ -102,83 +76,82 @@
 	` }
 
 	svg {
-		width: 24px;
-		height: 24px;
+		width: 28px;
+		height: 28px;
 		display: block;
 	}
 `;
 
 function Canvas() {
-<<<<<<< HEAD
 	const { state: { canUndo, canRedo }, actions: { undo, redo } } = useHistory();
-	const { state: { currentPageNumber }, actions: { deleteCurrentPage } } = useStory();
-	const handleDelete = useCallback( () => {
-		deleteCurrentPage();
-	}, [ deleteCurrentPage ] );
-=======
-	const { state: { currentPageNumber, currentPageId }, actions: { deletePage } } = useStory();
->>>>>>> 92435cc3
+	const { state: { currentPageNumber, currentPage }, actions: { deleteCurrentPage, addPage } } = useStory();
 
-	if ( currentPageNumber === null ) {
-		return null;
-	}
+	const handleDeletePage = useCallback(
+		() => deleteCurrentPage(),
+		[ deleteCurrentPage ],
+	);
+
+	const handleAddPage = useCallback(
+		() => addPage( { page: createPage() } ),
+		[ addPage ],
+	);
+
+	const handleDuplicatePage = useCallback(
+		() => addPage( { page: createPage( currentPage ) } ),
+		[ addPage, currentPage ],
+	);
+
+	const handleUndo = useCallback(
+		() => undo(),
+		[ undo ],
+	);
+
+	const handleRedo = useCallback(
+		() => redo(),
+		[ redo ],
+	);
 
 	return (
-<<<<<<< HEAD
 		<Wrapper>
 			<Box>
-				<Corner isStart />
-				<BoxContent>
-					<Options>
-						<PageCount>
-							{ `Page ${ currentPageNumber }:` }
-						</PageCount>
-						<Space />
-						<Icon onClick={ handleDelete }>
-							<Delete />
-						</Icon>
-						<Space />
-						<Icon>
-							<Duplicate />
-						</Icon>
-					</Options>
-					<Options>
-						<Icon disabled={ ! canUndo } onClick={ () => undo() }>
-							<Undo />
-						</Icon>
-						<Space />
-						<Icon disabled={ ! canRedo } onClick={ () => redo() }>
-							<Redo />
-						</Icon>
-						<Space />
-						<Divider />
-						<Space />
-						<Switch label="Helper" />
-					</Options>
-				</BoxContent>
-				<Corner />
+				<Options>
+					<PageCount>
+						{ `Page ${ currentPageNumber }` }
+					</PageCount>
+					<Space />
+					<Icon onClick={ handleDeletePage }>
+						<Delete />
+					</Icon>
+					<Space />
+					<Icon onClick={ handleDuplicatePage }>
+						<Duplicate />
+					</Icon>
+					<Space />
+					<Icon onClick={ handleAddPage }>
+						<Add />
+					</Icon>
+					<Space />
+					<Divider />
+					<Space />
+					<Icon disabled={ ! canRedo } onClick={ handleRedo }>
+						<Redo />
+					</Icon>
+					<Space />
+					<Icon disabled={ ! canUndo } onClick={ handleUndo }>
+						<Undo />
+					</Icon>
+				</Options>
+				<Options>
+					<Icon disabled>
+						<Layout />
+					</Icon>
+					<Space />
+					<Icon disabled>
+						<Text />
+					</Icon>
+				</Options>
 			</Box>
 		</Wrapper>
-=======
-		<Box>
-			<PageCount>
-				{ `Page ${ currentPageNumber }` }
-			</PageCount>
-			<Options>
-				<Switch label="Helper" />
-				<Space />
-				<Divider />
-				<Space />
-				<Icon onClick={ () => deletePage( { pageId: currentPageId } ) }>
-					<Delete />
-				</Icon>
-				<Space />
-				<Icon>
-					<Duplicate />
-				</Icon>
-			</Options>
-		</Box>
->>>>>>> 92435cc3
 	);
 }
 

--- conflicted
+++ resolved
@@ -100,16 +100,10 @@
 			} ) }
 			{ hasSelection && ( targetEl || Boolean( targetRefs.current.length ) ) && (
 				<Movable
-<<<<<<< HEAD
 					targets={ targetRefs.current }
 					targetEl={ targetEl }
 					pushEvent={ pushEvent }
-					selectedEl={ singleSelection ? selectedElements[ 0 ] : {} }
-=======
-					selectedElement={ selectedElement }
-					targetEl={ targetEl }
-					pushEvent={ pushEvent }
->>>>>>> 9df217d2
+					selectedElement={ singleSelection ? selectedElements[ 0 ] : {} }
 				/>
 			) }
 		</Background>

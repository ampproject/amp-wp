--- conflicted
+++ resolved
@@ -60,64 +60,17 @@
 		}
 	}, [ toggleElementIdInSelection, selectElementById ] );
 
-<<<<<<< HEAD
 	const singleSelection = 1 === selectedElements.length;
 	const hasSelection = 1 <= selectedElements.length;
 
-	return (
-		<Background>
-			{ currentPage && currentPage.elements.map( ( { type, id, ...rest }, i ) => {
-				const comp = getComponentForType( type );
-				const Comp = comp; // why u do dis, eslint?
-
-				const isSelected = selectedElements.filter( ( { id: selectedId } ) => id === selectedId ).length;
-				// @todo Use the wrapper element around <Comp> as the target for Moveable instead.
-				return (
-					<Element
-						key={ id }
-						onClick={ ( evt ) => handleSelectElement( id, evt ) }
-					>
-						<Comp
-							{ ...rest }
-							onPointerDown={ ( evt ) => {
-								// Ignore this event if multi-selection is being done.
-								if ( ! isSelected && ! evt.metaKey ) {
-									handleSelectElement( id, evt );
-								}
-							} }
-							forwardedRef={ singleSelection && isSelected ?
-								setTargetEl :
-								( el ) => {
-									// @TODO We should also remove the nodes that don't exist anymore!
-									if ( ! isSelected ) {
-										return;
-									}
-									// Add the element to the list of refs.
-									targetRefs.current[ i ] = {
-										id,
-										...rest,
-										ref: el,
-									};
-								}
-							}
-						/>
-					</Element>
-				);
-			} ) }
-			{ }
-			{ hasSelection && (
-				<Movable
-					targets={ targetRefs.current }
-					targetEl={ targetEl }
-					pushEvent={ pushEvent }
-					selectedEl={ singleSelection ? selectedElements[ 0 ] : {} }
-=======
-	const selectedElement = selectedElements.length === 1 ? selectedElements[ 0 ] : null;
+	useEffect( () => {
+		console.log( selectedElements.length );
+	}, [ selectedElements ] );
 
 	return (
 		<Background>
-			{ currentPage && currentPage.elements.map( ( { id, ...rest } ) => {
-				const isSelected = Boolean( selectedElement && selectedElement.id === id );
+			{ currentPage && currentPage.elements.map( ( { id, ...rest }, i ) => {
+				const isSelected = Boolean( selectedElements.filter( ( { id: selectedId } ) => id === selectedId ).length );
 
 				return (
 					<Element
@@ -127,20 +80,30 @@
 						element={ { id, ...rest } }
 						isSelected={ isSelected }
 						handleSelectElement={ handleSelectElement }
-						forwardedRef={ isSelected ? setTargetEl : null }
+						forwardedRef={ singleSelection && isSelected ?
+							setTargetEl :
+							( el ) => {
+								// @TODO We should also remove the nodes that don't exist anymore!
+								if ( ! isSelected ) {
+									return;
+								}
+								// Add the element to the list of refs.
+								targetRefs.current[ i ] = {
+									id,
+									...rest,
+									ref: el,
+								};
+							}
+						}
 					/>
 				);
 			} ) }
-
-			{ selectedElement && targetEl && (
+			{ hasSelection && ( targetEl || Boolean( targetRefs.current.length ) ) && (
 				<Movable
-					rotationAngle={ selectedElement.rotationAngle }
+					targets={ targetRefs.current }
 					targetEl={ targetEl }
 					pushEvent={ pushEvent }
-					type={ selectedElement.type }
-					x={ selectedElement.x }
-					y={ selectedElement.y }
->>>>>>> f00004d3
+					selectedEl={ singleSelection ? selectedElements[ 0 ] : {} }
 				/>
 			) }
 		</Background>

/**
 * External dependencies
 */
import PropTypes from 'prop-types';

/**
<<<<<<< HEAD
 * Internal dependencies
 */
import { useStory } from '../../app/story';
import MovableGroup from './movableGroup';
import MovableSingle from './movableSingle';
=======
 * WordPress dependencies
 */
import { useRef, useEffect, useState } from '@wordpress/element';

/**
 * Internal dependencies
 */
import { useStory } from '../../app';

const ALL_HANDLES = [ 'n', 's', 'e', 'w', 'nw', 'ne', 'sw', 'se' ];
>>>>>>> 65843f47

function Movable( {
	selectedElement,
	targetEl,
	targets: targetList,
	pushEvent,
} ) {
<<<<<<< HEAD
=======
	const moveable = useRef();
	const [ keepRatioMode, setKeepRatioMode ] = useState( true );

>>>>>>> 65843f47
	const {
		state: { selectedElements },
	} = useStory();

<<<<<<< HEAD
	if ( 1 < selectedElements.length ) {
		return (
			<MovableGroup targets={ targetList } />
		);
	}

	return (
		<MovableSingle targetEl={ targetEl } pushEvent={ pushEvent } selectedEl={ selectedElement } />
=======
	const latestEvent = useRef();

	useEffect( () => {
		latestEvent.current = pushEvent;
	}, [ pushEvent ] );

	useEffect( () => {
		if ( moveable.current ) {
			// If we have persistent event then let's use that, ensuring the targets match.
			if ( latestEvent.current && targetEl.contains( latestEvent.current.target ) ) {
				moveable.current.moveable.dragStart( latestEvent.current );
			}
			moveable.current.updateRect();
		}
	}, [ targetEl, moveable ] );

	// Update moveable with whatever properties could be updated outside moveable
	// itself.
	useEffect( () => {
		if ( moveable.current ) {
			moveable.current.updateRect();
		}
	} );

	const frame = {
		translate: [ 0, 0 ],
		rotate: selectedElement.rotationAngle,
	};

	const setTransformStyle = ( target ) => {
		target.style.transform = `translate(${ frame.translate[ 0 ] }px, ${ frame.translate[ 1 ] }px) rotate(${ frame.rotate }deg)`;
	};

	/**
	 * Resets Movable once the action is done, sets the initial values.
	 *
	 * @param {Object} target Target element.
	 */
	const resetMoveable = ( target ) => {
		frame.translate = [ 0, 0 ];
		// Inline start resetting has to be done very carefully here to avoid
		// conflicts with stylesheets. See #3951.
		target.style.transform = '';
		target.style.width = '';
		target.style.height = '';
		setKeepRatioMode( true );
		if ( moveable.current ) {
			moveable.current.updateRect();
		}
	};

	return (
		<Moveable
			ref={ moveable }
			target={ targetEl }
			draggable={ ! selectedElement.isFullbleed }
			resizable={ ! selectedElement.isFullbleed }
			rotatable={ ! selectedElement.isFullbleed }
			onDrag={ ( { target, beforeTranslate } ) => {
				frame.translate = beforeTranslate;
				setTransformStyle( target );
			} }
			throttleDrag={ 0 }
			onDragStart={ ( { set } ) => {
				set( frame.translate );
			} }
			onDragEnd={ ( { target } ) => {
				// When dragging finishes, set the new properties based on the original + what moved meanwhile.
				const newProps = { x: selectedElement.x + frame.translate[ 0 ], y: selectedElement.y + frame.translate[ 1 ] };
				setPropertiesOnSelectedElements( newProps );
				resetMoveable( target );
			} }
			onResizeStart={ ( { setOrigin, dragStart, direction } ) => {
				setOrigin( [ '%', '%' ] );
				if ( dragStart ) {
					dragStart.set( frame.translate );
				}
				// Lock ratio for diagonal directions (nw, ne, sw, se). Both
				// `direction[]` values for diagonals are either 1 or -1. Non-diagonal
				// directions have 0s.
				const newKeepRatioMode = direction[ 0 ] !== 0 && direction[ 1 ] !== 0;
				if ( keepRatioMode !== newKeepRatioMode ) {
					setKeepRatioMode( newKeepRatioMode );
				}
			} }
			onResize={ ( { target, width, height, drag } ) => {
				target.style.width = `${ width }px`;
				target.style.height = `${ height }px`;
				frame.translate = drag.beforeTranslate;
				setTransformStyle( target );
			} }
			onResizeEnd={ ( { target } ) => {
				setPropertiesOnSelectedElements( {
					width: parseInt( target.style.width ),
					height: parseInt( target.style.height ),
					x: selectedElement.x + frame.translate[ 0 ],
					y: selectedElement.y + frame.translate[ 1 ],
				} );
				resetMoveable( target );
			} }
			onRotateStart={ ( { set } ) => {
				set( frame.rotate );
			} }
			onRotate={ ( { target, beforeRotate } ) => {
				frame.rotate = beforeRotate;
				setTransformStyle( target );
			} }
			onRotateEnd={ ( { target } ) => {
				setPropertiesOnSelectedElements( { rotationAngle: frame.rotate } );
				resetMoveable( target );
			} }
			origin={ false }
			pinchable={ true }
			keepRatio={ 'image' === selectedElement.type && keepRatioMode }
			renderDirections={ ALL_HANDLES }
		/>
>>>>>>> 65843f47
	);
}

Movable.propTypes = {
	selectedElement: PropTypes.object,
	targetEl: PropTypes.object,
	targets: PropTypes.array,
	pushEvent: PropTypes.object,
};

export default Movable;<|MERGE_RESOLUTION|>--- conflicted
+++ resolved
@@ -4,24 +4,11 @@
 import PropTypes from 'prop-types';
 
 /**
-<<<<<<< HEAD
- * Internal dependencies
- */
-import { useStory } from '../../app/story';
-import MovableGroup from './movableGroup';
-import MovableSingle from './movableSingle';
-=======
- * WordPress dependencies
- */
-import { useRef, useEffect, useState } from '@wordpress/element';
-
-/**
  * Internal dependencies
  */
 import { useStory } from '../../app';
-
-const ALL_HANDLES = [ 'n', 's', 'e', 'w', 'nw', 'ne', 'sw', 'se' ];
->>>>>>> 65843f47
+import MovableGroup from './movableGroup';
+import MovableSingle from './movableSingle';
 
 function Movable( {
 	selectedElement,
@@ -29,17 +16,10 @@
 	targets: targetList,
 	pushEvent,
 } ) {
-<<<<<<< HEAD
-=======
-	const moveable = useRef();
-	const [ keepRatioMode, setKeepRatioMode ] = useState( true );
-
->>>>>>> 65843f47
 	const {
 		state: { selectedElements },
 	} = useStory();
 
-<<<<<<< HEAD
 	if ( 1 < selectedElements.length ) {
 		return (
 			<MovableGroup targets={ targetList } />
@@ -48,124 +28,6 @@
 
 	return (
 		<MovableSingle targetEl={ targetEl } pushEvent={ pushEvent } selectedEl={ selectedElement } />
-=======
-	const latestEvent = useRef();
-
-	useEffect( () => {
-		latestEvent.current = pushEvent;
-	}, [ pushEvent ] );
-
-	useEffect( () => {
-		if ( moveable.current ) {
-			// If we have persistent event then let's use that, ensuring the targets match.
-			if ( latestEvent.current && targetEl.contains( latestEvent.current.target ) ) {
-				moveable.current.moveable.dragStart( latestEvent.current );
-			}
-			moveable.current.updateRect();
-		}
-	}, [ targetEl, moveable ] );
-
-	// Update moveable with whatever properties could be updated outside moveable
-	// itself.
-	useEffect( () => {
-		if ( moveable.current ) {
-			moveable.current.updateRect();
-		}
-	} );
-
-	const frame = {
-		translate: [ 0, 0 ],
-		rotate: selectedElement.rotationAngle,
-	};
-
-	const setTransformStyle = ( target ) => {
-		target.style.transform = `translate(${ frame.translate[ 0 ] }px, ${ frame.translate[ 1 ] }px) rotate(${ frame.rotate }deg)`;
-	};
-
-	/**
-	 * Resets Movable once the action is done, sets the initial values.
-	 *
-	 * @param {Object} target Target element.
-	 */
-	const resetMoveable = ( target ) => {
-		frame.translate = [ 0, 0 ];
-		// Inline start resetting has to be done very carefully here to avoid
-		// conflicts with stylesheets. See #3951.
-		target.style.transform = '';
-		target.style.width = '';
-		target.style.height = '';
-		setKeepRatioMode( true );
-		if ( moveable.current ) {
-			moveable.current.updateRect();
-		}
-	};
-
-	return (
-		<Moveable
-			ref={ moveable }
-			target={ targetEl }
-			draggable={ ! selectedElement.isFullbleed }
-			resizable={ ! selectedElement.isFullbleed }
-			rotatable={ ! selectedElement.isFullbleed }
-			onDrag={ ( { target, beforeTranslate } ) => {
-				frame.translate = beforeTranslate;
-				setTransformStyle( target );
-			} }
-			throttleDrag={ 0 }
-			onDragStart={ ( { set } ) => {
-				set( frame.translate );
-			} }
-			onDragEnd={ ( { target } ) => {
-				// When dragging finishes, set the new properties based on the original + what moved meanwhile.
-				const newProps = { x: selectedElement.x + frame.translate[ 0 ], y: selectedElement.y + frame.translate[ 1 ] };
-				setPropertiesOnSelectedElements( newProps );
-				resetMoveable( target );
-			} }
-			onResizeStart={ ( { setOrigin, dragStart, direction } ) => {
-				setOrigin( [ '%', '%' ] );
-				if ( dragStart ) {
-					dragStart.set( frame.translate );
-				}
-				// Lock ratio for diagonal directions (nw, ne, sw, se). Both
-				// `direction[]` values for diagonals are either 1 or -1. Non-diagonal
-				// directions have 0s.
-				const newKeepRatioMode = direction[ 0 ] !== 0 && direction[ 1 ] !== 0;
-				if ( keepRatioMode !== newKeepRatioMode ) {
-					setKeepRatioMode( newKeepRatioMode );
-				}
-			} }
-			onResize={ ( { target, width, height, drag } ) => {
-				target.style.width = `${ width }px`;
-				target.style.height = `${ height }px`;
-				frame.translate = drag.beforeTranslate;
-				setTransformStyle( target );
-			} }
-			onResizeEnd={ ( { target } ) => {
-				setPropertiesOnSelectedElements( {
-					width: parseInt( target.style.width ),
-					height: parseInt( target.style.height ),
-					x: selectedElement.x + frame.translate[ 0 ],
-					y: selectedElement.y + frame.translate[ 1 ],
-				} );
-				resetMoveable( target );
-			} }
-			onRotateStart={ ( { set } ) => {
-				set( frame.rotate );
-			} }
-			onRotate={ ( { target, beforeRotate } ) => {
-				frame.rotate = beforeRotate;
-				setTransformStyle( target );
-			} }
-			onRotateEnd={ ( { target } ) => {
-				setPropertiesOnSelectedElements( { rotationAngle: frame.rotate } );
-				resetMoveable( target );
-			} }
-			origin={ false }
-			pinchable={ true }
-			keepRatio={ 'image' === selectedElement.type && keepRatioMode }
-			renderDirections={ ALL_HANDLES }
-		/>
->>>>>>> 65843f47
 	);
 }
 

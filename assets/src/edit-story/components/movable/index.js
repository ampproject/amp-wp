--- conflicted
+++ resolved
@@ -11,11 +11,7 @@
 import MovableSingle from './movableSingle';
 
 function Movable( {
-<<<<<<< HEAD
-	selectedEl,
-=======
 	selectedElement,
->>>>>>> 9df217d2
 	targetEl,
 	targets: targetList,
 	pushEvent,
@@ -24,7 +20,6 @@
 		state: { selectedElements },
 	} = useStory();
 
-<<<<<<< HEAD
 	if ( 1 < selectedElements.length ) {
 		return (
 			<MovableGroup targets={ targetList } />
@@ -32,126 +27,14 @@
 	}
 
 	return (
-		<MovableSingle targetEl={ targetEl } pushEvent={ pushEvent } selectedEl={ selectedEl } />
-=======
-	const latestEvent = useRef();
-
-	useEffect( () => {
-		latestEvent.current = pushEvent;
-	}, [ pushEvent ] );
-
-	useEffect( () => {
-		if ( moveable.current ) {
-			// If we have persistent event then let's use that, ensuring the targets match.
-			if ( latestEvent.current && targetEl.contains( latestEvent.current.target ) ) {
-				moveable.current.moveable.dragStart( latestEvent.current );
-			}
-			moveable.current.updateRect();
-		}
-	}, [ targetEl, moveable ] );
-
-	// Update moveable with whatever properties could be updated outside moveable
-	// itself.
-	useEffect( () => {
-		if ( moveable.current ) {
-			moveable.current.updateRect();
-		}
-	} );
-
-	const frame = {
-		translate: [ 0, 0 ],
-		rotate: selectedElement.rotationAngle,
-	};
-
-	const setStyle = ( target ) => {
-		target.style.transform = `translate(${ frame.translate[ 0 ] }px, ${ frame.translate[ 1 ] }px) rotate(${ frame.rotate }deg)`;
-	};
-
-	/**
-	 * Resets Movable once the action is done, sets the initial values.
-	 *
-	 * @param {Object} target Target element.
-	 */
-	const resetMoveable = ( target ) => {
-		frame.translate = [ 0, 0 ];
-		setStyle( target );
-		target.style.width = '';
-		target.style.height = '';
-		if ( moveable.current ) {
-			moveable.current.updateRect();
-		}
-	};
-
-	return (
-		<Moveable
-			ref={ moveable }
-			target={ targetEl }
-			draggable={ ! selectedElement.isFullbleed }
-			resizable={ ! selectedElement.isFullbleed }
-			rotatable={ ! selectedElement.isFullbleed }
-			onDrag={ ( { target, beforeTranslate } ) => {
-				frame.translate = beforeTranslate;
-				setStyle( target );
-			} }
-			throttleDrag={ 0 }
-			onDragStart={ ( { set } ) => {
-				set( frame.translate );
-			} }
-			onDragEnd={ ( { target } ) => {
-				// When dragging finishes, set the new properties based on the original + what moved meanwhile.
-				const newProps = { x: selectedElement.x + frame.translate[ 0 ], y: selectedElement.y + frame.translate[ 1 ] };
-				setPropertiesOnSelectedElements( newProps );
-				resetMoveable( target );
-			} }
-			onResizeStart={ ( { setOrigin, dragStart } ) => {
-				setOrigin( [ '%', '%' ] );
-				if ( dragStart ) {
-					dragStart.set( frame.translate );
-				}
-			} }
-			onResize={ ( { target, width, height, drag } ) => {
-				target.style.width = `${ width }px`;
-				target.style.height = `${ height }px`;
-				frame.translate = drag.beforeTranslate;
-				setStyle( target );
-			} }
-			onResizeEnd={ ( { target } ) => {
-				setPropertiesOnSelectedElements( {
-					width: parseInt( target.style.width ),
-					height: parseInt( target.style.height ),
-					x: selectedElement.x + frame.translate[ 0 ],
-					y: selectedElement.y + frame.translate[ 1 ],
-				} );
-				resetMoveable( target );
-			} }
-			onRotateStart={ ( { set } ) => {
-				set( frame.rotate );
-			} }
-			onRotate={ ( { target, beforeRotate } ) => {
-				frame.rotate = beforeRotate;
-				setStyle( target );
-			} }
-			onRotateEnd={ () => {
-				setPropertiesOnSelectedElements( { rotationAngle: frame.rotate } );
-			} }
-			origin={ false }
-			pinchable={ true }
-			keepRatio={ 'image' === selectedElement.type } // @†odo Even image doesn't always keep ratio, consider moving to element's model.
-			renderDirections={ 'image' === selectedElement.type ? CORNER_HANDLES : ALL_HANDLES }
-		/>
->>>>>>> 9df217d2
+		<MovableSingle targetEl={ targetEl } pushEvent={ pushEvent } selectedEl={ selectedElement } />
 	);
 }
 
 Movable.propTypes = {
-<<<<<<< HEAD
-	selectedEl: PropTypes.object,
+	selectedElement: PropTypes.object,
 	targetEl: PropTypes.object,
 	targets: PropTypes.array,
-=======
-	selectedElement: PropTypes.object,
-	targetEl: PropTypes.object.isRequired,
->>>>>>> 9df217d2
 	pushEvent: PropTypes.object,
 };
 

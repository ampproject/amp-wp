--- conflicted
+++ resolved
@@ -51,23 +51,15 @@
 		state: { isSaving, link },
 	} = useStory();
 
-<<<<<<< HEAD
-	const previewButton = () => {
-=======
 	/**
 	 * Open a preview of the story in current window.
 	 */
 	const openPreviewLink = () => {
->>>>>>> 8b40cf6a
 		const previewLink = addQueryArgs( link, { preview: 'true' } );
 		window.open( previewLink, '_blank' );
 	};
 	return (
-<<<<<<< HEAD
-		<Outline onClick={ previewButton } isDisabled={ isSaving }>
-=======
 		<Outline onClick={ openPreviewLink } isDisabled={ isSaving }>
->>>>>>> 8b40cf6a
 			{ __( 'Preview' ) }
 		</Outline>
 	);

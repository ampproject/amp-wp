/**
 * External dependencies
 */
import PropTypes from 'prop-types';

/**
 * WordPress dependencies
 */
import { useEffect, useState } from '@wordpress/element';
import { __, _x } from '@wordpress/i18n';

/**
 * Internal dependencies
 */
import { SimplePanel } from './panel';
import { InputGroup, getCommonValue } from './elements';

function SizePanel( { selectedElements, onSetProperties } ) {
	const width = getCommonValue( selectedElements, 'width' );
	const height = getCommonValue( selectedElements, 'height' );
	const isFullbleed = getCommonValue( selectedElements, 'isFullbleed' );
	const [ state, setState ] = useState( { width, height } );
	const [ lockRatio, setLockRatio ] = useState( true );
	useEffect( () => {
		setState( { width, height } );
	}, [ width, height ] );
	const handleSubmit = ( evt ) => {
		onSetProperties( state );
		evt.preventDefault();
	};
	return (
<<<<<<< HEAD
		<SimplePanel title="Size" onSubmit={ handleSubmit }>
=======
		<Panel onSubmit={ handleSubmit }>
			<Title>
				{ __( 'Size', 'amp' ) }
			</Title>
>>>>>>> c050dfed
			<InputGroup
				label={ __( 'Width', 'amp' ) }
				value={ state.width }
				isMultiple={ width === '' }
				onChange={ ( value ) => {
					const ratio = width / height;
					const newWidth = isNaN( value ) || value === '' ? '' : parseFloat( value );
					setState( {
						...state,
						width: newWidth,
						height: typeof newWidth === 'number' && lockRatio ? newWidth / ratio : height,
					} );
				} }
				postfix={ _x( 'px', 'pixels, the measurement of size', 'amp' ) }
				disabled={ isFullbleed }
			/>
			<InputGroup
				label={ __( 'Height', 'amp' ) }
				value={ state.height }
				isMultiple={ height === '' }
				onChange={ ( value ) => {
					const ratio = width / height;
					const newHeight = isNaN( value ) || value === '' ? '' : parseFloat( value );
					setState( {
						...state,
						height: newHeight,
						width: typeof newHeight === 'number' && lockRatio ? newHeight * ratio : width,
					} );
				} }
				postfix={ _x( 'px', 'pixels, the measurement of size', 'amp' ) }
				disabled={ isFullbleed }
			/>
			<InputGroup
				type="checkbox"
				label={ __( 'Keep ratio', 'amp' ) }
				value={ lockRatio }
				isMultiple={ false }
				onChange={ ( value ) => {
					setLockRatio( value );
				} }
				disabled={ isFullbleed }
			/>
		</SimplePanel>
	);
}

SizePanel.propTypes = {
	selectedElements: PropTypes.array.isRequired,
	onSetProperties: PropTypes.func.isRequired,
};

export default SizePanel;<|MERGE_RESOLUTION|>--- conflicted
+++ resolved
@@ -29,14 +29,7 @@
 		evt.preventDefault();
 	};
 	return (
-<<<<<<< HEAD
-		<SimplePanel title="Size" onSubmit={ handleSubmit }>
-=======
-		<Panel onSubmit={ handleSubmit }>
-			<Title>
-				{ __( 'Size', 'amp' ) }
-			</Title>
->>>>>>> c050dfed
+		<SimplePanel title={ __( 'Size', 'amp' ) } onSubmit={ handleSubmit }>
 			<InputGroup
 				label={ __( 'Width', 'amp' ) }
 				value={ state.width }

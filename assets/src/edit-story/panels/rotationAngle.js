/**
 * External dependencies
 */
import PropTypes from 'prop-types';

/**
 * WordPress dependencies
 */
import { useEffect, useState } from '@wordpress/element';
import { __, _x } from '@wordpress/i18n';

/**
 * Internal dependencies
 */
import { SimplePanel } from './panel';
import { InputGroup, getCommonValue } from './elements';

function RotationPanel( { selectedElements, onSetProperties } ) {
	const rotationAngle = getCommonValue( selectedElements, 'rotationAngle' );
	const isFullbleed = getCommonValue( selectedElements, 'isFullbleed' );
	const [ state, setState ] = useState( { rotationAngle } );
	useEffect( () => {
		setState( { rotationAngle } );
	}, [ rotationAngle ] );
	const handleSubmit = ( evt ) => {
		onSetProperties( state );
		evt.preventDefault();
	};
	return (
<<<<<<< HEAD
		<SimplePanel title="Rotation angle" onSubmit={ handleSubmit }>
=======
		<Panel onSubmit={ handleSubmit }>
			<Title>
				{ __( 'Rotation', 'amp' ) }
			</Title>
>>>>>>> c050dfed
			<InputGroup
				label={ __( 'Rotation angle', 'amp' ) }
				value={ state.rotationAngle }
				isMultiple={ rotationAngle === '' }
				onChange={ ( value ) => setState( { ...state, rotationAngle: isNaN( value ) || value === '' ? '' : parseFloat( value ) } ) }
				postfix={ _x( 'deg', 'Degrees, 0 - 360. ', 'amp' ) }
				disabled={ isFullbleed }
			/>
		</SimplePanel>
	);
}

RotationPanel.propTypes = {
	selectedElements: PropTypes.array.isRequired,
	onSetProperties: PropTypes.func.isRequired,
};

export default RotationPanel;<|MERGE_RESOLUTION|>--- conflicted
+++ resolved
@@ -27,14 +27,7 @@
 		evt.preventDefault();
 	};
 	return (
-<<<<<<< HEAD
-		<SimplePanel title="Rotation angle" onSubmit={ handleSubmit }>
-=======
-		<Panel onSubmit={ handleSubmit }>
-			<Title>
-				{ __( 'Rotation', 'amp' ) }
-			</Title>
->>>>>>> c050dfed
+		<SimplePanel title={ __( 'Rotation', 'amp' ) } onSubmit={ handleSubmit }>
 			<InputGroup
 				label={ __( 'Rotation angle', 'amp' ) }
 				value={ state.rotationAngle }

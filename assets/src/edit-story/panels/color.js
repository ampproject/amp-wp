/**
 * External dependencies
 */
import PropTypes from 'prop-types';

/**
 * WordPress dependencies
 */
import { useEffect, useState } from '@wordpress/element';

/**
 * Internal dependencies
 */
import { Panel, PanelTitle, PanelContent } from './panel';
import { InputGroup, getCommonValue } from './elements';

function ColorPanel( { selectedElements, onSetProperties } ) {
	const color = getCommonValue( selectedElements, 'color' );
	const [ state, setState ] = useState( { color } );
	useEffect( () => {
		setState( { color } );
	}, [ color ] );
	const handleSubmit = ( evt ) => {
		onSetProperties( state );
		evt.preventDefault();
	};
	return (
		<Panel onSubmit={ handleSubmit }>
			<PanelTitle>
				{ 'Color' }
<<<<<<< HEAD
			</PanelTitle>
			<PanelContent>
				<InputGroup
					type="text"
					label="Color"
					value={ state.color }
					isMultiple={ color === '' }
					onChange={ ( value ) => setState( { ...state, color: value } ) }
				/>
			</PanelContent>
=======
			</Title>
			<InputGroup
				type="color"
				label="Color"
				value={ state.color }
				isMultiple={ color === '' }
				onChange={ ( value ) => setState( { ...state, color: value } ) }
			/>
>>>>>>> b69b3b17
		</Panel>
	);
}

ColorPanel.propTypes = {
	selectedElements: PropTypes.array.isRequired,
	onSetProperties: PropTypes.func.isRequired,
};

export default ColorPanel;<|MERGE_RESOLUTION|>--- conflicted
+++ resolved
@@ -28,27 +28,16 @@
 		<Panel onSubmit={ handleSubmit }>
 			<PanelTitle>
 				{ 'Color' }
-<<<<<<< HEAD
 			</PanelTitle>
 			<PanelContent>
 				<InputGroup
-					type="text"
+					type="color"
 					label="Color"
 					value={ state.color }
 					isMultiple={ color === '' }
 					onChange={ ( value ) => setState( { ...state, color: value } ) }
 				/>
 			</PanelContent>
-=======
-			</Title>
-			<InputGroup
-				type="color"
-				label="Color"
-				value={ state.color }
-				isMultiple={ color === '' }
-				onChange={ ( value ) => setState( { ...state, color: value } ) }
-			/>
->>>>>>> b69b3b17
 		</Panel>
 	);
 }

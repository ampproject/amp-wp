/**
 * External dependencies
 */
import PropTypes from 'prop-types';

/**
 * WordPress dependencies
 */
import { useEffect, useState } from '@wordpress/element';

/**
 * Internal dependencies
 */
import { useFont } from '../app';
<<<<<<< HEAD
import { Panel, PanelTitle, PanelContent } from './panel';
import { InputGroup, SelectMenu, getCommonValue } from './elements';
=======
import { MIN_FONT_SIZE, MAX_FONT_SIZE } from '../constants';
import { Panel, Title, InputGroup, getCommonValue, SelectMenu } from './shared';
>>>>>>> b69b3b17

function FontPanel( { selectedElements, onSetProperties } ) {
	const fontFamily = getCommonValue( selectedElements, 'fontFamily' );
	const fontSize = getCommonValue( selectedElements, 'fontSize' );
	const fontWeight = getCommonValue( selectedElements, 'fontWeight' );
	const fontWeights = getCommonValue( selectedElements, 'fontWeights' );
	const fontStyle = getCommonValue( selectedElements, 'fontStyle' );
	const fontFallback = getCommonValue( selectedElements, 'fontFallback' );

	const { state: { fonts }, actions: { getFontWeight, getFontFallback } } = useFont();
	const [ state, setState ] = useState( { fontFamily, fontStyle, fontSize, fontWeight, fontFallback, fontWeights } );
	useEffect( () => {
		const currentFontWeights = getFontWeight( fontFamily );
		const currentFontFallback = getFontFallback( fontFamily );
		setState( { fontFamily, fontStyle, fontSize, fontWeight, fontWeights: currentFontWeights, fontFallback: currentFontFallback } );
		// eslint-disable-next-line react-hooks/exhaustive-deps
	}, [ fontFamily, fontStyle, fontSize, fontWeight, getFontWeight ] );
	const handleSubmit = ( evt ) => {
		onSetProperties( state );
		evt.preventDefault();
	};

	const fontStyles = [
		{ name: 'Normal', slug: 'normal', thisValue: 'normal' },
		{ name: 'Italic', slug: 'italic', thisValue: 'italic' },
	];

	return (
		<Panel onSubmit={ handleSubmit }>
			<PanelTitle>
				{ 'Font' }
<<<<<<< HEAD
			</PanelTitle>
			<PanelContent>
				{ fonts && <SelectMenu
					label="Font family"
					options={ fonts }
					value={ state.fontFamily }
					isMultiple={ fontFamily === '' }
					onChange={ ( value ) => {
						const currentFontWeights = getFontWeight( value );
						const currentFontFallback = getFontFallback( value );
						const fontWeightsArr = currentFontWeights.map( ( { thisValue } ) => thisValue );
						const newFontWeight = ( fontWeightsArr && fontWeightsArr.includes( state.fontWeight ) ) ? state.fontWeight : 400;
						setState( { ...state, fontFamily: value, fontWeight: parseInt( newFontWeight ), fontWeights: currentFontWeights, fontFallback: currentFontFallback } );
					} }
				/> }
				<SelectMenu
					label="Font style"
					options={ fontStyles }
					isMultiple={ fontStyle === '' }
					value={ state.fontStyle }
					onChange={ ( value ) => setState( { ...state, fontStyle: value } ) }
				/>
				{ state.fontWeights && <SelectMenu
					label="Font weight"
					options={ state.fontWeights }
					value={ state.fontWeight }
					isMultiple={ fontWeight === '' }
					onChange={ ( value ) => setState( { ...state, fontWeight: parseInt( value ) } ) }
				/> }
				<InputGroup
					type="number"
					label="Font size"
					value={ state.fontSize }
					isMultiple={ fontSize === '' }
					onChange={ ( value ) => setState( { ...state, fontSize: parseInt( value ) } ) }
				/>
			</PanelContent>
=======
			</Title>
			{ fonts && <SelectMenu
				label="Font family"
				options={ fonts }
				value={ state.fontFamily }
				isMultiple={ fontFamily === '' }
				onChange={ ( value ) => {
					const currentFontWeights = getFontWeight( value );
					const currentFontFallback = getFontFallback( value );
					const fontWeightsArr = currentFontWeights.map( ( { thisValue } ) => thisValue );
					const newFontWeight = ( fontWeightsArr && fontWeightsArr.includes( state.fontWeight ) ) ? state.fontWeight : 400;
					setState( { ...state, fontFamily: value, fontWeight: parseInt( newFontWeight ), fontWeights: currentFontWeights, fontFallback: currentFontFallback } );
				} }
			/> }
			<SelectMenu
				label="Font style"
				options={ fontStyles }
				isMultiple={ fontStyle === '' }
				value={ state.fontStyle }
				onChange={ ( value ) => setState( { ...state, fontStyle: value } ) }
			/>
			{ state.fontWeights && <SelectMenu
				label="Font weight"
				options={ state.fontWeights }
				value={ state.fontWeight }
				isMultiple={ fontWeight === '' }
				onChange={ ( value ) => setState( { ...state, fontWeight: parseInt( value ) } ) }
			/> }
			<InputGroup
				type="number"
				label="Font size"
				value={ state.fontSize }
				isMultiple={ fontSize === '' }
				postfix={ 'px' }
				min={ MIN_FONT_SIZE }
				max={ MAX_FONT_SIZE }
				onChange={ ( value ) => setState( { ...state, fontSize: parseInt( value ) } ) }
			/>
>>>>>>> b69b3b17
		</Panel>
	);
}

FontPanel.propTypes = {
	selectedElements: PropTypes.array.isRequired,
	onSetProperties: PropTypes.func.isRequired,
};

export default FontPanel;<|MERGE_RESOLUTION|>--- conflicted
+++ resolved
@@ -12,13 +12,9 @@
  * Internal dependencies
  */
 import { useFont } from '../app';
-<<<<<<< HEAD
+import { MIN_FONT_SIZE, MAX_FONT_SIZE } from '../constants';
 import { Panel, PanelTitle, PanelContent } from './panel';
 import { InputGroup, SelectMenu, getCommonValue } from './elements';
-=======
-import { MIN_FONT_SIZE, MAX_FONT_SIZE } from '../constants';
-import { Panel, Title, InputGroup, getCommonValue, SelectMenu } from './shared';
->>>>>>> b69b3b17
 
 function FontPanel( { selectedElements, onSetProperties } ) {
 	const fontFamily = getCommonValue( selectedElements, 'fontFamily' );
@@ -50,7 +46,6 @@
 		<Panel onSubmit={ handleSubmit }>
 			<PanelTitle>
 				{ 'Font' }
-<<<<<<< HEAD
 			</PanelTitle>
 			<PanelContent>
 				{ fonts && <SelectMenu
@@ -85,49 +80,12 @@
 					label="Font size"
 					value={ state.fontSize }
 					isMultiple={ fontSize === '' }
+					postfix={ 'px' }
+					min={ MIN_FONT_SIZE }
+					max={ MAX_FONT_SIZE }
 					onChange={ ( value ) => setState( { ...state, fontSize: parseInt( value ) } ) }
 				/>
 			</PanelContent>
-=======
-			</Title>
-			{ fonts && <SelectMenu
-				label="Font family"
-				options={ fonts }
-				value={ state.fontFamily }
-				isMultiple={ fontFamily === '' }
-				onChange={ ( value ) => {
-					const currentFontWeights = getFontWeight( value );
-					const currentFontFallback = getFontFallback( value );
-					const fontWeightsArr = currentFontWeights.map( ( { thisValue } ) => thisValue );
-					const newFontWeight = ( fontWeightsArr && fontWeightsArr.includes( state.fontWeight ) ) ? state.fontWeight : 400;
-					setState( { ...state, fontFamily: value, fontWeight: parseInt( newFontWeight ), fontWeights: currentFontWeights, fontFallback: currentFontFallback } );
-				} }
-			/> }
-			<SelectMenu
-				label="Font style"
-				options={ fontStyles }
-				isMultiple={ fontStyle === '' }
-				value={ state.fontStyle }
-				onChange={ ( value ) => setState( { ...state, fontStyle: value } ) }
-			/>
-			{ state.fontWeights && <SelectMenu
-				label="Font weight"
-				options={ state.fontWeights }
-				value={ state.fontWeight }
-				isMultiple={ fontWeight === '' }
-				onChange={ ( value ) => setState( { ...state, fontWeight: parseInt( value ) } ) }
-			/> }
-			<InputGroup
-				type="number"
-				label="Font size"
-				value={ state.fontSize }
-				isMultiple={ fontSize === '' }
-				postfix={ 'px' }
-				min={ MIN_FONT_SIZE }
-				max={ MAX_FONT_SIZE }
-				onChange={ ( value ) => setState( { ...state, fontSize: parseInt( value ) } ) }
-			/>
->>>>>>> b69b3b17
 		</Panel>
 	);
 }

--- conflicted
+++ resolved
@@ -44,14 +44,7 @@
 	];
 
 	return (
-<<<<<<< HEAD
-		<SimplePanel title="Font" onSubmit={ handleSubmit }>
-=======
-		<Panel onSubmit={ handleSubmit }>
-			<Title>
-				{ __( 'Font', 'amp' ) }
-			</Title>
->>>>>>> c050dfed
+		<SimplePanel title={ __( 'Font', 'amp' ) } onSubmit={ handleSubmit }>
 			{ fonts && <SelectMenu
 				label={ __( 'Font family', 'amp' ) }
 				options={ fonts }

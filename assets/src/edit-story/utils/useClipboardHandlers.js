--- conflicted
+++ resolved
@@ -68,12 +68,8 @@
 
 /**
  * @param {?Element} target
-<<<<<<< HEAD
- * @return {boolean} If is copy paste target.
-=======
  * @return {boolean} Where the target can be used for copy/paste. This mainly
  * ignores platform level targets.
->>>>>>> b45a95f9
  */
 function isCopyPasteTarget( target ) {
 	return ( target && ! BLACKLIST_CLIPBOARD_ELEMENTS.includes( target.tagName ) && ! target.closest( '[contenteditable="true"]' ) );

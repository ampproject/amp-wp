/**
 * External dependencies
 */
import PropTypes from 'prop-types';
import styled from 'styled-components';

/**
 * WordPress dependencies
 */
import { useRef, useEffect, useCallback, useState } from '@wordpress/element';

/**
 * Internal dependencies
 */
import getCaretCharacterOffsetWithin from '../../utils/getCaretCharacterOffsetWithin';
<<<<<<< HEAD
import useCombinedRefs from '../../utils/useCombinedRefs';
import { useStory, useFont } from '../../app';
=======
import { useStory } from '../../app';
>>>>>>> 6a7244bd
import { useCanvas } from '../../components/canvas';
import {
	ElementFillContent,
	ElementWithFont,
	ElementWithBackgroundColor,
	ElementWithFontColor,
} from '../shared';
import { generateFontFamily } from './util';

const Element = styled.p`
	margin: 0;
	${ ElementFillContent }
	${ ElementWithFont }
	${ ElementWithBackgroundColor }
	${ ElementWithFontColor }

	user-select: ${ ( { canSelect } ) => canSelect ? 'initial' : 'none' };

	&:focus {
		outline: none;
	}
`;

<<<<<<< HEAD
function TextDisplay( { id, content, color, backgroundColor, width, height, x, y, fontFamily, fontFallback, fontSize, fontWeight, fontStyle, rotationAngle, forwardedRef, onPointerDown } ) {
=======
function TextDisplay( { id, content, color, backgroundColor, width, height, fontFamily, fontSize, fontWeight, fontStyle } ) {
>>>>>>> 6a7244bd
	const props = {
		color,
		backgroundColor,
		fontFamily: generateFontFamily( fontFamily, fontFallback ),
		fontFallback,
		fontStyle,
		fontSize,
		fontWeight,
		width,
		height,
	};
	const {
		state: { selectedElementIds },
	} = useStory();
	const {
		actions: { maybeEnqueueFontStyle },
	} = useFont();

	const {
		actions: { setEditingElement, setEditingElementWithState },
	} = useCanvas();
	const isElementSelected = selectedElementIds.includes( id );
	const isElementOnlySelection = isElementSelected && selectedElementIds.length === 1;
	const [ hasFocus, setHasFocus ] = useState( false );
	useEffect( () => {
		if ( isElementOnlySelection ) {
			const timeout = window.setTimeout( setHasFocus, 300, true );
			return () => {
				window.clearTimeout( timeout );
			};
		}

		clickTime.current = 0;
		setHasFocus( false );
		return undefined;
	}, [ isElementOnlySelection ] );

	useEffect( () => {
		maybeEnqueueFontStyle( fontFamily );
	}, [ fontFamily, maybeEnqueueFontStyle ] );

	const clickTime = useRef();
	const handleMouseDown = useCallback( () => {
		clickTime.current = window.performance.now();
	}, [] );
	const handleMouseUp = useCallback( ( evt ) => {
		const timingDifference = window.performance.now() - clickTime.current;
		if ( timingDifference > 100 ) {
			// Only short clicks count
			return;
		}
		// Enter editing mode and place cursor at current selection offset
		evt.stopPropagation();
		setEditingElementWithState( id, { offset: getCaretCharacterOffsetWithin( element.current, evt.clientX, evt.clientY ) } );
	}, [ id, setEditingElementWithState ] );

	const handleKeyDown = ( evt ) => {
		if ( evt.metaKey || evt.altKey || evt.ctrlKey ) {
			// Some modifier (except shift) was pressed. Ignore and bubble
			return;
		}

		if ( evt.key === 'Enter' ) {
			// Enter editing without writing or selecting anything
			setEditingElement( id );
			evt.stopPropagation();
			// Make sure no actual Enter is pressed
			evt.preventDefault();
		} else if ( /^\w$/.test( evt.key ) ) {
			// TODO: in above check all printable characters across alphabets, no just a-z0-9 as \w is
			// Enter editing and clear content (first letter will be correctly inserted from keyup)
			setEditingElementWithState( id, { clearContent: true } );
			evt.stopPropagation();
		}

		// ignore everything else and bubble.
	};

	if ( hasFocus ) {
		props.onKeyDown = handleKeyDown;
		props.onMouseDown = handleMouseDown;
		props.onMouseUp = handleMouseUp;
		props.tabIndex = 0;
	}

	const element = useRef();
	useEffect( () => {
		if ( isElementOnlySelection && element.current ) {
			element.current.focus();
		}
	}, [ isElementOnlySelection ] );

	return (
		<Element
			canSelect={ hasFocus }
			ref={ element }
			dangerouslySetInnerHTML={ { __html: content } }
			{ ...props }
		/>
	);
}

TextDisplay.propTypes = {
	id: PropTypes.string.isRequired,
	content: PropTypes.string,
	color: PropTypes.string,
	backgroundColor: PropTypes.string,
	fontFamily: PropTypes.string,
	fontFallback: PropTypes.array,
	fontSize: PropTypes.number,
	fontWeight: PropTypes.number,
	fontStyle: PropTypes.string,
	width: PropTypes.number.isRequired,
	height: PropTypes.number.isRequired,
	setClickHandler: PropTypes.func,
};

export default TextDisplay;<|MERGE_RESOLUTION|>--- conflicted
+++ resolved
@@ -13,12 +13,8 @@
  * Internal dependencies
  */
 import getCaretCharacterOffsetWithin from '../../utils/getCaretCharacterOffsetWithin';
-<<<<<<< HEAD
 import useCombinedRefs from '../../utils/useCombinedRefs';
 import { useStory, useFont } from '../../app';
-=======
-import { useStory } from '../../app';
->>>>>>> 6a7244bd
 import { useCanvas } from '../../components/canvas';
 import {
 	ElementFillContent,
@@ -42,11 +38,7 @@
 	}
 `;
 
-<<<<<<< HEAD
-function TextDisplay( { id, content, color, backgroundColor, width, height, x, y, fontFamily, fontFallback, fontSize, fontWeight, fontStyle, rotationAngle, forwardedRef, onPointerDown } ) {
-=======
-function TextDisplay( { id, content, color, backgroundColor, width, height, fontFamily, fontSize, fontWeight, fontStyle } ) {
->>>>>>> 6a7244bd
+function TextDisplay( { id, content, color, backgroundColor, width, height, fontFamily, fontFallback, fontSize, fontWeight, fontStyle } ) {
 	const props = {
 		color,
 		backgroundColor,

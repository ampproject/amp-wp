--- conflicted
+++ resolved
@@ -16,11 +16,7 @@
 	${ ElementWithRotation }
 `;
 
-<<<<<<< HEAD
-function Image( { src, width, height, x, y, rotationAngle, forwardedRef, className } ) {
-=======
-function Image( { src, width, height, x, y, rotationAngle, forwardedRef, onPointerDown } ) {
->>>>>>> a1b54cf1
+function Image( { src, width, height, x, y, rotationAngle, forwardedRef, onPointerDown, className } ) {
 	const props = {
 		width,
 		height,
@@ -29,10 +25,7 @@
 		rotationAngle,
 		src,
 		ref: forwardedRef,
-<<<<<<< HEAD
 		className, // @todo Tmp, remove this, ideally use refs instead.
-=======
->>>>>>> a1b54cf1
 	};
 	return (
 		<Element draggable="false" { ...props } onPointerDown={ onPointerDown } />
@@ -46,12 +39,8 @@
 	height: PropTypes.number.isRequired,
 	x: PropTypes.number.isRequired,
 	y: PropTypes.number.isRequired,
-<<<<<<< HEAD
 	forwardedRef: PropTypes.object,
-=======
-	forwardedRef: PropTypes.func,
 	onPointerDown: PropTypes.func,
->>>>>>> a1b54cf1
 };
 
 Image.defaultProps = {

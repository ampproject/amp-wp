--- conflicted
+++ resolved
@@ -34,18 +34,12 @@
 					<APIProvider>
 						<HistoryProvider size={ 50 }>
 							<StoryProvider storyId={ storyId }>
-<<<<<<< HEAD
 								<FontProvider>
-									<GlobalStyle />
-									<Layout />
-									<Popover.Slot />
-								</FontProvider>
-=======
-								<GlobalStyle />
-								<CropMoveableGlobalStyle />
-								<Layout />
-								<Popover.Slot />
->>>>>>> 6a7244bd
+								  <GlobalStyle />
+								  <CropMoveableGlobalStyle />
+								  <Layout />
+								  <Popover.Slot />
+                </FontProvider>
 							</StoryProvider>
 						</HistoryProvider>
 					</APIProvider>

/**
 * External dependencies
 */
import PropTypes from 'prop-types';

/**
 * WordPress dependencies
 */
import { useState } from '@wordpress/element';

/**
 * Internal dependencies
 */
import Context from './context';

import useLoadStory from './effects/useLoadStory';
import useCurrentPage from './effects/useCurrentPage';
import useHistoryEntry from './effects/useHistoryEntry';
import useHistoryReplay from './effects/useHistoryReplay';
import useSelectedElements from './effects/useSelectedElements';

import useAddBlankPage from './actions/useAddBlankPage';
import useClearSelection from './actions/useClearSelection';
import useDeleteSelectedElements from './actions/useDeleteSelectedElements';
import useDeleteCurrentPage from './actions/useDeleteCurrentPage';
import useToggleElementIdInSelection from './actions/useToggleElementIdInSelection';
import useSelectElementById from './actions/useSelectElementById';
import useAppendElementToCurrentPage from './actions/useAppendElementToCurrentPage';
import useSetCurrentPageByIndex from './actions/useSetCurrentPageByIndex';
import useSetPropertiesOnSelectedElements from './actions/useSetPropertiesOnSelectedElements';
<<<<<<< HEAD
import useUpdateElementsByIds from './actions/useUpdateElementsByIds';
=======
import useSavePost from './actions/useSavePost';
import useSetPropertiesById from './actions/useSetPropertiesById';
>>>>>>> ebd2786f

function StoryProvider( { storyId, children } ) {
	// Story state is stored in these three immutable variables only!
	// Don't update 1 of these in an effect based off another base variable.
	// Only update these directly as a response to user or api interactions.
	const [ pages, setPages ] = useState( [] );
	const [ title, setTitle ] = useState( '' );
	const [ link, setLink ] = useState( '' );
	const [ postStatus, setPostStatus ] = useState( 'draft' );
	const [ postAuthor, setPostAuthor ] = useState( 0 );
	const [ slug, setSlug ] = useState( '' );
	const [ isSaving, setIsSaving ] = useState( false );
	const [ currentPageIndex, setCurrentPageIndex ] = useState( null );
	const [ selectedElementIds, setSelectedElementIds ] = useState( [] );

	// These states are all derived from the above three variables and help keep the api easier.
	// These will update based off the above in effects but should never be directly manipulated outside this component.
	const [ currentPageNumber, setCurrentPageNumber ] = useState( null );
	const [ currentPage, setCurrentPage ] = useState( null );
	const [ selectedElements, setSelectedElements ] = useState( [] );

	const hasSelection = Boolean( selectedElementIds.length );

	const clearSelection = useClearSelection( { selectedElementIds, setSelectedElementIds } );
	const deleteSelectedElements = useDeleteSelectedElements( { currentPageIndex, pages, selectedElementIds, setPages, setSelectedElementIds } );
	const setCurrentPageByIndex = useSetCurrentPageByIndex( { clearSelection, setCurrentPageIndex } );
	const addBlankPage = useAddBlankPage( { pages, setPages, clearSelection } );
	const deleteCurrentPage = useDeleteCurrentPage( { currentPage, pages, setPages, addBlankPage, setCurrentPageIndex, currentPageIndex } );
	const selectElementById = useSelectElementById( { setSelectedElementIds } );
	const toggleElementIdInSelection = useToggleElementIdInSelection( { selectedElementIds, setSelectedElementIds } );
	const appendElementToCurrentPage = useAppendElementToCurrentPage( { currentPageIndex, pages, setPages, setSelectedElementIds } );
	const setPropertiesOnSelectedElements = useSetPropertiesOnSelectedElements( { currentPageIndex, pages, selectedElementIds, setPages } );
<<<<<<< HEAD
	const updateElementsByIds = useUpdateElementsByIds( { currentPageIndex, pages, setPages } );
=======
	const savePost = useSavePost( { isSaving, storyId, title, postStatus, postAuthor, slug, pages, setLink, setPostStatus, setIsSaving } );
	const setPropertiesById = useSetPropertiesById( { currentPageIndex, pages, setPages } );
>>>>>>> ebd2786f

	useLoadStory( { storyId, pages, setPages, setTitle, setPostStatus, setPostAuthor, setSlug, setLink, setCurrentPageIndex, clearSelection } );
	useCurrentPage( { currentPageIndex, pages, setCurrentPage, setCurrentPageNumber } );
	useHistoryEntry( { currentPageIndex, pages, selectedElementIds } );
	useHistoryReplay( { setCurrentPageIndex, setPages, setSelectedElementIds } );
	useSelectedElements( { currentPageIndex, pages, selectedElementIds, setSelectedElements } );

	const state = {
		state: {
			pages,
			currentPageIndex,
			currentPageNumber,
			currentPage,
			selectedElementIds,
			selectedElements,
			hasSelection,
			title,
			postStatus,
			isSaving,
			link,
		},
		actions: {
			setCurrentPageByIndex,
			addBlankPage,
			clearSelection,
			deleteSelectedElements,
			deleteCurrentPage,
			appendElementToCurrentPage,
			toggleElementIdInSelection,
			selectElementById,
			setPropertiesOnSelectedElements,
<<<<<<< HEAD
			updateElementsByIds,
=======
			setTitle,
			savePost,
			setPropertiesById,
>>>>>>> ebd2786f
		},
	};

	return (
		<Context.Provider value={ state }>
			{ children }
		</Context.Provider>
	);
}

StoryProvider.propTypes = {
	children: PropTypes.oneOfType( [
		PropTypes.arrayOf( PropTypes.node ),
		PropTypes.node,
	] ).isRequired,
	storyId: PropTypes.number,
};

export default StoryProvider;<|MERGE_RESOLUTION|>--- conflicted
+++ resolved
@@ -28,12 +28,8 @@
 import useAppendElementToCurrentPage from './actions/useAppendElementToCurrentPage';
 import useSetCurrentPageByIndex from './actions/useSetCurrentPageByIndex';
 import useSetPropertiesOnSelectedElements from './actions/useSetPropertiesOnSelectedElements';
-<<<<<<< HEAD
+import useSavePost from './actions/useSavePost';
 import useUpdateElementsByIds from './actions/useUpdateElementsByIds';
-=======
-import useSavePost from './actions/useSavePost';
-import useSetPropertiesById from './actions/useSetPropertiesById';
->>>>>>> ebd2786f
 
 function StoryProvider( { storyId, children } ) {
 	// Story state is stored in these three immutable variables only!
@@ -66,12 +62,8 @@
 	const toggleElementIdInSelection = useToggleElementIdInSelection( { selectedElementIds, setSelectedElementIds } );
 	const appendElementToCurrentPage = useAppendElementToCurrentPage( { currentPageIndex, pages, setPages, setSelectedElementIds } );
 	const setPropertiesOnSelectedElements = useSetPropertiesOnSelectedElements( { currentPageIndex, pages, selectedElementIds, setPages } );
-<<<<<<< HEAD
+	const savePost = useSavePost( { isSaving, storyId, title, postStatus, postAuthor, slug, pages, setLink, setPostStatus, setIsSaving } );
 	const updateElementsByIds = useUpdateElementsByIds( { currentPageIndex, pages, setPages } );
-=======
-	const savePost = useSavePost( { isSaving, storyId, title, postStatus, postAuthor, slug, pages, setLink, setPostStatus, setIsSaving } );
-	const setPropertiesById = useSetPropertiesById( { currentPageIndex, pages, setPages } );
->>>>>>> ebd2786f
 
 	useLoadStory( { storyId, pages, setPages, setTitle, setPostStatus, setPostAuthor, setSlug, setLink, setCurrentPageIndex, clearSelection } );
 	useCurrentPage( { currentPageIndex, pages, setCurrentPage, setCurrentPageNumber } );
@@ -103,13 +95,9 @@
 			toggleElementIdInSelection,
 			selectElementById,
 			setPropertiesOnSelectedElements,
-<<<<<<< HEAD
-			updateElementsByIds,
-=======
 			setTitle,
 			savePost,
-			setPropertiesById,
->>>>>>> ebd2786f
+			updateElementsByIds,
 		},
 	};
 

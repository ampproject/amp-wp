/**
 * WordPress dependencies
 */
import { createHigherOrderComponent } from '@wordpress/compose';
import { InspectorControls } from '@wordpress/editor';
import { Fragment } from '@wordpress/element';
import { PanelBody, ToggleControl } from '@wordpress/components';
import { __ } from '@wordpress/i18n';

/**
 * Internal dependencies
 */
<<<<<<< HEAD
import { ALLOWED_BLOCKS, AMP_STORY_FONTS } from '../helpers';
import { AnimationControls, withParentBlock, FontFamilyPicker } from './';
=======
import { ALLOWED_BLOCKS } from '../helpers';
import { withParentBlock } from './';
>>>>>>> bd28e34a

export default createHigherOrderComponent(
	( BlockEdit ) => {
		return withParentBlock( ( props ) => {
			const { attributes, name, parentBlock } = props;

			if ( -1 === ALLOWED_BLOCKS.indexOf( name ) || ! parentBlock || 'amp/amp-story-page' !== parentBlock.name ) {
				return <BlockEdit { ...props } />;
			}

			if ( 'core/image' !== name ) {
				return <BlockEdit { ...props } />;
			}

			const { ampShowImageCaption } = attributes;

			return (
				<Fragment>
					<BlockEdit { ...props } />
					<InspectorControls>
						<PanelBody
							title={ __( 'Story Settings', 'amp' ) }
						>
<<<<<<< HEAD
							<AnimationControls
								setAttributes={ setAttributes }
								attributes={ attributes }
							/>
							{
								( 'core/paragraph' === name || 'core/heading' === name ) && (
									<FontFamilyPicker
										value={ ampFontFamily }
										options={ AMP_STORY_FONTS }
										onChange={ ( value ) => props.setAttributes( { ampFontFamily: value } ) }
									/>
								)
							}
=======

>>>>>>> bd28e34a
							{
								( 'core/image' === name ) && (
									<ToggleControl
										key={ 'position' }
										label={ __( 'Show or hide the caption', 'amp' ) }
										checked={ ampShowImageCaption }
										onChange={
											function() {
												props.setAttributes( { ampShowImageCaption: ! attributes.ampShowImageCaption } );
												if ( ! attributes.ampShowImageCaption ) {
													props.setAttributes( { caption: '' } );
												}
											}
										}
										help={ __( 'Toggle on to show image caption. If you turn this off the current caption text will be deleted.', 'amp' ) }
									/>
								)
							}
						</PanelBody>
					</InspectorControls>
				</Fragment>
			);
		} );
	},
	'withAmpStorySettings'
);<|MERGE_RESOLUTION|>--- conflicted
+++ resolved
@@ -10,13 +10,8 @@
 /**
  * Internal dependencies
  */
-<<<<<<< HEAD
-import { ALLOWED_BLOCKS, AMP_STORY_FONTS } from '../helpers';
-import { AnimationControls, withParentBlock, FontFamilyPicker } from './';
-=======
 import { ALLOWED_BLOCKS } from '../helpers';
 import { withParentBlock } from './';
->>>>>>> bd28e34a
 
 export default createHigherOrderComponent(
 	( BlockEdit ) => {
@@ -40,41 +35,20 @@
 						<PanelBody
 							title={ __( 'Story Settings', 'amp' ) }
 						>
-<<<<<<< HEAD
-							<AnimationControls
-								setAttributes={ setAttributes }
-								attributes={ attributes }
+							<ToggleControl
+								key={ 'position' }
+								label={ __( 'Show or hide the caption', 'amp' ) }
+								checked={ ampShowImageCaption }
+								onChange={
+									function() {
+										props.setAttributes( { ampShowImageCaption: ! attributes.ampShowImageCaption } );
+										if ( ! attributes.ampShowImageCaption ) {
+											props.setAttributes( { caption: '' } );
+										}
+									}
+								}
+								help={ __( 'Toggle on to show image caption. If you turn this off the current caption text will be deleted.', 'amp' ) }
 							/>
-							{
-								( 'core/paragraph' === name || 'core/heading' === name ) && (
-									<FontFamilyPicker
-										value={ ampFontFamily }
-										options={ AMP_STORY_FONTS }
-										onChange={ ( value ) => props.setAttributes( { ampFontFamily: value } ) }
-									/>
-								)
-							}
-=======
-
->>>>>>> bd28e34a
-							{
-								( 'core/image' === name ) && (
-									<ToggleControl
-										key={ 'position' }
-										label={ __( 'Show or hide the caption', 'amp' ) }
-										checked={ ampShowImageCaption }
-										onChange={
-											function() {
-												props.setAttributes( { ampShowImageCaption: ! attributes.ampShowImageCaption } );
-												if ( ! attributes.ampShowImageCaption ) {
-													props.setAttributes( { caption: '' } );
-												}
-											}
-										}
-										help={ __( 'Toggle on to show image caption. If you turn this off the current caption text will be deleted.', 'amp' ) }
-									/>
-								)
-							}
 						</PanelBody>
 					</InspectorControls>
 				</Fragment>

--- conflicted
+++ resolved
@@ -247,30 +247,7 @@
 						/>
 					) }
 					{ ! isMovableBlock && ( <BlockEdit { ...props } /> ) }
-<<<<<<< HEAD
-					{ isImageBlock && (
-						<RotatableBox
-							blockElementId={ `block-${ clientId }` }
-							initialAngle={ rotationAngle }
-							className="amp-story-editor__rotate-container"
-							angle={ isSelected ? 0 : rotationAngle }
-							onRotateStart={ () => {
-								startBlockActions();
-							} }
-							onRotateStop={ ( event, angle ) => {
-								setAttributes( {
-									rotationAngle: angle,
-								} );
-								stopBlockActions();
-							} }
-						>
-							<BlockEdit { ...props } />
-						</RotatableBox>
-					) }
-					{ isMovableBlock && ! isImageBlock && (
-=======
 					{ isMovableBlock && (
->>>>>>> a3223349
 						<ResizableBox
 							isSelected={ isSelected }
 							width={ width }

--- conflicted
+++ resolved
@@ -241,50 +241,19 @@
 
 			return (
 				<Fragment>
-<<<<<<< HEAD
 					<StoryBlockMover
 						clientId={ props.clientId }
 						blockElementId={ `block-${ props.clientId }` }
 						isDraggable={ ! props.isPartOfMultiSelection }
 						isMovable={ isMovableBlock }
 					>
-						{ ! isMovableBlock && ( <BlockEdit { ...props } /> ) }
-						{ isMovableBlock && (
+
+						{ ( ! isMovableBlock || isEmptyImageBlock ) && ( <BlockEdit { ...props } /> ) }
+						{ isMovableBlock && ! isEmptyImageBlock && (
 							<ResizableBox
 								isSelected={ isSelected }
 								width={ width }
 								height={ height }
-=======
-					{ isMovableBlock && (
-						<StoryBlockMover
-							clientId={ props.clientId }
-							blockElementId={ `block-${ props.clientId }` }
-							isDraggable={ ! props.isPartOfMultiSelection }
-						/>
-					) }
-					{ ( ! isMovableBlock || isEmptyImageBlock ) && ( <BlockEdit { ...props } /> ) }
-					{ isMovableBlock && ! isEmptyImageBlock && (
-						<ResizableBox
-							isSelected={ isSelected }
-							width={ width }
-							height={ height }
-							angle={ rotationAngle }
-							minHeight={ MIN_BLOCK_HEIGHT }
-							minWidth={ MIN_BLOCK_WIDTH }
-							onResizeStop={ ( value ) => {
-								setAttributes( value );
-								stopBlockActions();
-							} }
-							blockName={ name }
-							onResizeStart={ () => {
-								startBlockActions();
-							} }
-						>
-							<RotatableBox
-								blockElementId={ `block-${ clientId }` }
-								initialAngle={ rotationAngle }
-								className="amp-story-editor__rotate-container"
->>>>>>> 8f23abc0
 								angle={ rotationAngle }
 								minHeight={ MIN_BLOCK_HEIGHT }
 								minWidth={ MIN_BLOCK_WIDTH }
@@ -292,6 +261,7 @@
 									setAttributes( value );
 									stopBlockActions();
 								} }
+								blockName={ name }
 								onResizeStart={ () => {
 									startBlockActions();
 								} }

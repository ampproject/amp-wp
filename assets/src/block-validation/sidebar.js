--- conflicted
+++ resolved
@@ -15,11 +15,6 @@
 import { Loading } from '../components/loading';
 import { Error } from './error';
 import { BLOCK_VALIDATION_STORE_KEY } from './store';
-<<<<<<< HEAD
-import { NewTabIcon } from './icon';
-=======
-import { AMP_VALIDITY_REST_FIELD_NAME } from './constants';
->>>>>>> 473f6ab5
 
 /**
  * Editor sidebar.

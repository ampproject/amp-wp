--- conflicted
+++ resolved
@@ -17,16 +17,7 @@
 /**
  * Internal dependencies
  */
-<<<<<<< HEAD
-import {
-	VALIDATION_ERROR_ACK_ACCEPTED_STATUS,
-	VALIDATION_ERROR_ACK_REJECTED_STATUS,
-} from '../constants';
-import { NewTabIcon } from '../icon';
 import { BLOCK_VALIDATION_STORE_KEY } from '../store';
-=======
-import { AMP_VALIDITY_REST_FIELD_NAME } from '../constants';
->>>>>>> 473f6ab5
 import { ErrorPanelTitle } from './error-panel-title';
 import { ErrorContent } from './error-content';
 
@@ -81,28 +72,12 @@
 							{ __( 'Select block', 'amp' ) }
 						</Button>
 					) }
-<<<<<<< HEAD
-					{ detailsUrl && (
-						<a
-							href={ detailsUrl.href }
-							target="_blank"
-							rel="noreferrer"
-							className="amp-error__details-link"
-						>
-							{ __( 'View details', 'amp' ) }
-							<NewTabIcon />
-						</a>
-					) }
-=======
 					<ExternalLink
 						href={ detailsUrl.href }
-						target="_blank"
-						rel="noreferrer"
 						className="amp-error__details-link"
 					>
 						{ __( 'View details', 'amp' ) }
 					</ExternalLink>
->>>>>>> 473f6ab5
 				</div>
 
 			</PanelBody>

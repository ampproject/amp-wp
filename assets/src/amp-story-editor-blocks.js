--- conflicted
+++ resolved
@@ -9,7 +9,6 @@
 import { addFilter } from '@wordpress/hooks';
 import domReady from '@wordpress/dom-ready';
 import { select, subscribe, dispatch } from '@wordpress/data';
-<<<<<<< HEAD
 import {
 	createBlock,
 	getDefaultBlockName,
@@ -18,10 +17,6 @@
 	unregisterBlockType,
 	registerBlockType,
 } from '@wordpress/blocks';
-const { moveBlockToPosition, updateBlockAttributes } = dispatch( 'core/editor' );
-=======
-import { createBlock, getDefaultBlockName, setDefaultBlockName, getBlockTypes, unregisterBlockType } from '@wordpress/blocks';
->>>>>>> 82fd1050
 
 /**
  * Internal dependencies
@@ -48,16 +43,7 @@
 
 import store from './stores/amp-story';
 
-<<<<<<< HEAD
 const context = require.context( './blocks', true, /\/.*-story.*\/index\.js$/ );
-
-context.keys().forEach( ( modulePath ) => {
-	const { name, settings } = context( modulePath );
-	registerBlockType( name, settings );
-} );
-
-const { getBlockOrder, getBlock, getBlocksByClientId, getClientIdsWithDescendants, getBlockRootClientId } = select( 'core/editor' );
-=======
 const {
 	getSelectedBlockClientId,
 	getBlocksByClientId,
@@ -75,6 +61,10 @@
 	getAnimatedBlocks,
 } = select( 'amp/story' );
 
+context.keys().forEach( ( modulePath ) => {
+	const { name, settings } = context( modulePath );
+	registerBlockType( name, settings );
+} );
 const {
 	moveBlockToPosition,
 	updateBlockAttributes,
@@ -87,7 +77,6 @@
 	changeAnimationDuration,
 	changeAnimationDelay,
 } = dispatch( 'amp/story' );
->>>>>>> 82fd1050
 
 /**
  * Initialize editor integration.

--- conflicted
+++ resolved
@@ -22,8 +22,6 @@
 	withActivePageState,
 	withStoryBlockDropZone,
 } from './components';
-<<<<<<< HEAD
-
 import {
 	maybeEnqueueFontStyle,
 	setBlockParent,
@@ -31,14 +29,11 @@
 	addAMPExtraProps,
 	getTotalAnimationDuration,
 	renderStoryComponents,
+	getTagName,
 } from './helpers';
 
 import { ALLOWED_BLOCKS, ALLOWED_TOP_LEVEL_BLOCKS, ALLOWED_CHILD_BLOCKS, MEDIA_INNER_BLOCKS } from './constants';
 
-=======
-import { ALLOWED_BLOCKS, ALLOWED_CHILD_BLOCKS } from './constants';
-import { maybeEnqueueFontStyle, setBlockParent, addAMPAttributes, addAMPExtraProps, getTagName } from './helpers';
->>>>>>> 3c8368cd
 import store from './stores/amp-story';
 
 const {
@@ -158,7 +153,6 @@
 }
 
 /**
-<<<<<<< HEAD
  * Verify and perhaps update autoAdvanceAfterMedia attribute for pages.
  *
  * For pages with autoAdvanceAfter set to 'media',
@@ -192,7 +186,10 @@
 
 	if ( block.attributes.autoAdvanceAfterMedia !== autoAdvanceAfterMedia ) {
 		updateBlockAttributes( clientId, { autoAdvanceAfterMedia } );
-=======
+	}
+}
+
+/**
  * Determines the HTML tag name that should be used for text blocks.
  *
  * This is based on the block's attributes, as well as the surrounding context.
@@ -216,7 +213,6 @@
 
 	if ( block.attributes.tagName !== tagName ) {
 		updateBlockAttributes( clientId, { tagName } );
->>>>>>> 3c8368cd
 	}
 }
 
@@ -262,11 +258,8 @@
 
 	for ( const block of allBlocksWithChildren ) {
 		maybeSetInitialPositioning( block );
-<<<<<<< HEAD
 		maybeUpdateAutoAdvanceAfterMedia( block );
-=======
 		maybeSetTagName( block );
->>>>>>> 3c8368cd
 	}
 
 	allBlocksWithChildren = getClientIdsWithDescendants();

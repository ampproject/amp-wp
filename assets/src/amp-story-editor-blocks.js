--- conflicted
+++ resolved
@@ -9,13 +9,8 @@
 import { addFilter } from '@wordpress/hooks';
 import { compose } from '@wordpress/compose';
 import domReady from '@wordpress/dom-ready';
-<<<<<<< HEAD
-import { getDefaultBlockName, setDefaultBlockName } from '@wordpress/blocks';
+import { getDefaultBlockName, setDefaultBlockName, getBlockTypes, unregisterBlockType } from '@wordpress/blocks';
 import { select, subscribe, dispatch } from '@wordpress/data';
-=======
-import { setDefaultBlockName, getBlockTypes, unregisterBlockType } from '@wordpress/blocks';
-import { select, subscribe } from '@wordpress/data';
->>>>>>> 484b6072
 
 /**
  * Internal dependencies
@@ -32,7 +27,9 @@
 domReady( () => {
 	setDefaultBlockName( 'amp/amp-story-page' );
 
-<<<<<<< HEAD
+	// Remove all blocks that aren't whitelisted.
+	getBlockTypes().filter( ( { name } ) => ! ALLOWED_BLOCKS.includes( name ) && 'amp/amp-story-page' ).map( ( { name } ) => unregisterBlockType( name ) );
+
 	// Set initial animation order state.
 	getBlocksByClientId( getBlockOrder() )
 		.filter( ( block ) => block.name === 'amp/amp-story-page' )
@@ -47,10 +44,6 @@
 					addAnimation( page.clientId, block.clientId, predecessor ? predecessor.clientId : undefined );
 				} );
 		} );
-=======
-	// Remove all blocks that aren't whitelisted.
-	getBlockTypes().filter( ( { name } ) => ! ALLOWED_BLOCKS.includes( name ) && 'amp/amp-story-page' ).map( ( { name } ) => unregisterBlockType( name ) );
->>>>>>> 484b6072
 
 	// Load all needed fonts.
 	getBlocksByClientId( getBlockOrder() )
@@ -98,11 +91,7 @@
  * @return {Object} Settings.
  */
 const addAMPAttributes = ( settings, name ) => {
-<<<<<<< HEAD
-	if ( ! ALLOWED_BLOCKS.includes( name ) ) {
-=======
-	if ( -1 === ALLOWED_CHILD_BLOCKS.indexOf( name ) ) {
->>>>>>> 484b6072
+	if ( ! ALLOWED_CHILD_BLOCKS.includes( name ) ) {
 		return settings;
 	}
 
@@ -186,11 +175,7 @@
 const addAMPExtraProps = ( props, blockType, attributes ) => {
 	const ampAttributes = {};
 
-<<<<<<< HEAD
-	if ( ! ALLOWED_BLOCKS.includes( blockType.name ) ) {
-=======
-	if ( -1 === ALLOWED_CHILD_BLOCKS.indexOf( blockType.name ) ) {
->>>>>>> 484b6072
+	if ( ! ALLOWED_CHILD_BLOCKS.includes( blockType.name ) ) {
 		return props;
 	}
 
@@ -231,11 +216,8 @@
  */
 const setBlockParent = ( props ) => {
 	const { name } = props;
-<<<<<<< HEAD
-	if ( ! ALLOWED_BLOCKS.includes( name ) ) {
-=======
-	if ( -1 !== ALLOWED_CHILD_BLOCKS.indexOf( name ) ) {
->>>>>>> 484b6072
+
+	if ( ! ALLOWED_CHILD_BLOCKS.includes( name ) ) {
 		// Only amp/amp-story-page blocks can be on the top level.
 		return {
 			...props,

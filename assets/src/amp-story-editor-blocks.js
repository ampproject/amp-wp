/**
 * WordPress dependencies
 */
import { addFilter } from '@wordpress/hooks';
import { __ } from '@wordpress/i18n';
import domReady from '@wordpress/dom-ready';
import { select, subscribe, dispatch } from '@wordpress/data';
import { registerPlugin } from '@wordpress/plugins';
import {
	getDefaultBlockName,
	setDefaultBlockName,
	getBlockTypes,
	unregisterBlockType,
	registerBlockType,
	registerBlockStyle,
	unregisterBlockStyle,
} from '@wordpress/blocks';

/**
 * Internal dependencies
 */
import {
	withAmpStorySettings,
	withPageNumber,
	withEditFeaturedImage,
	withStoryFeaturedImageNotice,
	withWrapperProps,
	withCroppedFeaturedImage,
	withActivePageState,
	withPrePublishNotice,
	withStoryBlockDropZone,
	withCallToActionValidation,
} from './components';
import {
	maybeEnqueueFontStyle,
	setBlockParent,
	filterBlockAttributes,
	addAMPAttributes,
	addAMPExtraProps,
	getTotalAnimationDuration,
	renderStoryComponents,
	maybeInitializeAnimations,
	maybeSetInitialPositioning,
	maybeSetTagName,
	maybeUpdateAutoAdvanceAfterMedia,
	wrapBlocksInGridLayer,
} from './helpers';

import { ALLOWED_BLOCKS } from './constants';

import store from './stores/amp-story';
import './temporarily-disabled-plugins/template-menu-item';

const {
	getSelectedBlockClientId,
	getBlocksByClientId,
	getClientIdsWithDescendants,
	getBlockRootClientId,
	getBlockOrder,
	getBlock,
	getBlockAttributes,
} = select( 'core/block-editor' );

const {
	isReordering,
	getBlockOrder: getCustomBlockOrder,
	getCurrentPage,
	getAnimatedBlocks,
} = select( 'amp/story' );

const { getEditorMode } = select( 'core/edit-post' );

const {
	moveBlockToPosition,
	updateBlockAttributes,
} = dispatch( 'core/block-editor' );

const {
	setCurrentPage,
} = dispatch( 'amp/story' );

/**
 * Initialize editor integration.
 */
domReady( () => {
	// Ensure that the default block is page when no block is selected.
	setDefaultBlockName( 'amp/amp-story-page' );

	// Remove all blocks that aren't whitelisted.
	const disallowedBlockTypes = getBlockTypes().filter( ( { name } ) => ! ALLOWED_BLOCKS.includes( name ) );

	for ( const blockType of disallowedBlockTypes ) {
		unregisterBlockType( blockType.name );
	}

	const allBlocks = getBlocksByClientId( getClientIdsWithDescendants() );

	// Set initially shown page.
	const firstPage = allBlocks.find( ( { name } ) => name === 'amp/amp-story-page' );
	setCurrentPage( firstPage ? firstPage.clientId : undefined );

	for ( const block of allBlocks ) {
		// Load all needed fonts.
		if ( block.attributes.ampFontFamily ) {
			maybeEnqueueFontStyle( block.attributes.ampFontFamily );
		}
	}

	renderStoryComponents();

	// Prevent WritingFlow component from focusing on last text field when clicking below the carousel.
	document.querySelector( '.editor-writing-flow__click-redirect' ).remove();

	for ( const roundedBlock of [ 'amp/amp-story-text', 'amp/amp-story-post-author', 'amp/amp-story-post-date', 'amp/amp-story-post-title' ] ) {
		registerBlockStyle( roundedBlock, {
			name: 'rounded',
			label: __( 'Rounded', 'amp' ),
		} );
	}

	registerBlockStyle( 'amp/amp-story-text', {
		name: 'half-rounded',
		label: __( 'Half Rounded', 'amp' ),
	} );

	registerBlockStyle( 'core/image', {
		name: 'rounded',
		label: __( 'Rounded', 'amp' ),
	} );

	registerBlockStyle( 'core/quote', {
		name: 'white',
		label: __( 'White', 'amp' ),
	} );

	unregisterBlockStyle( 'core/quote', 'large' );
} );

let blockOrder = getBlockOrder();
let allBlocksWithChildren = getClientIdsWithDescendants();

<<<<<<< HEAD
let editorMode = getEditorMode();

subscribe( async () => {
=======
subscribe( () => {
	maybeInitializeAnimations();

>>>>>>> 4aa3f008
	const defaultBlockName = getDefaultBlockName();
	const selectedBlockClientId = getSelectedBlockClientId();

	// Switch default block depending on context
	if ( selectedBlockClientId ) {
		const selectedBlock = getBlock( selectedBlockClientId );

		if ( 'amp/amp-story-page' === selectedBlock.name && 'amp/amp-story-page' !== defaultBlockName ) {
			setDefaultBlockName( 'amp/amp-story-page' );
		} else if ( 'amp/amp-story-page' !== selectedBlock.name && 'amp/amp-story-text' !== defaultBlockName ) {
			setDefaultBlockName( 'amp/amp-story-text' );
		}
	} else if ( ! selectedBlockClientId && 'amp/amp-story-page' !== defaultBlockName ) {
		setDefaultBlockName( 'amp/amp-story-page' );
	}

	const newBlockOrder = getBlockOrder();
	const newlyAddedPages = newBlockOrder.find( ( block ) => ! blockOrder.includes( block ) );
	const deletedPages = blockOrder.filter( ( block ) => ! newBlockOrder.includes( block ) );

	if ( deletedPages.includes( getCurrentPage() ) ) {
		// Change current page if it has been deleted.
		const nextIndex = Math.max( 0, blockOrder.indexOf( getCurrentPage() ) - 1 );

		blockOrder = newBlockOrder;

		setCurrentPage( blockOrder[ nextIndex ] );
	}

	blockOrder = newBlockOrder;

	// If a new page has been inserted, make it the current one.
	if ( newlyAddedPages ) {
		setCurrentPage( newlyAddedPages );
	}

	for ( const block of allBlocksWithChildren ) {
		maybeSetInitialPositioning( block );
		maybeUpdateAutoAdvanceAfterMedia( block );
		maybeSetTagName( block );
	}

	allBlocksWithChildren = getClientIdsWithDescendants();

	// Re-add controls when switching back from code to visual editor.
	const newEditorMode = getEditorMode();
	if ( 'visual' === newEditorMode && newEditorMode !== editorMode ) {
		while ( ! document.querySelector( '.editor-block-list__layout' ) ) {
			await new Promise( ( r ) => setTimeout( r, 200 ) );
		}

		renderStoryComponents();
	}

	editorMode = newEditorMode;
} );

store.subscribe( () => {
	const editorBlockOrder = getBlockOrder();
	const customBlockOrder = getCustomBlockOrder();

	// The block order has changed, let's re-order.
	if ( ! isReordering() && customBlockOrder.length > 0 && editorBlockOrder !== customBlockOrder ) {
		for ( const [ index, page ] of customBlockOrder.entries() ) {
			moveBlockToPosition( page, '', '', index );
		}
	}

	const animatedBlocks = getAnimatedBlocks();

	// Update pages and blocks based on updated animation data.
	for ( const page in animatedBlocks ) {
		if ( ! animatedBlocks.hasOwnProperty( page ) || ! getBlock( page ) ) {
			continue;
		}

		const pageAttributes = getBlockAttributes( page );

		const animatedBlocksPerPage = animatedBlocks[ page ].filter( ( { id } ) => page === getBlockRootClientId( id ) );

		const totalAnimationDuration = getTotalAnimationDuration( animatedBlocksPerPage );
		const totalAnimationDurationInSeconds = Math.ceil( totalAnimationDuration / 1000 );

		if ( 'time' === pageAttributes.autoAdvanceAfter ) {
			// Enforce minimum value for manually set time.
			if ( totalAnimationDurationInSeconds > pageAttributes.autoAdvanceAfterDuration ) {
				updateBlockAttributes( page, { autoAdvanceAfterDuration: totalAnimationDurationInSeconds } );
			}
		} else {
			updateBlockAttributes( page, { autoAdvanceAfterDuration: totalAnimationDurationInSeconds } );
		}

		for ( const item of animatedBlocksPerPage ) {
			const { id, parent, animationType, duration, delay } = item;

			const parentBlock = parent ? getBlock( parent ) : undefined;

			updateBlockAttributes( id, {
				ampAnimationAfter: parentBlock ? parentBlock.attributes.anchor : undefined,
				ampAnimationType: animationType,
				ampAnimationDuration: duration,
				ampAnimationDelay: delay,
			} );
		}
	}
} );

const plugins = require.context( './plugins', true, /.*\.js$/ );

plugins.keys().forEach( ( modulePath ) => {
	const { name, render } = plugins( modulePath );
	registerPlugin( name, { render } );
} );

registerPlugin( 'amp-story-featured-image-pre-publish', { render: withPrePublishNotice } );

addFilter( 'blocks.registerBlockType', 'ampStoryEditorBlocks/setBlockParent', setBlockParent );
addFilter( 'blocks.registerBlockType', 'ampStoryEditorBlocks/addAttributes', addAMPAttributes );
addFilter( 'editor.BlockEdit', 'ampStoryEditorBlocks/addStorySettings', withAmpStorySettings );
addFilter( 'editor.BlockEdit', 'ampStoryEditorBlocks/addPageNumber', withPageNumber );
addFilter( 'editor.BlockEdit', 'ampStoryEditorBlocks/addEditFeaturedImage', withEditFeaturedImage );
addFilter( 'editor.PostFeaturedImage', 'ampStoryEditorBlocks/addFeaturedImageNotice', withStoryFeaturedImageNotice );
addFilter( 'editor.BlockListBlock', 'ampStoryEditorBlocks/withActivePageState', withActivePageState );
addFilter( 'editor.BlockListBlock', 'ampStoryEditorBlocks/addWrapperProps', withWrapperProps );
addFilter( 'editor.MediaUpload', 'ampStoryEditorBlocks/addCroppedFeaturedImage', withCroppedFeaturedImage );
addFilter( 'blocks.getSaveContent.extraProps', 'ampStoryEditorBlocks/addExtraAttributes', addAMPExtraProps );
addFilter( 'blocks.getSaveElement', 'ampStoryEditorBlocks/wrapBlocksInGridLayer', wrapBlocksInGridLayer );
addFilter( 'editor.BlockDropZone', 'ampStoryEditorBlocks/withStoryBlockDropZone', withStoryBlockDropZone );
addFilter( 'editor.BlockEdit', 'ampStoryEditorBlocks/withCallToActionValidation', withCallToActionValidation );
addFilter( 'blocks.getBlockAttributes', 'ampStoryEditorBlocks/filterBlockAttributes', filterBlockAttributes );

const blocks = require.context( './blocks', true, /\/.*-story.*\/index\.js$/ );

// Block types need to be register *after* all the filters have been applied.
blocks.keys().forEach( ( modulePath ) => {
	const { name, settings } = blocks( modulePath );
	registerBlockType( name, settings );
} );<|MERGE_RESOLUTION|>--- conflicted
+++ resolved
@@ -139,15 +139,11 @@
 let blockOrder = getBlockOrder();
 let allBlocksWithChildren = getClientIdsWithDescendants();
 
-<<<<<<< HEAD
 let editorMode = getEditorMode();
 
 subscribe( async () => {
-=======
-subscribe( () => {
 	maybeInitializeAnimations();
 
->>>>>>> 4aa3f008
 	const defaultBlockName = getDefaultBlockName();
 	const selectedBlockClientId = getSelectedBlockClientId();
 

--- conflicted
+++ resolved
@@ -45,8 +45,5 @@
   - "/third-party"
   - "/docs/**/*"
   - ".phpstorm.meta.php"
-<<<<<<< HEAD
-  - "scoper.inc.php"
-=======
   - "/qa-tester/**"
->>>>>>> 5e651345
+  - "scoper.inc.php"
--- conflicted
+++ resolved
@@ -777,8 +777,6 @@
 					'.\@\@\@\@'         => false,
 				),
 			),
-<<<<<<< HEAD
-=======
 			'toggle_class' => array(
 				implode(
 					'',
@@ -803,7 +801,6 @@
 					'.stateful'   => false,
 				),
 			),
->>>>>>> cb0c7e32
 		);
 	}
 

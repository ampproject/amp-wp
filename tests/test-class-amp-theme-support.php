--- conflicted
+++ resolved
@@ -267,7 +267,71 @@
 	}
 
 	/**
-<<<<<<< HEAD
+	 * Test intercept_post_request_redirect().
+	 *
+	 * @runInSeparateProcess
+	 * @preserveGlobalState disabled
+	 * @covers AMP_Theme_Support::intercept_post_request_redirect()
+	 */
+	public function test_intercept_post_request_redirect() {
+		if ( ! function_exists( 'xdebug_get_headers' ) ) {
+			$this->markTestSkipped( 'xdebug is required for this test' );
+		}
+
+		add_theme_support( 'amp' );
+		$url = get_home_url();
+
+		add_filter( 'wp_doing_ajax', '__return_true' );
+		add_filter( 'wp_die_ajax_handler', function () {
+			return '__return_false';
+		} );
+
+		ob_start();
+		AMP_Theme_Support::intercept_post_request_redirect( $url );
+		$this->assertEquals( '{"success":true}', ob_get_clean() );
+
+		$this->assertContains( 'AMP-Redirect-To: ' . $url, xdebug_get_headers() );
+		$this->assertContains( 'Access-Control-Expose-Headers: AMP-Redirect-To', xdebug_get_headers() );
+
+		ob_start();
+		AMP_Theme_Support::intercept_post_request_redirect( '/new-location/' );
+		$this->assertEquals( '{"success":true}', ob_get_clean() );
+		$this->assertContains( 'AMP-Redirect-To: https://example.org/new-location/', xdebug_get_headers() );
+
+		ob_start();
+		AMP_Theme_Support::intercept_post_request_redirect( '//example.com/new-location/' );
+		$this->assertEquals( '{"success":true}', ob_get_clean() );
+		$headers = xdebug_get_headers();
+		$this->assertContains( 'AMP-Redirect-To: https://example.com/new-location/', $headers );
+
+		ob_start();
+		AMP_Theme_Support::intercept_post_request_redirect( '' );
+		$this->assertEquals( '{"success":true}', ob_get_clean() );
+		$this->assertContains( 'AMP-Redirect-To: https://example.org', xdebug_get_headers() );
+	}
+
+	/**
+	 * Test handle_xhr_request().
+	 *
+	 * @runInSeparateProcess
+	 * @preserveGlobalState disabled
+	 * @covers AMP_Theme_Support::handle_xhr_request()
+	 */
+	public function test_handle_xhr_request() {
+		global $pagenow;
+		if ( ! function_exists( 'xdebug_get_headers' ) ) {
+			$this->markTestSkipped( 'xdebug is required for this test' );
+		}
+
+		$_GET['__amp_source_origin'] = 'https://example.org';
+		$pagenow                     = 'wp-comments-post.php';
+		AMP_Theme_Support::purge_amp_query_vars();
+
+		AMP_Theme_Support::handle_xhr_request();
+		$this->assertContains( 'AMP-Access-Control-Allow-Source-Origin: https://example.org', xdebug_get_headers() );
+	}
+
+	/**
 	 * Test AMP_Theme_Support::add_layout().
 	 *
 	 * @see AMP_Theme_Support::add_layout()
@@ -300,70 +364,4 @@
 		$image = '<img data-amp-layout="fill">';
 		$this->assertEquals( $image, wp_kses_post( $image ) );
 	}
-
-=======
-	 * Test intercept_post_request_redirect().
-	 *
-	 * @runInSeparateProcess
-	 * @preserveGlobalState disabled
-	 * @covers AMP_Theme_Support::intercept_post_request_redirect()
-	 */
-	public function test_intercept_post_request_redirect() {
-		if ( ! function_exists( 'xdebug_get_headers' ) ) {
-			$this->markTestSkipped( 'xdebug is required for this test' );
-		}
-
-		add_theme_support( 'amp' );
-		$url = get_home_url();
-
-		add_filter( 'wp_doing_ajax', '__return_true' );
-		add_filter( 'wp_die_ajax_handler', function () {
-			return '__return_false';
-		} );
-
-		ob_start();
-		AMP_Theme_Support::intercept_post_request_redirect( $url );
-		$this->assertEquals( '{"success":true}', ob_get_clean() );
-
-		$this->assertContains( 'AMP-Redirect-To: ' . $url, xdebug_get_headers() );
-		$this->assertContains( 'Access-Control-Expose-Headers: AMP-Redirect-To', xdebug_get_headers() );
-
-		ob_start();
-		AMP_Theme_Support::intercept_post_request_redirect( '/new-location/' );
-		$this->assertEquals( '{"success":true}', ob_get_clean() );
-		$this->assertContains( 'AMP-Redirect-To: https://example.org/new-location/', xdebug_get_headers() );
-
-		ob_start();
-		AMP_Theme_Support::intercept_post_request_redirect( '//example.com/new-location/' );
-		$this->assertEquals( '{"success":true}', ob_get_clean() );
-		$headers = xdebug_get_headers();
-		$this->assertContains( 'AMP-Redirect-To: https://example.com/new-location/', $headers );
-
-		ob_start();
-		AMP_Theme_Support::intercept_post_request_redirect( '' );
-		$this->assertEquals( '{"success":true}', ob_get_clean() );
-		$this->assertContains( 'AMP-Redirect-To: https://example.org', xdebug_get_headers() );
-	}
-
-	/**
-	 * Test handle_xhr_request().
-	 *
-	 * @runInSeparateProcess
-	 * @preserveGlobalState disabled
-	 * @covers AMP_Theme_Support::handle_xhr_request()
-	 */
-	public function test_handle_xhr_request() {
-		global $pagenow;
-		if ( ! function_exists( 'xdebug_get_headers' ) ) {
-			$this->markTestSkipped( 'xdebug is required for this test' );
-		}
-
-		$_GET['__amp_source_origin'] = 'https://example.org';
-		$pagenow                     = 'wp-comments-post.php';
-		AMP_Theme_Support::purge_amp_query_vars();
-
-		AMP_Theme_Support::handle_xhr_request();
-		$this->assertContains( 'AMP-Access-Control-Allow-Source-Origin: https://example.org', xdebug_get_headers() );
-	}
->>>>>>> 23eced62
 }
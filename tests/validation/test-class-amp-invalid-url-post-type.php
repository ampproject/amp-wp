<?php
/**
 * Tests for AMP_Invalid_URL_Post_Type class.
 *
 * @package AMP
 */

// phpcs:disable WordPress.Variables.GlobalVariables.OverrideProhibited

/**
 * Tests for AMP_Invalid_URL_Post_Type class.
 *
 * @covers AMP_Invalid_URL_Post_Type
 */
class Test_AMP_Invalid_URL_Post_Type extends \WP_UnitTestCase {

	const TESTED_CLASS = 'AMP_Invalid_URL_Post_Type';

	/**
	 * After a test method runs, reset any state in WordPress the test method might have changed.
	 */
	public function tearDown() {
		global $current_screen;
		parent::tearDown();
		$current_screen = null; // WPCS: override ok.
	}

	/**
	 * Test register.
	 *
	 * @covers \AMP_Invalid_URL_Post_Type::register()
	 * @covers \AMP_Invalid_URL_Post_Type::add_admin_hooks()
	 */
	public function test_register() {
		add_theme_support( 'amp' );
		$this->assertFalse( is_admin() );

		AMP_Invalid_URL_Post_Type::register();
		$amp_post_type = get_post_type_object( AMP_Invalid_URL_Post_Type::POST_TYPE_SLUG );

		$this->assertTrue( in_array( AMP_Invalid_URL_Post_Type::POST_TYPE_SLUG, get_post_types(), true ) );
		$this->assertEquals( array(), get_all_post_type_supports( AMP_Invalid_URL_Post_Type::POST_TYPE_SLUG ) );
		$this->assertEquals( AMP_Invalid_URL_Post_Type::POST_TYPE_SLUG, $amp_post_type->name );
		$this->assertEquals( 'Invalid URLs', $amp_post_type->label );
		$this->assertEquals( false, $amp_post_type->public );
		$this->assertTrue( $amp_post_type->show_ui );
		$this->assertEquals( AMP_Options_Manager::OPTION_NAME, $amp_post_type->show_in_menu );
		$this->assertTrue( $amp_post_type->show_in_admin_bar );
		$this->assertNotContains( AMP_Invalid_URL_Post_Type::REMAINING_ERRORS, wp_removable_query_args() );

		// Make sure that add_admin_hooks() gets called.
		set_current_screen( 'index.php' );
		AMP_Invalid_URL_Post_Type::register();
		$this->assertContains( AMP_Invalid_URL_Post_Type::REMAINING_ERRORS, wp_removable_query_args() );
	}

	/**
	 * Test should_show_in_menu.
	 *
	 * @covers AMP_Invalid_URL_Post_Type::should_show_in_menu()
	 */
	public function test_should_show_in_menu() {
		global $pagenow;
		add_theme_support( 'amp' );
		$this->assertTrue( AMP_Invalid_URL_Post_Type::should_show_in_menu() );

		remove_theme_support( 'amp' );
		$this->assertFalse( AMP_Invalid_URL_Post_Type::should_show_in_menu() );

		$pagenow           = 'edit.php'; // WPCS: override ok.
		$_GET['post_type'] = 'post';
		$this->assertFalse( AMP_Invalid_URL_Post_Type::should_show_in_menu() );

		$_GET['post_type'] = AMP_Invalid_URL_Post_Type::POST_TYPE_SLUG;
		$this->assertTrue( AMP_Invalid_URL_Post_Type::should_show_in_menu() );
	}

	/**
	 * Test add_admin_hooks.
	 *
	 * @covers \AMP_Invalid_URL_Post_Type::add_admin_hooks()
	 */
	public function test_add_admin_hooks() {
		AMP_Invalid_URL_Post_Type::add_admin_hooks();

		$this->assertEquals( 10, has_filter( 'dashboard_glance_items', array( self::TESTED_CLASS, 'filter_dashboard_glance_items' ) ) );
		$this->assertEquals( 10, has_action( 'rightnow_end', array( self::TESTED_CLASS, 'print_dashboard_glance_styles' ) ) );

		$this->assertEquals( 10, has_action( 'admin_enqueue_scripts', array( self::TESTED_CLASS, 'enqueue_edit_post_screen_scripts' ) ) );
		$this->assertEquals( 10, has_action( 'add_meta_boxes', array( self::TESTED_CLASS, 'add_meta_boxes' ) ) );
		$this->assertEquals( 10, has_action( 'edit_form_top', array( self::TESTED_CLASS, 'print_url_as_title' ) ) );

		$this->assertEquals( 10, has_filter( 'the_title', array( self::TESTED_CLASS, 'filter_the_title_in_post_list_table' ) ) );
		$this->assertEquals( 10, has_filter( 'restrict_manage_posts', array( self::TESTED_CLASS, 'render_post_filters' ) ) );
		$this->assertEquals( 10, has_filter( 'manage_' . AMP_Invalid_URL_Post_Type::POST_TYPE_SLUG . '_posts_columns', array( self::TESTED_CLASS, 'add_post_columns' ) ) );
		$this->assertEquals( 10, has_action( 'manage_posts_custom_column', array( self::TESTED_CLASS, 'output_custom_column' ) ) );
		$this->assertEquals( 10, has_filter( 'post_row_actions', array( self::TESTED_CLASS, 'filter_post_row_actions' ) ) );
		$this->assertEquals( 10, has_filter( 'bulk_actions-edit-' . AMP_Invalid_URL_Post_Type::POST_TYPE_SLUG, array( self::TESTED_CLASS, 'filter_bulk_actions' ) ) );
		$this->assertEquals( 10, has_filter( 'handle_bulk_actions-edit-' . AMP_Invalid_URL_Post_Type::POST_TYPE_SLUG, array( self::TESTED_CLASS, 'handle_bulk_action' ) ) );
		$this->assertEquals( 10, has_action( 'admin_notices', array( self::TESTED_CLASS, 'print_admin_notice' ) ) );
		$this->assertEquals( 10, has_action( 'admin_action_' . AMP_Invalid_URL_Post_Type::VALIDATE_ACTION, array( self::TESTED_CLASS, 'handle_validate_request' ) ) );
		$this->assertEquals( 10, has_action( 'post_action_' . AMP_Invalid_URL_Post_Type::UPDATE_POST_TERM_STATUS_ACTION, array( self::TESTED_CLASS, 'handle_validation_error_status_update' ) ) );
		$this->assertEquals( 10, has_action( 'admin_menu', array( self::TESTED_CLASS, 'add_admin_menu_new_invalid_url_count' ) ) );

		$post = $this->factory()->post->create_and_get( array( 'post_type' => AMP_Invalid_URL_Post_Type::POST_TYPE_SLUG ) );
		$this->assertEquals( '', apply_filters( 'post_date_column_status', 'publish', $post ) );
		$this->assertEquals( 'publish', apply_filters( 'post_date_column_status', 'publish', $this->factory()->post->create_and_get() ) );

		$this->assertContains( 'amp_actioned', wp_removable_query_args() );
		$this->assertContains( 'amp_taxonomy_terms_updated', wp_removable_query_args() );
		$this->assertContains( AMP_Invalid_URL_Post_Type::REMAINING_ERRORS, wp_removable_query_args() );
		$this->assertContains( 'amp_urls_tested', wp_removable_query_args() );
		$this->assertContains( 'amp_validate_error', wp_removable_query_args() );
	}

	/**
	 * Test add_admin_menu_new_invalid_url_count.
	 *
	 * @covers \AMP_Invalid_URL_Post_Type::add_admin_menu_new_invalid_url_count()
	 */
	public function test_add_admin_menu_new_invalid_url_count() {
		global $submenu;
		AMP_Validation_Manager::init(); // Register the post type and taxonomy.

		unset( $submenu[ AMP_Options_Manager::OPTION_NAME ] );
		AMP_Invalid_URL_Post_Type::add_admin_menu_new_invalid_url_count();

		$submenu[ AMP_Options_Manager::OPTION_NAME ] = array( // WPCS: override ok.
			0 => array(
				0 => 'General',
				1 => 'manage_options',
				2 => 'amp-options',
				3 => 'AMP Settings',
			),
			1 => array(
				0 => 'Analytics',
				1 => 'manage_options',
				2 => 'amp-analytics-options',
				3 => 'AMP Analytics Options',
			),
			2 => array(
				0 => 'Invalid Pages',
				1 => 'edit_posts',
				2 => 'edit.php?post_type=amp_invalid_url',
				3 => 'Invalid AMP Pages (URLs)',
			),
		);

		$invalid_url_post_id = AMP_Invalid_URL_Post_Type::store_validation_errors(
			array(
				array(
					'code' => 'hello',
				),
			),
			get_permalink( $this->factory()->post->create() )
		);
		$this->assertNotInstanceOf( 'WP_Error', $invalid_url_post_id );

		AMP_Invalid_URL_Post_Type::add_admin_menu_new_invalid_url_count();

		$this->assertContains( '<span class="awaiting-mod"><span class="pending-count">1</span></span>', $submenu[ AMP_Options_Manager::OPTION_NAME ][2][0] );
	}

	/**
	 * Test get_invalid_url_validation_errors and display_invalid_url_validation_error_counts_summary.
	 *
	 * @covers \AMP_Invalid_URL_Post_Type::get_invalid_url_validation_errors()
	 * @covers \AMP_Invalid_URL_Post_Type::display_invalid_url_validation_error_counts_summary()
	 * @covers \AMP_Invalid_URL_Post_Type::store_validation_errors()
	 */
	public function test_get_invalid_url_validation_errors() {
		AMP_Options_Manager::update_option( 'auto_accept_sanitization', false );
		add_theme_support( 'amp', array( 'paired' => true ) );
		AMP_Validation_Manager::init();
		$post = $this->factory()->post->create();
		$this->assertEmpty( AMP_Invalid_URL_Post_Type::get_invalid_url_validation_errors( get_permalink( $post ) ) );

		add_filter( 'amp_validation_error_sanitized', function( $sanitized, $error ) {
			if ( 'accepted' === $error['code'] ) {
				$sanitized = true;
			} elseif ( 'rejected' === $error['code'] ) {
				$sanitized = false;
			}
			return $sanitized;
		}, 10, 2 );

		$invalid_url_post_id = AMP_Invalid_URL_Post_Type::store_validation_errors(
			array(
				array( 'code' => 'accepted' ),
				array( 'code' => 'rejected' ),
				array( 'code' => 'new' ),
			),
			get_permalink( $post )
		);
		$this->assertNotInstanceOf( 'WP_Error', $invalid_url_post_id );

		$errors = AMP_Invalid_URL_Post_Type::get_invalid_url_validation_errors( get_permalink( $post ) );
		$this->assertCount( 3, $errors );

		$error = array_shift( $errors );
		$this->assertEquals( 'accepted', $error['data']['code'] );
		$this->assertEquals( AMP_Validation_Error_Taxonomy::VALIDATION_ERROR_ACK_ACCEPTED_STATUS, $error['term_status'] );
		$error = array_shift( $errors );
		$this->assertEquals( 'rejected', $error['data']['code'] );
		$this->assertEquals( AMP_Validation_Error_Taxonomy::VALIDATION_ERROR_ACK_REJECTED_STATUS, $error['term_status'] );
		$error = array_shift( $errors );
		$this->assertEquals( 'new', $error['data']['code'] );
		$this->assertEquals( AMP_Validation_Error_Taxonomy::VALIDATION_ERROR_NEW_REJECTED_STATUS, $error['term_status'] );

		$errors = AMP_Invalid_URL_Post_Type::get_invalid_url_validation_errors( get_permalink( $post ), array( 'ignore_accepted' => true ) );
		$this->assertCount( 2, $errors );
		$error = array_shift( $errors );
		$this->assertEquals( 'rejected', $error['data']['code'] );
		$this->assertEquals( AMP_Validation_Error_Taxonomy::VALIDATION_ERROR_ACK_REJECTED_STATUS, $error['term_status'] );
		$error = array_shift( $errors );
		$this->assertEquals( 'new', $error['data']['code'] );
		$this->assertEquals( AMP_Validation_Error_Taxonomy::VALIDATION_ERROR_NEW_REJECTED_STATUS, $error['term_status'] );

		ob_start();
		AMP_Invalid_URL_Post_Type::display_invalid_url_validation_error_counts_summary( $invalid_url_post_id );
		$summary = ob_get_clean();
		$this->assertContains( 'New Rejected: 1', $summary );
		$this->assertContains( 'Accepted: 1', $summary );
		$this->assertContains( 'Rejected: 1', $summary );
	}

	/**
	 * Test for get_invalid_url_post().
	 *
	 * @covers \AMP_Invalid_URL_Post_Type::get_invalid_url_post()
	 */
	public function test_get_invalid_url_post() {
		add_theme_support( 'amp', array( 'paired' => true ) );
		AMP_Validation_Manager::init();
		$post = $this->factory()->post->create_and_get();
		$this->assertEquals( null, AMP_Invalid_URL_Post_Type::get_invalid_url_post( get_permalink( $post ) ) );

		$invalid_post_id = AMP_Invalid_URL_Post_Type::store_validation_errors(
			array(
				array( 'code' => 'foo' ),
			),
			get_permalink( $post )
		);
		$this->assertNotInstanceOf( 'WP_Error', $invalid_post_id );

		$this->assertEquals(
			$invalid_post_id,
			AMP_Invalid_URL_Post_Type::get_invalid_url_post( get_permalink( $post ) )->ID
		);

		// Test trashed.
		wp_trash_post( $invalid_post_id );
		$this->assertNull( AMP_Invalid_URL_Post_Type::get_invalid_url_post( get_permalink( $post ) ) );
		$args = array( 'include_trashed' => true );
		$this->assertEquals(
			$invalid_post_id,
			AMP_Invalid_URL_Post_Type::get_invalid_url_post( get_permalink( $post ), $args )->ID
		);
		wp_untrash_post( $invalid_post_id );

		// Test normalized.
		$args = array( 'normalize' => false );
		$url  = add_query_arg( 'utm_foo', 'bar', get_permalink( $post ) . '#baz' );
		$url  = set_url_scheme( $url, 'http' );
		$this->assertNull( AMP_Invalid_URL_Post_Type::get_invalid_url_post( $url, $args ) );
		$args = array( 'normalize' => true );
		$this->assertEquals( $invalid_post_id, AMP_Invalid_URL_Post_Type::get_invalid_url_post( $url, $args )->ID );
		$this->assertEquals( $invalid_post_id, AMP_Invalid_URL_Post_Type::get_invalid_url_post( $url )->ID );
		$url = set_url_scheme( get_permalink( $post ), 'http' );
		$this->assertNull( AMP_Invalid_URL_Post_Type::get_invalid_url_post( $url, array( 'normalize' => false ) ) );
		$this->assertEquals( $invalid_post_id, AMP_Invalid_URL_Post_Type::get_invalid_url_post( $url, array( 'normalize' => true ) )->ID );
	}

	/**
	 * Test get_url_from_post.
	 *
	 * @covers \AMP_Invalid_URL_Post_Type::get_url_from_post()
	 */
	public function test_get_url_from_post() {
		add_theme_support( 'amp', array( 'paired' => true ) );
		AMP_Validation_Manager::init();
		$post = $this->factory()->post->create_and_get();

		$this->assertNull( AMP_Invalid_URL_Post_Type::get_url_from_post( 0 ) );
		$this->assertNull( AMP_Invalid_URL_Post_Type::get_url_from_post( $post ) );

		$invalid_post_id = AMP_Invalid_URL_Post_Type::store_validation_errors(
			array(
				array( 'code' => 'foo' ),
			),
			get_permalink( $post )
		);
		$this->assertNotInstanceOf( 'WP_Error', $invalid_post_id );

		$this->assertEquals(
			add_query_arg( amp_get_slug(), '', get_permalink( $post ) ),
			AMP_Invalid_URL_Post_Type::get_url_from_post( $invalid_post_id )
		);

		add_theme_support( 'amp', array( 'paired' => false ) );
		$this->assertEquals(
			get_permalink( $post ),
			AMP_Invalid_URL_Post_Type::get_url_from_post( $invalid_post_id )
		);

		// Check URL scheme.
		update_option( 'home', home_url( '/', 'http' ) );
		$this->assertEquals( 'http', wp_parse_url( AMP_Invalid_URL_Post_Type::get_url_from_post( $invalid_post_id ), PHP_URL_SCHEME ) );
		update_option( 'home', home_url( '/', 'https' ) );
		$this->assertEquals( 'https', wp_parse_url( AMP_Invalid_URL_Post_Type::get_url_from_post( $invalid_post_id ), PHP_URL_SCHEME ) );
	}

	/**
	 * Test for store_validation_errors()
	 *
	 * @covers \AMP_Invalid_URL_Post_Type::store_validation_errors()
	 */
	public function test_store_validation_errors() {
		global $post;
		add_theme_support( 'amp', array( 'paired' => true ) );
		AMP_Validation_Manager::init();
		$post = $this->factory()->post->create_and_get();

		add_filter( 'amp_validation_error_sanitized', function( $sanitized, $error ) {
			if ( 'accepted' === $error['code'] ) {
				$sanitized = true;
			} elseif ( 'rejected' === $error['code'] ) {
				$sanitized = false;
			}
			return $sanitized;
		}, 10, 2 );

		$errors = array(
			array(
				'code'    => 'accepted',
				'sources' => array(
					array(
						'type' => 'plugin',
						'name' => 'amp',
						'evil' => '<script>\o/</script>', // Test slash preservation and kses suspension.
					),
				),
			),
			array(
				'code'    => 'rejected',
				'evil'    => '<script>\o/</script>', // Test slash preservation and kses suspension.
				'sources' => array(
					array(
						'type' => 'theme',
						'name' => 'twentyseventeen',
					),
				),
			),
			array(
				'code'    => 'new',
				'sources' => array(
					array(
						'type' => 'core',
						'name' => 'wp-includes',
					),
				),
			),
		);

		$invalid_url_post_id = AMP_Invalid_URL_Post_Type::store_validation_errors(
			$errors,
			get_permalink( $post ),
			array(
				'invalid_url_post' => 0,
			)
		);
		$this->assertNotInstanceOf( 'WP_Error', $invalid_url_post_id );
		$this->assertNotEquals( $invalid_url_post_id, $post->ID, 'Passing an empty invalid_url_post should not re-use the global $post ever.' );

		// Test resurrection from trash.
		wp_trash_post( $invalid_url_post_id );
		$this->assertEquals(
			$invalid_url_post_id,
			AMP_Invalid_URL_Post_Type::store_validation_errors(
				$errors,
				get_permalink( $post ),
				array(
					'queried_object' => array(
						'type' => 'post',
						'id'   => $post->ID,
					),
				)
			)
		);
		$this->assertEquals( 'publish', get_post_status( $invalid_url_post_id ) );
		$this->assertEquals(
			array(
				'type' => 'post',
				'id'   => $post->ID,
			),
			get_post_meta( $invalid_url_post_id, '_amp_queried_object', true )
		);

		// Test passing specific post to override the URL.
		$this->assertEquals(
			$invalid_url_post_id,
			AMP_Invalid_URL_Post_Type::store_validation_errors(
				$errors,
				home_url( '/something/else/' ),
				array(
					'invalid_url_post' => $invalid_url_post_id,
				)
			)
		);

		$this->assertEquals(
			home_url( '/something/else/', 'https' ),
			get_post( $invalid_url_post_id )->post_title
		);

		$stored_errors = AMP_Invalid_URL_Post_Type::get_invalid_url_validation_errors( $invalid_url_post_id );
		$this->assertEquals(
			$errors,
			array_map(
				function( $stored_error ) {
					return $stored_error['data'];
				},
				$stored_errors
			)
		);

		$error_groups = array(
			AMP_Validation_Error_Taxonomy::VALIDATION_ERROR_ACK_ACCEPTED_STATUS,
			AMP_Validation_Error_Taxonomy::VALIDATION_ERROR_ACK_REJECTED_STATUS,
			AMP_Validation_Error_Taxonomy::VALIDATION_ERROR_NEW_ACCEPTED_STATUS,
		);

		foreach ( $errors as $i => $error ) {
			$stored_error = $stored_errors[ $i ];

			$this->assertEquals( $error, $stored_error['data'] );

			$sourceless_error = $error;
			unset( $sourceless_error['sources'] );

			/**
			 * Term.
			 *
			 * @var WP_Term $term
			 */
			$term = $stored_error['term'];
			$this->assertEquals( $sourceless_error, json_decode( $term->description, true ) );

			$this->assertNotEmpty( get_term_meta( $term->term_id, 'created_date_gmt', true ) );
			$this->assertEquals( $error_groups[ $i ], $stored_error['term_status'] );
			$this->assertEquals( $error_groups[ $i ], $term->term_group );
		}
	}

	/**
	 * Test get_validated_environment().
	 *
	 * @covers \AMP_Invalid_URL_Post_Type::get_validated_environment()
	 */
	public function test_get_validated_environment() {
		switch_theme( 'twentysixteen' );
		update_option( 'active_plugins', array( 'foo/foo.php', 'bar.php' ) );
		AMP_Options_Manager::update_option( 'accept_tree_shaking', true );
		AMP_Options_Manager::update_option( 'auto_accept_sanitization', false );
		$old_env = AMP_Invalid_URL_Post_Type::get_validated_environment();
		$this->assertArrayHasKey( 'theme', $old_env );
		$this->assertArrayHasKey( 'plugins', $old_env );
		$this->assertArrayHasKey( 'options', $old_env );
		$this->assertArrayHasKey( 'accept_tree_shaking', $old_env['options'] );
		$this->assertTrue( $old_env['options']['accept_tree_shaking'] );
		$this->assertEquals( 'twentysixteen', $old_env['theme'] );

		switch_theme( 'twentyseventeen' );
		update_option( 'active_plugins', array( 'foo/foo.php', 'baz.php' ) );
		AMP_Options_Manager::update_option( 'accept_tree_shaking', false );
		$new_env = AMP_Invalid_URL_Post_Type::get_validated_environment();
		$this->assertNotEquals( $old_env, $new_env );
		$this->assertFalse( $new_env['options']['accept_tree_shaking'] );
		$this->assertEquals( 'twentyseventeen', $new_env['theme'] );
	}

	/**
	 * Test get_post_staleness method.
	 *
	 * @covers AMP_Invalid_URL_Post_Type::get_post_staleness()
	 * @covers AMP_Invalid_URL_Post_Type::get_validated_environment()
	 */
	public function test_get_post_staleness() {
		$error = array( 'code' => 'foo' );
		switch_theme( 'twentysixteen' );
		update_option( 'active_plugins', array( 'foo/foo.php', 'bar.php' ) );

		$invalid_url_post_id = AMP_Invalid_URL_Post_Type::store_validation_errors( array( $error ), home_url( '/' ) );
		$this->assertInternalType( 'int', $invalid_url_post_id );
		$this->assertEmpty( AMP_Invalid_URL_Post_Type::get_post_staleness( $invalid_url_post_id ) );

		update_option( 'active_plugins', array( 'foo/foo.php', 'baz.php' ) );
		$staleness = AMP_Invalid_URL_Post_Type::get_post_staleness( $invalid_url_post_id );
		$this->assertNotEmpty( $staleness );
		$this->assertArrayHasKey( 'plugins', $staleness );
		$this->assertArrayNotHasKey( 'theme', $staleness );

		$this->assertEqualSets( array( 'baz.php' ), $staleness['plugins']['new'] );
		$this->assertEqualSets( array( 'bar.php' ), $staleness['plugins']['old'] );

		switch_theme( 'twentyseventeen' );
		$next_staleness = AMP_Invalid_URL_Post_Type::get_post_staleness( $invalid_url_post_id );
		$this->assertArrayHasKey( 'theme', $next_staleness );
		$this->assertEquals( 'twentysixteen', $next_staleness['theme'] );
		$this->assertSame( $next_staleness['plugins'], $staleness['plugins'] );

		// Re-storing results updates freshness.
		AMP_Invalid_URL_Post_Type::store_validation_errors( array( $error ), home_url( '/' ), $invalid_url_post_id );
		$this->assertEmpty( AMP_Invalid_URL_Post_Type::get_post_staleness( $invalid_url_post_id ) );
	}

	/**
	 * Test for add_post_columns()
	 *
	 * @covers AMP_Invalid_URL_Post_Type::add_post_columns()
	 */
	public function test_add_post_columns() {
		$initial_columns = array(
			'cb' => '<input type="checkbox">',
		);
		$this->assertEquals(
			array_merge(
				$initial_columns,
				array(
					AMP_Validation_Error_Taxonomy::ERROR_STATUS => 'Status<span class="dashicons dashicons-editor-help"></span>',
					AMP_Validation_Error_Taxonomy::SOURCES_INVALID_OUTPUT => 'Sources',
					AMP_Validation_Error_Taxonomy::FOUND_ELEMENTS_AND_ATTRIBUTES => 'Invalid',
				)
			),
			AMP_Invalid_URL_Post_Type::add_post_columns( $initial_columns )
		);
	}

	/**
	 * Gets the test data for test_output_custom_column().
	 *
	 * @return array $columns
	 */
	public function get_custom_columns() {
		$source = array(
			'type' => 'plugin',
			'name' => 'amp',
		);
		$errors = array(
			array(
				'code'      => AMP_Validation_Error_Taxonomy::INVALID_ELEMENT_CODE,
				'node_name' => 'script',
				'sources'   => array( $source ),
			),
			array(
				'code'      => AMP_Validation_Error_Taxonomy::INVALID_ATTRIBUTE_CODE,
				'node_name' => 'onclick',
				'sources'   => array( $source ),
			),
		);

		return array(
			'invalid_element'       => array(
				AMP_Validation_Error_Taxonomy::SOURCES_INVALID_OUTPUT,
				'<details class="source"><summary class="details-attributes__summary"><strong><span class="dashicons dashicons-admin-plugins"></span>Plugin</strong></summary><div>AMP</div></details>',
				$errors,
			),
			'removed_attributes'    => array(
				AMP_Validation_Error_Taxonomy::FOUND_ELEMENTS_AND_ATTRIBUTES,
				'onclick',
				$errors,
			),
			'sources_invalid_input' => array(
				AMP_Validation_Error_Taxonomy::SOURCES_INVALID_OUTPUT,
				'AMP',
				$errors,
			),
		);
	}

	/**
	 * Test for output_custom_column()
	 *
	 * @dataProvider get_custom_columns
	 * @covers       AMP_Invalid_URL_Post_Type::output_custom_column()
	 *
	 * @param string $column_name    The name of the column.
	 * @param string $expected_value The value that is expected to be present in the column markup.
	 * @param array  $errors         Errors.
	 */
	public function test_output_custom_column( $column_name, $expected_value, $errors ) {
		AMP_Validation_Manager::init();
		$invalid_url_post_id = AMP_Invalid_URL_Post_Type::store_validation_errors( $errors, home_url( '/' ) );

		ob_start();
		AMP_Invalid_URL_Post_Type::output_custom_column( $column_name, $invalid_url_post_id );
		$this->assertContains( $expected_value, ob_get_clean() );
	}

	/**
	 * Test for filter_bulk_actions()
	 *
	 * @covers \AMP_Invalid_URL_Post_Type::filter_bulk_actions()
	 */
	public function test_filter_bulk_actions() {
		$initial_action = array(
			'edit'   => 'Edit',
			'trash'  => 'Trash',
			'delete' => 'Trash permanently',
		);
		$actions        = AMP_Invalid_URL_Post_Type::filter_bulk_actions( $initial_action );
		$this->assertFalse( isset( $action['edit'] ) );
		$this->assertEquals( 'Recheck', $actions[ AMP_Invalid_URL_Post_Type::BULK_VALIDATE_ACTION ] );
		$this->assertEquals( 'Forget', $actions['trash'] );
		$this->assertEquals( 'Forget permanently', $actions['delete'] );
	}

	/**
	 * Test for handle_bulk_action()
	 *
	 * @covers \AMP_Invalid_URL_Post_Type::handle_bulk_action()
	 */
	public function test_handle_bulk_action() {
<<<<<<< HEAD
		AMP_Options_Manager::update_option( 'auto_accept_sanitization', false );
=======
		wp_set_current_user( $this->factory()->user->create( array( 'role' => 'administrator' ) ) );
		AMP_Options_Manager::update_option( 'force_sanitization', false );
>>>>>>> 9444a757
		add_theme_support( 'amp', array( 'paired' => true ) );
		AMP_Validation_Manager::init();

		$invalid_post_id = AMP_Invalid_URL_Post_Type::store_validation_errors(
			array(
				array( 'code' => 'foo' ),
			),
			home_url( '/' )
		);

		$initial_redirect = admin_url( 'plugins.php' );
		$items            = array( $invalid_post_id );
		$urls_tested      = (string) count( $items );

		$_GET[ AMP_Invalid_URL_Post_Type::URLS_TESTED ] = $urls_tested;

		// The action isn't correct, so the callback should return the URL unchanged.
		$this->assertEquals( $initial_redirect, AMP_Invalid_URL_Post_Type::handle_bulk_action( $initial_redirect, 'trash', $items ) );

		$that   = $this;
		$filter = function() use ( $that ) {
			return array(
				'body' => sprintf(
					'<html amp><head></head><body></body><!--%s--></html>',
					'AMP_VALIDATION:' . wp_json_encode( array(
						'results' => array_map(
							function( $error ) {
								return array_merge(
									compact( 'error' ),
									array( 'sanitized' => false )
								);
							},
							$that->get_mock_errors()
						),
					) )
				),
			);
		};
		add_filter( 'pre_http_request', $filter, 10, 3 );
		$this->assertEquals(
			add_query_arg(
				array(
					AMP_Invalid_URL_Post_Type::URLS_TESTED => $urls_tested,
					AMP_Invalid_URL_Post_Type::REMAINING_ERRORS => count( $items ),
				),
				$initial_redirect
			),
			AMP_Invalid_URL_Post_Type::handle_bulk_action( $initial_redirect, AMP_Invalid_URL_Post_Type::BULK_VALIDATE_ACTION, $items )
		);
		remove_filter( 'pre_http_request', $filter, 10 );

		// Test error scenario.
		add_filter( 'pre_http_request', function() {
			return array(
				'body' => '<html></html>',
			);
		} );
		$this->assertEquals(
			add_query_arg(
				array(
					AMP_Invalid_URL_Post_Type::URLS_TESTED => $urls_tested,
					'amp_validate_error'                   => array( 'response_comment_absent' ),
				),
				$initial_redirect
			),
			AMP_Invalid_URL_Post_Type::handle_bulk_action( $initial_redirect, AMP_Invalid_URL_Post_Type::BULK_VALIDATE_ACTION, $items )
		);
	}

	/**
	 * Test for print_admin_notice()
	 *
	 * @covers \AMP_Invalid_URL_Post_Type::print_admin_notice()
	 */
	public function test_print_admin_notice() {
		add_theme_support( 'amp' );
		AMP_Validation_Manager::init();

		ob_start();
		AMP_Invalid_URL_Post_Type::print_admin_notice();
		$this->assertEmpty( ob_get_clean() );

		$_GET['post_type'] = 'post';
		ob_start();
		AMP_Invalid_URL_Post_Type::print_admin_notice();
		$this->assertEmpty( ob_get_clean() );

		set_current_screen( 'edit.php' );
		get_current_screen()->post_type = AMP_Invalid_URL_Post_Type::POST_TYPE_SLUG;

		$_GET[ AMP_Invalid_URL_Post_Type::REMAINING_ERRORS ] = '1';
		$_GET[ AMP_Invalid_URL_Post_Type::URLS_TESTED ]      = '1';
		ob_start();
		AMP_Invalid_URL_Post_Type::print_admin_notice();
		$this->assertContains( 'The rechecked URL still has unaccepted validation errors', ob_get_clean() );

		$_GET[ AMP_Invalid_URL_Post_Type::URLS_TESTED ] = '2';
		ob_start();
		AMP_Invalid_URL_Post_Type::print_admin_notice();
		$this->assertContains( 'The rechecked URLs still have unaccepted validation errors', ob_get_clean() );

		$_GET[ AMP_Invalid_URL_Post_Type::REMAINING_ERRORS ] = '0';
		ob_start();
		AMP_Invalid_URL_Post_Type::print_admin_notice();
		$this->assertContains( 'The rechecked URLs are free of unaccepted validation errors', ob_get_clean() );

		$_GET[ AMP_Invalid_URL_Post_Type::URLS_TESTED ] = '1';
		ob_start();
		AMP_Invalid_URL_Post_Type::print_admin_notice();
		$this->assertContains( 'The rechecked URL is free of unaccepted validation errors', ob_get_clean() );

		$_GET['amp_validate_error'] = array( 'http_request_failed' );
		ob_start();
		AMP_Invalid_URL_Post_Type::print_admin_notice();
		$this->assertContains( 'Failed to fetch URL(s) to validate', ob_get_clean() );

		unset( $GLOBALS['current_screen'] );
	}

	/**
	 * Test for handle_validate_request()
	 *
	 * @covers \AMP_Invalid_URL_Post_Type::handle_validate_request()
	 */
	public function test_handle_validate_request() {
		AMP_Options_Manager::update_option( 'auto_accept_sanitization', false );
		add_theme_support( 'amp', array( 'paired' => true ) );
		wp_set_current_user( $this->factory()->user->create( array( 'role' => 'administrator' ) ) );
		AMP_Validation_Manager::init();

		$post_id = AMP_Invalid_URL_Post_Type::store_validation_errors(
			array(
				array( 'code' => 'foo' ),
			),
			home_url( '/' )
		);

		$_REQUEST['_wpnonce'] = wp_create_nonce( AMP_Invalid_URL_Post_Type::NONCE_ACTION );

		$exception = null;
		add_filter( 'wp_redirect', function( $url, $status ) {
			throw new Exception( $url, $status );
		}, 10, 2 );

		$that   = $this;
		$filter = function() use ( $that ) {
			return array(
				'body' => sprintf(
					'<html amp><head></head><body></body><!--%s--></html>',
					'AMP_VALIDATION:' . wp_json_encode( array(
						'results' => array_map(
							function( $error ) {
								return array_merge(
									compact( 'error' ),
									array( 'sanitized' => false )
								);
							},
							$that->get_mock_errors()
						),
					) )
				),
			);
		};
		add_filter( 'pre_http_request', $filter, 10, 3 );

		$handle_validate_request = function() {
			try {
				AMP_Invalid_URL_Post_Type::handle_validate_request();
			} catch ( Exception $exception ) {
				return $exception;
			}
			return null;
		};

		// Test validating with missing args.
		$exception = $handle_validate_request();
		$this->assertInstanceOf( 'Exception', $exception );
		$this->assertEquals( 302, $exception->getCode() );
		$this->assertStringEndsWith(
			'/edit.php?post_type=amp_invalid_url&amp_validate_error=missing_url&amp_urls_tested=0',
			$exception->getMessage()
		);
		unset( $_GET['post'] );

		// Test validating for a non-valid post.
		$_GET['post'] = 1234567890;
		$exception    = $handle_validate_request();
		$this->assertInstanceOf( 'Exception', $exception );
		$this->assertEquals( 302, $exception->getCode() );
		$this->assertStringEndsWith(
			'/edit.php?post_type=amp_invalid_url&amp_validate_error=invalid_post&amp_urls_tested=0',
			$exception->getMessage()
		);
		unset( $_GET['post'] );

		// Test validating for a non-valid post type.
		$_GET['post'] = $this->factory()->post->create();
		$exception    = $handle_validate_request();
		$this->assertInstanceOf( 'Exception', $exception );
		$this->assertEquals( 302, $exception->getCode() );
		$this->assertStringEndsWith(
			'/edit.php?post_type=amp_invalid_url&amp_validate_error=invalid_post&amp_urls_tested=0',
			$exception->getMessage()
		);
		unset( $_GET['post'] );

		// Verify that redirect is happening for a successful case.
		$_GET['post'] = $post_id;
		$exception    = $handle_validate_request();
		$this->assertInstanceOf( 'Exception', $exception );
		$this->assertEquals( 302, $exception->getCode() );
		$this->assertStringEndsWith(
			sprintf( 'post.php?post=%s&action=edit&amp_urls_tested=1&amp_remaining_errors=2', $post_id ),
			$exception->getMessage()
		);
		unset( $_GET['post'] );

		// Test validating by URL.
		$_GET['url'] = home_url( '/' );
		$exception   = $handle_validate_request();
		$this->assertInstanceOf( 'Exception', $exception );
		$this->assertEquals( 302, $exception->getCode() );
		$this->assertStringEndsWith(
			sprintf( 'post.php?post=%s&action=edit&amp_urls_tested=1&amp_remaining_errors=2', $post_id ),
			$exception->getMessage()
		);

		// Test validating by URL which doesn't have a post already.
		$_GET['url'] = home_url( '/new-URL/' );
		$exception   = $handle_validate_request();
		$this->assertInstanceOf( 'Exception', $exception );
		$this->assertEquals( 302, $exception->getCode() );
		$this->assertStringEndsWith(
			'&action=edit&amp_urls_tested=1&amp_remaining_errors=2',
			$exception->getMessage()
		);

		// Test validating a bad URL.
		$_GET['url'] = 'http://badurl.example.com/';
		$exception   = $handle_validate_request();
		$this->assertInstanceOf( 'Exception', $exception );
		$this->assertEquals( 302, $exception->getCode() );
		$this->assertStringEndsWith(
			'wp-admin/edit.php?post_type=amp_invalid_url&amp_validate_error=illegal_url&amp_urls_tested=0',
			$exception->getMessage()
		);
	}

	/**
	 * Test for recheck_post()
	 *
	 * @covers \AMP_Invalid_URL_Post_Type::recheck_post()
	 */
	public function test_recheck_post() {
		AMP_Validation_Manager::init();

		$r = AMP_Invalid_URL_Post_Type::recheck_post( 'nope' );
		$this->assertInstanceOf( 'WP_Error', $r );
		$this->assertEquals( 'missing_post', $r->get_error_code() );

		$r = AMP_Invalid_URL_Post_Type::recheck_post( $this->factory()->post->create() );
		$this->assertInstanceOf( 'WP_Error', $r );
		$this->assertEquals( 'missing_url', $r->get_error_code() );

		$invalid_url_post_id = AMP_Invalid_URL_Post_Type::store_validation_errors(
			array(
				array( 'code' => 'foo' ),
			),
			home_url( '/' )
		);
		add_filter( 'pre_http_request', function() {
			return array(
				'body' => sprintf(
					'<html amp><head></head><body></body><!--%s--></html>',
					'AMP_VALIDATION:' . wp_json_encode( array(
						'results' => array(
							array(
								'sanitized' => false,
								'error'     => array(
									'code' => 'bar',
								),
							),
							array(
								'sanitized' => false,
								'error'     => array(
									'code' => 'baz',
								),
							),
						),
					) )
				),
			);
		} );

		$r = AMP_Invalid_URL_Post_Type::recheck_post( $invalid_url_post_id );
		$this->assertInternalType( 'array', $r );
		$this->assertCount( 2, $r );
		$this->assertEquals( 'bar', $r[0]['error']['code'] );
		$this->assertEquals( 'baz', $r[1]['error']['code'] );

		$errors = AMP_Invalid_URL_Post_Type::get_invalid_url_validation_errors( $invalid_url_post_id );
		$this->assertCount( 2, $errors );
		foreach ( $errors as $i => $error ) {
			$this->assertEquals(
				$r[ $i ]['error'],
				$error['data']
			);
		}
	}

	/**
	 * Test for handle_validation_error_status_update()
	 *
	 * @covers \AMP_Invalid_URL_Post_Type::handle_validation_error_status_update()
	 */
	public function test_handle_validation_error_status_update() {
		global $post;
		AMP_Validation_Manager::init();

		wp_set_current_user( $this->factory()->user->create( array( 'role' => 'administrator' ) ) );
		$_REQUEST[ AMP_Invalid_URL_Post_Type::UPDATE_POST_TERM_STATUS_ACTION . '_nonce' ] = wp_create_nonce( AMP_Invalid_URL_Post_Type::UPDATE_POST_TERM_STATUS_ACTION );
		AMP_Invalid_URL_Post_Type::handle_validation_error_status_update(); // No-op since no post.

		$error = array( 'code' => 'foo' );

		$invalid_url_post_id = AMP_Invalid_URL_Post_Type::store_validation_errors(
			array( $error ),
			home_url( '/' )
		);
		add_filter( 'pre_http_request', function() use ( $error ) {
			return array(
				'body' => sprintf(
					'<html amp><head></head><body></body><!--%s--></html>',
					'AMP_VALIDATION:' . wp_json_encode( array(
						'results' => array(
							array(
								'sanitized' => false,
								'error'     => $error,
							),
						),
					) )
				),
			);
		} );

		$post = get_post( $invalid_url_post_id ); // WPCS: override ok.

		$errors = AMP_Invalid_URL_Post_Type::get_invalid_url_validation_errors( $invalid_url_post_id );

		$_POST[ AMP_Validation_Manager::VALIDATION_ERROR_TERM_STATUS_QUERY_VAR ] = array(
			$errors[0]['term']->slug => AMP_Validation_Error_Taxonomy::VALIDATION_ERROR_ACK_ACCEPTED_STATUS,
		);

		add_filter( 'wp_redirect', function( $url, $status ) {
			throw new Exception( $url, $status );
		}, 10, 2 );
		$exception = null;
		try {
			AMP_Invalid_URL_Post_Type::handle_validation_error_status_update();
		} catch ( Exception $e ) {
			$exception = $e;
		}
		$this->assertInstanceOf( 'Exception', $exception );
		$this->assertEquals( 302, $exception->getCode() );
		$this->assertStringEndsWith( 'action=edit&amp_taxonomy_terms_updated=1&amp_remaining_errors=0', $exception->getMessage() );
	}

	/**
	 * Test for enqueue_edit_post_screen_scripts()
	 *
	 * @covers \AMP_Invalid_URL_Post_Type::enqueue_edit_post_screen_scripts()
	 */
	public function test_enqueue_edit_post_screen_scripts() {
		wp_enqueue_script( 'autosave' );
		set_current_screen( 'index.php' );
		AMP_Invalid_URL_Post_Type::enqueue_edit_post_screen_scripts();
		$this->assertTrue( wp_script_is( 'autosave', 'enqueued' ) );
		$this->assertFalse( wp_script_is( 'amp-invalid-url-post-edit-screen', 'enqueued' ) );

		global $pagenow;
		$pagenow = 'post.php';
		set_current_screen( AMP_Invalid_URL_Post_Type::POST_TYPE_SLUG );
		AMP_Invalid_URL_Post_Type::enqueue_edit_post_screen_scripts();
		$this->assertFalse( wp_script_is( 'autosave', 'enqueued' ) );
		$this->assertTrue( wp_script_is( 'amp-invalid-url-post-edit-screen', 'enqueued' ) );
		$pagenow = null;
	}

	/**
	 * Test render_link_to_error_index_screen.
	 *
	 * @covers \AMP_Invalid_URL_Post_Type::render_link_to_error_index_screen()
	 */
	public function test_render_link_to_error_index_screen() {
		wp_set_current_user( $this->factory()->user->create( array( 'role' => 'administrator' ) ) );
		global $current_screen;
		set_current_screen( 'index.php' );
		ob_start();
		AMP_Invalid_URL_Post_Type::render_link_to_error_index_screen();
		$this->assertEmpty( ob_get_clean() );

		set_current_screen( 'edit.php' );
		$current_screen->post_type = AMP_Invalid_URL_Post_Type::POST_TYPE_SLUG;
		ob_start();
		AMP_Invalid_URL_Post_Type::render_link_to_error_index_screen();
		$output = ob_get_clean();
		$this->assertContains( 'View Error Index', $output );
	}

	/**
	 * Test for add_meta_boxes()
	 *
	 * @covers \AMP_Invalid_URL_Post_Type::add_meta_boxes()
	 */
	public function test_add_meta_boxes() {
		global $wp_meta_boxes;
		AMP_Invalid_URL_Post_Type::add_meta_boxes();
		$side_meta_box = $wp_meta_boxes[ AMP_Invalid_URL_Post_Type::POST_TYPE_SLUG ]['side']['default'][ AMP_Invalid_URL_Post_Type::STATUS_META_BOX ];
		$this->assertEquals( AMP_Invalid_URL_Post_Type::STATUS_META_BOX, $side_meta_box['id'] );
		$this->assertEquals( 'Status', $side_meta_box['title'] );
		$this->assertEquals(
			array(
				self::TESTED_CLASS,
				'print_status_meta_box',
			),
			$side_meta_box['callback']
		);

		$full_meta_box = $wp_meta_boxes[ AMP_Invalid_URL_Post_Type::POST_TYPE_SLUG ]['normal']['default'][ AMP_Invalid_URL_Post_Type::VALIDATION_ERRORS_META_BOX ];
		$this->assertEquals( AMP_Invalid_URL_Post_Type::VALIDATION_ERRORS_META_BOX, $full_meta_box['id'] );
		$this->assertEquals( 'Validation Errors', $full_meta_box['title'] );
		$this->assertEquals(
			array(
				self::TESTED_CLASS,
				'print_validation_errors_meta_box',
			),
			$full_meta_box['callback']
		);

		$contexts = $wp_meta_boxes[ AMP_Invalid_URL_Post_Type::POST_TYPE_SLUG ]['side'];
		foreach ( $contexts as $context ) {
			$this->assertFalse( $context['submitdiv'] );
		}
	}

	/**
	 * Test for print_status_meta_box()
	 *
	 * @covers \AMP_Invalid_URL_Post_Type::print_status_meta_box()
	 */
	public function test_print_status_meta_box() {
		AMP_Validation_Manager::init();
		wp_set_current_user( $this->factory()->user->create( array( 'role' => 'administrator' ) ) );

		$invalid_url_post_id = AMP_Invalid_URL_Post_Type::store_validation_errors(
			array(
				array( 'code' => 'foo' ),
			),
			home_url( '/' )
		);

		$post_storing_error = get_post( $invalid_url_post_id );

		ob_start();
		AMP_Invalid_URL_Post_Type::print_status_meta_box( get_post( $invalid_url_post_id ) );
		$output = ob_get_clean();

		$this->assertContains( date_i18n( 'M j, Y @ H:i', strtotime( $post_storing_error->post_date ) ), $output );
		$this->assertContains( 'Last checked:', $output );
		$this->assertContains( 'Forget', $output );
		$this->assertContains( esc_url( get_delete_post_link( $post_storing_error->ID ) ), $output );
		$this->assertContains( 'misc-pub-section', $output );
	}

	/**
	 * Test for print_validation_errors_meta_box()
	 *
	 * @covers \AMP_Invalid_URL_Post_Type::print_validation_errors_meta_box()
	 */
	public function test_print_validation_errors_meta_box() {
		AMP_Validation_Manager::init();
		wp_set_current_user( $this->factory()->user->create( array( 'role' => 'administrator' ) ) );
		$post_id = AMP_Invalid_URL_Post_Type::store_validation_errors( $this->get_mock_errors(), home_url( '/' ) );
		ob_start();
		AMP_Invalid_URL_Post_Type::print_validation_errors_meta_box( get_post( $post_id ) );
		$output = ob_get_clean();

		$this->assertContains( '<details', $output );
		$this->assertContains( 'script', $output );
		$this->assertContains( 'onclick', $output );
	}

	/**
	 * Test for print_url_as_title()
	 *
	 * @covers \AMP_Invalid_URL_Post_Type::print_url_as_title()
	 */
	public function test_print_url_as_title() {
		$post_wrong_post_type = $this->factory()->post->create_and_get();

		// The $post has the wrong post type, so the method should exit without echoing anything.
		ob_start();
		AMP_Invalid_URL_Post_Type::print_url_as_title( $post_wrong_post_type );
		$this->assertEmpty( ob_get_clean() );

		// The post type is correct, but it doesn't have a validation URL associated with it, so this shouldn't output anything.
		$post_correct_post_type = $this->factory()->post->create_and_get( array(
			'post-type' => AMP_Invalid_URL_Post_Type::POST_TYPE_SLUG,
		) );
		ob_start();
		AMP_Invalid_URL_Post_Type::print_url_as_title( $post_correct_post_type );
		$this->assertEmpty( ob_get_clean() );

		// The post has the correct type and a validation URL in the title, so this should output markup.
		$post_correct_post_type = $this->factory()->post->create_and_get( array(
			'post_type'  => AMP_Invalid_URL_Post_Type::POST_TYPE_SLUG,
			'post_title' => home_url(),
		) );
		ob_start();
		AMP_Invalid_URL_Post_Type::print_url_as_title( $post_correct_post_type );
		$output = ob_get_clean();
		$this->assertContains( '<h2 class="amp-invalid-url">', $output );
		$this->assertContains( home_url(), $output );
	}

	/**
	 * Test for filter_the_title_in_post_list_table()
	 *
	 * @covers \AMP_Invalid_URL_Post_Type::filter_the_title_in_post_list_table()
	 */
	public function test_filter_the_title_in_post_list_table() {
		global $current_screen;
		$post  = $this->factory()->post->create_and_get();
		$title = 'https://example.com/baz';
		set_current_screen( 'front' );

		// The first conditional isn't true yet, so $title should be unchanged.
		$this->assertEquals( $title, AMP_Invalid_URL_Post_Type::filter_the_title_in_post_list_table( $title, $post ) );

		/*
		 * The first conditional still isn't true yet, as the $post->post_type isn't correct.
		 * So this should again return $ttile unchanged.
		 */
		set_current_screen( 'edit.php' );
		$current_screen->post_type = AMP_Invalid_URL_Post_Type::POST_TYPE_SLUG;
		$this->assertEquals( $title, AMP_Invalid_URL_Post_Type::filter_the_title_in_post_list_table( $title, $post ) );

		// The conditional should be true, and this should return the filtered $title.
		$post_correct_post_type = $this->factory()->post->create_and_get( array(
			'post_type' => AMP_Invalid_URL_Post_Type::POST_TYPE_SLUG,
		) );
		$this->assertEquals( '/baz', AMP_Invalid_URL_Post_Type::filter_the_title_in_post_list_table( $title, $post_correct_post_type ) );
	}

	/**
	 * Test render_post_filters.
	 *
	 * @covers \AMP_Validation_Error_Taxonomy::render_post_filters()
	 */
	public function test_render_post_filters() {
		set_current_screen( 'edit.php' );
		AMP_Invalid_URL_Post_Type::register();
		AMP_Validation_Error_Taxonomy::register();

		$number_of_new_errors = 20;
		$number_of_rejected   = 15;
		$number_of_accepted   = 5;

		for ( $i = 0; $i < 40; $i++ ) {
			$invalid_url_post      = $this->factory()->post->create( array( 'post_type' => AMP_Invalid_URL_Post_Type::POST_TYPE_SLUG ) );
			$validation_error_term = $this->factory()->term->create( array(
				'taxonomy'    => AMP_Validation_Error_Taxonomy::TAXONOMY_SLUG,
				'description' => wp_json_encode( array( 'code' => 'test' ), compact( 'i' ) ),
			) );
			if ( $i < 9 ) {
				$status = AMP_Validation_Error_Taxonomy::VALIDATION_ERROR_NEW_REJECTED_STATUS;
			} elseif ( $i < 20 ) {
				$status = AMP_Validation_Error_Taxonomy::VALIDATION_ERROR_NEW_ACCEPTED_STATUS;
			} elseif ( $i < 35 ) {
				$status = AMP_Validation_Error_Taxonomy::VALIDATION_ERROR_ACK_REJECTED_STATUS;
			} else {
				$status = AMP_Validation_Error_Taxonomy::VALIDATION_ERROR_ACK_ACCEPTED_STATUS;
			}
			wp_update_term( $validation_error_term, AMP_Validation_Error_Taxonomy::TAXONOMY_SLUG, array(
				'term_group' => $status,
			) );

			// Associate the validation error term with a URL.
			wp_set_post_terms(
				$invalid_url_post,
				array( $validation_error_term ),
				AMP_Validation_Error_Taxonomy::TAXONOMY_SLUG
			);

		}

		$correct_post_type             = AMP_Invalid_URL_Post_Type::POST_TYPE_SLUG;
		$wrong_post_type               = 'page';
		$correct_which_second_argument = 'top';
		$wrong_which_second_argument   = 'bottom';

		// This has an incorrect post type as the first argument, so it should not output anything.
		ob_start();
		AMP_Invalid_URL_Post_Type::render_post_filters( $wrong_post_type, $correct_which_second_argument );
		$this->assertEmpty( ob_get_clean() );

		// This has an incorrect second argument, so again it should not output anything.
		ob_start();
		AMP_Invalid_URL_Post_Type::render_post_filters( $correct_post_type, $wrong_which_second_argument );
		$this->assertEmpty( ob_get_clean() );

		// This is now on the invalid URL post type edit.php screen, so it should output a <select> element.
		ob_start();
		AMP_Invalid_URL_Post_Type::render_post_filters( $correct_post_type, $correct_which_second_argument );
		$output = ob_get_clean();
		$this->assertContains(
			sprintf( 'With New Errors <span class="count">(%d)</span>', $number_of_new_errors ),
			$output
		);
		$this->assertContains(
			sprintf( 'With Rejected Errors <span class="count">(%d)</span>', $number_of_rejected ),
			$output
		);
		$this->assertContains(
			sprintf( 'With Accepted Errors <span class="count">(%d)</span>', $number_of_accepted ),
			$output
		);
	}

	/**
	 * Test for get_recheck_url()
	 *
	 * @covers \AMP_Invalid_URL_Post_Type::get_recheck_url()
	 */
	public function test_get_recheck_url() {
		AMP_Validation_Manager::init();
		wp_set_current_user( $this->factory()->user->create( array( 'role' => 'administrator' ) ) );
		$post_id = AMP_Invalid_URL_Post_Type::store_validation_errors( $this->get_mock_errors(), home_url( '/' ) );
		$link    = AMP_Invalid_URL_Post_Type::get_recheck_url( get_post( $post_id ) );
		$this->assertContains( AMP_Invalid_URL_Post_Type::VALIDATE_ACTION, $link );
		$this->assertContains( wp_create_nonce( AMP_Invalid_URL_Post_Type::NONCE_ACTION ), $link );
	}

	/**
	 * Test for filter_dashboard_glance_items()
	 *
	 * @covers \AMP_Invalid_URL_Post_Type::filter_dashboard_glance_items()
	 */
	public function test_filter_dashboard_glance_items() {

		// There are no validation errors, so this should return the argument unchanged.
		$this->assertEmpty( AMP_Invalid_URL_Post_Type::filter_dashboard_glance_items( array() ) );

		// Create validation errors, so that the method returns items.
		$post_id = $this->factory()->post->create();
		AMP_Invalid_URL_Post_Type::store_validation_errors(
			array(
				array( 'code' => 'accepted' ),
				array( 'code' => 'rejected' ),
				array( 'code' => 'new' ),
			),
			get_permalink( $post_id )
		);
		$items = AMP_Invalid_URL_Post_Type::filter_dashboard_glance_items( array() );
		$this->assertContains( '1 URL w/ new AMP errors', $items[0] );
		$this->assertContains( AMP_Invalid_URL_Post_Type::POST_TYPE_SLUG, $items[0] );
		$this->assertContains( AMP_Validation_Error_Taxonomy::VALIDATION_ERROR_STATUS_QUERY_VAR, $items[0] );
	}

	/**
	 * Test for filter_post_row_actions()
	 *
	 * @covers \AMP_Invalid_URL_Post_Type::filter_post_row_actions()
	 */
	public function test_filter_post_row_actions() {
		wp_set_current_user( $this->factory()->user->create( array( 'role' => 'administrator' ) ) );
		add_theme_support( 'amp' );
		AMP_Validation_Manager::init();

		$validated_url   = home_url( '/' );
		$invalid_post_id = AMP_Invalid_URL_Post_Type::store_validation_errors(
			array(
				array( 'code' => 'foo' ),
			),
			$validated_url
		);

		$initial_actions = array(
			'trash' => sprintf( '<a href="%s" class="submitdelete" aria-label="Trash &#8220;%s&#8221;">Trash</a>', get_delete_post_link( $invalid_post_id ), $validated_url ),
		);

		$this->assertEquals( $initial_actions, AMP_Invalid_URL_Post_Type::filter_post_row_actions( $initial_actions, $this->factory()->post->create_and_get() ) );

		$actions = AMP_Invalid_URL_Post_Type::filter_post_row_actions( $initial_actions, get_post( $invalid_post_id ) );
		$this->assertArrayNotHasKey( 'inline hide-if-no-js', $actions );
		$this->assertArrayHasKey( 'view', $actions );
		$this->assertArrayHasKey( AMP_Invalid_URL_Post_Type::VALIDATE_ACTION, $actions );
		$this->assertArrayHasKey( 'trash', $actions );
		$this->assertNotContains( 'Trash', $actions['trash'] );
		$this->assertContains( 'Forget', $actions['trash'] );

		$this->assertEquals( array(), AMP_Invalid_URL_Post_Type::filter_post_row_actions( array(), null ) );

		$actions = array(
			'trash'  => '',
			'delete' => '',
		);

		$post = $this->factory()->post->create_and_get( array(
			'post_type' => AMP_Invalid_URL_Post_Type::POST_TYPE_SLUG,
			'title'     => 'My Post',
		) );

		$filtered_actions = AMP_Invalid_URL_Post_Type::filter_post_row_actions( $actions, $post );

		$this->assertContains( 'Forget</a>', $filtered_actions['trash'] );
		$this->assertContains( 'Forget Permanently</a>', $filtered_actions['delete'] );

	}

	/**
	 * Test for filter_table_views()
	 *
	 * @covers \AMP_Invalid_URL_Post_Type::filter_table_views()
	 */
	public function test_filter_table_views() {
		$this->assertEquals( array(), AMP_Invalid_URL_Post_Type::filter_table_views( array() ) );

		$views = array(
			'trash' => 'Trash',
		);

		$filtered_views = AMP_Invalid_URL_Post_Type::filter_table_views( $views );

		$this->assertEquals( 'Forgotten', $filtered_views['trash'] );
	}

	/**
	 * Test for filter_bulk_post_updated_messages()
	 *
	 * @covers \AMP_Invalid_URL_Post_Type::filter_bulk_post_updated_messages()
	 */
	public function test_filter_bulk_post_updated_messages() {
		set_current_screen( 'index.php' );

		$this->assertEquals( array(), AMP_Invalid_URL_Post_Type::filter_bulk_post_updated_messages( array(), array() ) );

		set_current_screen( 'edit.php' );
		get_current_screen()->id = sprintf( 'edit-%s', AMP_Invalid_URL_Post_Type::POST_TYPE_SLUG );

		$messages = array(
			'post' => array(),
		);

		$filtered_messages = AMP_Invalid_URL_Post_Type::filter_bulk_post_updated_messages( $messages, array(
			'deleted'   => 1,
			'trashed'   => 99,
			'untrashed' => 99,
		) );

		$this->assertEquals( '%s invalid AMP page permanently forgotten.', $filtered_messages['post']['deleted'] );
		$this->assertEquals( '%s invalid AMP pages forgotten.', $filtered_messages['post']['trashed'] );
		$this->assertEquals( '%s invalid AMP pages unforgotten.', $filtered_messages['post']['untrashed'] );
	}


	/**
	 * Gets mock errors for tests.
	 *
	 * @return array $errors[][] {
	 *     The data of the validation errors.
	 *
	 *     @type string    $code        Error code.
	 *     @type string    $node_name   Name of removed node.
	 *     @type string    $parent_name Name of parent node.
	 *     @type array[][] $sources     Source data, including plugins and themes.
	 * }
	 */
	public function get_mock_errors() {
		return array(
			array(
				'code'            => AMP_Validation_Error_Taxonomy::INVALID_ELEMENT_CODE,
				'node_name'       => 'script',
				'parent_name'     => 'div',
				'node_attributes' => array(),
				'sources'         => array(
					array(
						'type' => 'plugin',
						'name' => 'amp',
					),
				),
			),
			array(
				'code'               => AMP_Validation_Error_Taxonomy::INVALID_ATTRIBUTE_CODE,
				'node_name'          => 'onclick',
				'parent_name'        => 'div',
				'element_attributes' => array(
					'onclick' => '',
				),
				'sources'            => array(
					array(
						'type' => 'plugin',
						'name' => 'amp',
					),
				),
			),
		);
	}
}<|MERGE_RESOLUTION|>--- conflicted
+++ resolved
@@ -621,12 +621,8 @@
 	 * @covers \AMP_Invalid_URL_Post_Type::handle_bulk_action()
 	 */
 	public function test_handle_bulk_action() {
-<<<<<<< HEAD
 		AMP_Options_Manager::update_option( 'auto_accept_sanitization', false );
-=======
 		wp_set_current_user( $this->factory()->user->create( array( 'role' => 'administrator' ) ) );
-		AMP_Options_Manager::update_option( 'force_sanitization', false );
->>>>>>> 9444a757
 		add_theme_support( 'amp', array( 'paired' => true ) );
 		AMP_Validation_Manager::init();
 

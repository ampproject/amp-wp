<?php
/**
 * Test AMP helper functions.
 *
 * @package AMP
 */

/**
 * Class Test_AMP_Helper_Functions
 */
class Test_AMP_Helper_Functions extends WP_UnitTestCase {

	/**
	 * The mock Site Icon value to use in a filter.
	 *
	 * @var string
	 */
	const MOCK_SITE_ICON = 'https://example.com/new-site-icon.jpg';

	/**
	 * After a test method runs, reset any state in WordPress the test method might have changed.
	 */
	public function tearDown() {
		remove_theme_support( AMP_Theme_Support::SLUG );
		global $wp_scripts, $pagenow;
		$wp_scripts = null;
		$pagenow    = 'index.php'; // Since clean_up_global_scope() doesn't.
		parent::tearDown();
	}

	/**
	 * Filter for amp_pre_get_permalink and amp_get_permalink.
	 *
	 * @param string $url     URL.
	 * @param int    $post_id Post ID.
	 * @return string URL.
	 */
	public function return_example_url( $url, $post_id ) {
		$current_filter = current_filter();
		return 'http://overridden.example.com/?' . build_query( compact( 'url', 'post_id', 'current_filter' ) );
	}

	/**
	 * Test amp_get_slug().
	 *
	 * @covers \amp_get_slug()
	 */
	public function test_amp_get_slug() {
		$this->assertSame( 'amp', amp_get_slug() );
	}

	/**
	 * Test amp_get_current_url().
	 *
	 * @covers \amp_get_current_url()
	 */
	public function test_amp_get_current_url() {
		$request_uris = array(
			'/foo',
			'/bar?baz',
			null,
		);

		foreach ( $request_uris as $request_uri ) {
			if ( $request_uri ) {
				$_SERVER['REQUEST_URI'] = wp_slash( $request_uri );
			} else {
				unset( $_SERVER['REQUEST_URI'] );
			}
			$this->assertEquals(
				home_url( $request_uri ? $request_uri : '/' ),
				amp_get_current_url(),
				sprintf( 'Unexpected for URI: %s', wp_json_encode( $request_uri, 64 /* JSON_UNESCAPED_SLASHES */ ) )
			);
		}
	}

	/**
	 * Test amp_get_permalink() without pretty permalinks.
	 *
	 * @covers \amp_get_permalink()
	 */
	public function test_amp_get_permalink_without_pretty_permalinks() {
		remove_theme_support( AMP_Theme_Support::SLUG );
		delete_option( 'permalink_structure' );
		flush_rewrite_rules();

		$drafted_post   = $this->factory()->post->create(
			array(
				'post_name'   => 'draft',
				'post_status' => 'draft',
				'post_type'   => 'post',
			)
		);
		$published_post = $this->factory()->post->create(
			array(
				'post_name'   => 'publish',
				'post_status' => 'publish',
				'post_type'   => 'post',
			)
		);
		$published_page = $this->factory()->post->create(
			array(
				'post_name'   => 'publish',
				'post_status' => 'publish',
				'post_type'   => 'page',
			)
		);

		$this->assertStringEndsWith( '&amp', amp_get_permalink( $published_post ) );
		$this->assertStringEndsWith( '&amp', amp_get_permalink( $drafted_post ) );
		$this->assertStringEndsWith( '&amp', amp_get_permalink( $published_page ) );

		add_filter( 'amp_pre_get_permalink', array( $this, 'return_example_url' ), 10, 2 );
		add_filter( 'amp_get_permalink', array( $this, 'return_example_url' ), 10, 2 );
		$url = amp_get_permalink( $published_post );
		$this->assertContains( 'current_filter=amp_pre_get_permalink', $url );
		$this->assertContains( 'url=0', $url );

		remove_filter( 'amp_pre_get_permalink', array( $this, 'return_example_url' ), 10 );
		$url = amp_get_permalink( $published_post );
		$this->assertContains( 'current_filter=amp_get_permalink', $url );
		remove_filter( 'amp_pre_get_permalink', array( $this, 'return_example_url' ) );

		// Now check with theme support added (in transitional mode).
		add_theme_support( AMP_Theme_Support::SLUG, array( 'template_dir' => './' ) );
		$this->assertStringEndsWith( '&amp', amp_get_permalink( $published_post ) );
		$this->assertStringEndsWith( '&amp', amp_get_permalink( $drafted_post ) );
		$this->assertStringEndsWith( '&amp', amp_get_permalink( $published_page ) );
		add_filter( 'amp_get_permalink', array( $this, 'return_example_url' ), 10, 2 );
		$this->assertNotContains( 'current_filter=amp_get_permalink', amp_get_permalink( $published_post ) ); // Filter does not apply.
		add_filter( 'amp_pre_get_permalink', array( $this, 'return_example_url' ), 10, 2 );
		$this->assertNotContains( 'current_filter=amp_pre_get_permalink', amp_get_permalink( $published_post ) ); // Filter does not apply.
	}

	/**
	 * Test amp_get_permalink() with pretty permalinks.
	 *
	 * @covers \amp_get_permalink()
	 */
	public function test_amp_get_permalink_with_pretty_permalinks() {
		global $wp_rewrite;
		update_option( 'permalink_structure', '/%year%/%monthnum%/%day%/%postname%/' );
		$wp_rewrite->use_trailing_slashes = true;
		$wp_rewrite->init();
		$wp_rewrite->flush_rules();

		$add_anchor_fragment = function( $url ) {
			return $url . '#anchor';
		};

		$drafted_post   = $this->factory()->post->create(
			array(
				'post_name'   => 'draft',
				'post_status' => 'draft',
			)
		);
		$published_post = $this->factory()->post->create(
			array(
				'post_name'   => 'publish',
				'post_status' => 'publish',
			)
		);
		$published_page = $this->factory()->post->create(
			array(
				'post_name'   => 'publish',
				'post_status' => 'publish',
				'post_type'   => 'page',
			)
		);
		$this->assertStringEndsWith( '&amp', amp_get_permalink( $drafted_post ) );
		$this->assertStringEndsWith( '/amp/', amp_get_permalink( $published_post ) );
		$this->assertStringEndsWith( '?amp', amp_get_permalink( $published_page ) );

		add_filter( 'post_link', $add_anchor_fragment );
		$this->assertStringEndsWith( '/amp/#anchor', amp_get_permalink( $published_post ) );
		remove_filter( 'post_link', $add_anchor_fragment );

		add_filter( 'amp_pre_get_permalink', array( $this, 'return_example_url' ), 10, 2 );
		add_filter( 'amp_get_permalink', array( $this, 'return_example_url' ), 10, 2 );
		$url = amp_get_permalink( $published_post );
		$this->assertContains( 'current_filter=amp_pre_get_permalink', $url );
		$this->assertContains( 'url=0', $url );

		remove_filter( 'amp_pre_get_permalink', array( $this, 'return_example_url' ), 10 );
		$url = amp_get_permalink( $published_post );
		$this->assertContains( 'current_filter=amp_get_permalink', $url );
		remove_filter( 'amp_get_permalink', array( $this, 'return_example_url' ), 10 );

		// Now check with theme support added (in transitional mode).
		add_theme_support( AMP_Theme_Support::SLUG, array( 'template_dir' => './' ) );
		$this->assertStringEndsWith( '&amp', amp_get_permalink( $drafted_post ) );
		$this->assertStringEndsWith( '?amp', amp_get_permalink( $published_post ) );
		$this->assertStringEndsWith( '?amp', amp_get_permalink( $published_page ) );
		add_filter( 'amp_get_permalink', array( $this, 'return_example_url' ), 10, 2 );
		$this->assertNotContains( 'current_filter=amp_get_permalink', amp_get_permalink( $published_post ) ); // Filter does not apply.
		add_filter( 'amp_pre_get_permalink', array( $this, 'return_example_url' ), 10, 2 );
		$this->assertNotContains( 'current_filter=amp_pre_get_permalink', amp_get_permalink( $published_post ) ); // Filter does not apply.

		// Make sure that if permalink has anchor that it is persists.
		add_filter( 'post_link', $add_anchor_fragment );
		$this->assertStringEndsWith( '/?amp#anchor', amp_get_permalink( $published_post ) );
	}

	/**
	 * Test amp_get_permalink() with theme support transitional mode.
	 *
	 * @covers \amp_get_permalink()
	 */
	public function test_amp_get_permalink_with_theme_support() {
		global $wp_rewrite;
		add_theme_support( AMP_Theme_Support::SLUG );

		update_option( 'permalink_structure', '/%year%/%monthnum%/%day%/%postname%/' );
		$wp_rewrite->use_trailing_slashes = true;
		$wp_rewrite->init();
		$wp_rewrite->flush_rules();

		$post_id = $this->factory()->post->create();
		$this->assertEquals( get_permalink( $post_id ), amp_get_permalink( $post_id ) );

		add_theme_support(
			AMP_Theme_Support::SLUG,
			array(
				'template_dir' => 'amp',
			)
		);
	}

	/**
	 * Test amp_remove_endpoint.
	 *
	 * @covers \amp_remove_endpoint()
	 */
	public function test_amp_remove_endpoint() {
		$this->assertEquals( 'https://example.com/foo/', amp_remove_endpoint( 'https://example.com/foo/?amp' ) );
		$this->assertEquals( 'https://example.com/foo/?#bar', amp_remove_endpoint( 'https://example.com/foo/?amp#bar' ) );
		$this->assertEquals( 'https://example.com/foo/', amp_remove_endpoint( 'https://example.com/foo/amp/' ) );
		$this->assertEquals( 'https://example.com/foo/?blaz', amp_remove_endpoint( 'https://example.com/foo/amp/?blaz' ) );
	}


	/**
	 * Test that hook is added.
	 *
	 * @covers \amp_add_frontend_actions()
	 */
	public function test_amp_add_frontend_actions() {
		$this->assertFalse( has_action( 'wp_head', 'amp_add_amphtml_link' ) );
		amp_add_frontend_actions();
		$this->assertEquals( 10, has_action( 'wp_head', 'amp_add_amphtml_link' ) );
	}

	/**
	 * URLs to test amphtml link.
	 *
	 * @return array
	 */
	public function get_amphtml_urls() {
		$post_id = $this->factory()->post->create();
		return array(
			'home' => array(
				home_url( '/' ),
				add_query_arg( amp_get_slug(), '', home_url( '/' ) ),
			),
			'404'  => array(
				home_url( '/no-existe/' ),
				add_query_arg( amp_get_slug(), '', home_url( '/no-existe/' ) ),
			),
			'post' => array(
				get_permalink( $post_id ),
				amp_get_permalink( $post_id ),
			),
		);
	}

	/**
	 * Adding link when theme support is not present.
	 *
	 * @dataProvider get_amphtml_urls
	 * @covers \amp_add_amphtml_link()
	 * @param string $canonical_url Canonical URL.
	 * @param string $amphtml_url   The amphtml URL.
	 */
	public function test_amp_add_amphtml_link( $canonical_url, $amphtml_url ) {
		AMP_Options_Manager::update_option( 'auto_accept_sanitization', false );

		$get_amp_html_link = function() {
			ob_start();
			amp_add_amphtml_link();
			return ob_get_clean();
		};

		$assert_amphtml_link_present = function() use ( $amphtml_url, $get_amp_html_link ) {
			$this->assertEquals(
				sprintf( '<link rel="amphtml" href="%s">', esc_url( $amphtml_url ) ),
				$get_amp_html_link()
			);
		};

		$this->go_to( $canonical_url );
		$assert_amphtml_link_present();

		// Make sure adding the filter hides the amphtml link.
		add_filter( 'amp_frontend_show_canonical', '__return_false' );
		$this->assertEmpty( $get_amp_html_link() );
		remove_filter( 'amp_frontend_show_canonical', '__return_false' );
		$assert_amphtml_link_present();

		// Make sure that the link is not provided when there are validation errors associated with the URL.
		add_theme_support(
			AMP_Theme_Support::SLUG,
			array(
				'template_dir' => './',
			)
		);
		AMP_Options_Manager::update_option( 'theme_support', AMP_Theme_Support::STANDARD_MODE_SLUG );
		AMP_Theme_Support::read_theme_support();
		AMP_Theme_Support::init();
		$invalid_url_post_id = AMP_Validated_URL_Post_Type::store_validation_errors(
			array(
				array( 'code' => 'foo' ),
			),
			$canonical_url
		);
		$this->assertNotInstanceOf( 'WP_Error', $invalid_url_post_id );

		// Allow the URL when the errors are forcibly sanitized.
		$this->assertContains( '<!--', $get_amp_html_link() );
		add_filter( 'amp_validation_error_sanitized', '__return_true' );
		$assert_amphtml_link_present();
	}

	/**
	 * Test is_amp_endpoint() function.
	 *
	 * @covers \is_amp_endpoint()
	 */
	public function test_is_amp_endpoint() {
		$this->go_to( get_permalink( $this->factory()->post->create() ) );
		$this->assertFalse( is_amp_endpoint() );

		// Legacy query var.
		set_query_var( amp_get_slug(), '' );
		$this->assertTrue( is_amp_endpoint() );
		unset( $GLOBALS['wp_query']->query_vars[ amp_get_slug() ] );
		$this->assertFalse( is_amp_endpoint() );

		// Transitional theme support.
		add_theme_support( AMP_Theme_Support::SLUG, array( 'template_dir' => './' ) );
		$_GET['amp'] = '';
		$this->assertTrue( is_amp_endpoint() );
		unset( $_GET['amp'] ); // phpcs:ignore WordPress.Security.NonceVerification.Recommended
		$this->assertFalse( is_amp_endpoint() );
		remove_theme_support( AMP_Theme_Support::SLUG );

		// Standard theme support.
		add_theme_support( AMP_Theme_Support::SLUG );
		$this->assertTrue( is_amp_endpoint() );

		// Special core pages.
		$pages = array( 'wp-login.php', 'wp-signup.php', 'wp-activate.php' );
		foreach ( $pages as $page ) {
			$GLOBALS['pagenow'] = $page;
			$this->assertFalse( is_amp_endpoint() );
		}
		unset( $GLOBALS['pagenow'] );

		/**
		 * Simulate a user unchecking almost all of the boxes in 'AMP Settings' > 'Supported Templates'.
		 * The user has chosen not to show them as AMP, so most URLs should not be AMP endpoints.
		 */
		AMP_Options_Manager::update_option( 'all_templates_supported', false );
		AMP_Options_Manager::update_option( 'supported_templates', array( 'is_author' ) );

		// A post shouldn't be an AMP endpoint, as it was unchecked in the UI via the options above.
		$this->go_to( $this->factory()->post->create() );
		$this->assertFalse( is_amp_endpoint() );

		// The homepage shouldn't be an AMP endpoint, as it was also unchecked in the UI.
		$this->go_to( home_url( '/' ) );
		$this->assertFalse( is_amp_endpoint() );

		// When the user passes a flag to the WP-CLI command, it forces AMP validation no matter whether the user disabled AMP on any template.
		$_GET[ AMP_Validation_Manager::VALIDATE_QUERY_VAR ] = AMP_Validation_Manager::get_amp_validate_nonce();
		$this->assertTrue( is_amp_endpoint() );
	}

	/**
	 * Test is_amp_endpoint() function for post embeds and feeds.
	 *
	 * @covers \is_amp_endpoint()
	 * global WP_Query $wp_the_query
	 */
	public function test_is_amp_endpoint_for_post_embeds_and_feeds() {
		add_theme_support( AMP_Theme_Support::SLUG );
		$post_id = $this->factory()->post->create_and_get()->ID;

		$this->go_to( home_url( "?p=$post_id" ) );
		$this->assertTrue( is_amp_endpoint() );

		$this->go_to( home_url( "?p=$post_id&embed=1" ) );
		$this->assertFalse( is_amp_endpoint() );

		$this->go_to( home_url( '?feed=rss' ) );
		$this->assertFalse( is_amp_endpoint() );

		if ( class_exists( 'WP_Service_Workers' ) && defined( 'WP_Service_Workers::QUERY_VAR' ) && function_exists( 'pwa_add_error_template_query_var' ) ) {
			$this->go_to( home_url( "?p=$post_id" ) );
			global $wp_query;
			$wp_query->set( WP_Service_Workers::QUERY_VAR, WP_Service_Workers::SCOPE_FRONT );
			$this->assertFalse( is_amp_endpoint() );
		}
	}

	/**
	 * Test is_amp_endpoint() function before the parse_query action happens.
	 *
	 * @covers \is_amp_endpoint()
	 * @expectedIncorrectUsage is_amp_endpoint
	 */
	public function test_is_amp_endpoint_before_parse_query_action() {
		global $wp_actions;
		unset( $wp_actions['parse_query'] );
		$this->assertFalse( is_amp_endpoint() );
	}

	/**
	 * Test is_amp_endpoint() function when there is no WP_Query.
	 *
	 * @covers \is_amp_endpoint()
	 * @expectedIncorrectUsage is_feed
	 * @expectedIncorrectUsage is_embed
	 * @expectedIncorrectUsage is_amp_endpoint
	 */
	public function test_is_amp_endpoint_when_no_wp_query() {
		global $wp_query;
		$wp_query = null;
		$this->assertFalse( is_amp_endpoint() );
	}

	/**
	 * Test is_amp_endpoint() function before the wp action happens.
	 *
	 * @covers \is_amp_endpoint()
	 * @expectedIncorrectUsage is_amp_endpoint
	 */
	public function test_is_amp_endpoint_before_wp_action() {
		add_theme_support( 'amp' );
		global $wp_actions;
		unset( $wp_actions['wp'] );
		$this->assertTrue( is_amp_endpoint() );
	}

	/**
	 * Filter calls.
	 *
	 * @var array
	 */
	protected $last_filter_call;

	/**
	 * Capture filter call.
	 *
	 * @param mixed $value Value.
	 * @return mixed Value.
	 */
	public function capture_filter_call( $value ) {
		$this->last_filter_call = array(
			'current_filter' => current_filter(),
			'args'           => func_get_args(),
		);
		return $value;
	}

	/**
	 * Test amp_add_generator_metadata.
	 *
	 * @covers \amp_add_generator_metadata()
	 */
	public function test_amp_add_generator_metadata() {
		remove_theme_support( AMP_Theme_Support::SLUG );

		$get_generator_tag = function() {
			ob_start();
			amp_add_generator_metadata();
			return ob_get_clean();
		};

		$output = $get_generator_tag();
		$this->assertContains( 'mode=reader', $output );
		$this->assertContains( 'v' . AMP__VERSION, $output );
		$this->assertContains( 'experiences=website', $output );

		add_theme_support( AMP_Theme_Support::SLUG, array( AMP_Theme_Support::PAIRED_FLAG => true ) );
		$output = $get_generator_tag();
		$this->assertContains( 'mode=transitional', $output );
		$this->assertContains( 'v' . AMP__VERSION, $output );

		add_theme_support( AMP_Theme_Support::SLUG, array( AMP_Theme_Support::PAIRED_FLAG => false ) );
		$output = $get_generator_tag();
		$this->assertContains( 'mode=standard', $output );
		$this->assertContains( 'v' . AMP__VERSION, $output );

		AMP_Options_Manager::update_option( 'experiences', array( AMP_Options_Manager::STORIES_EXPERIENCE ) );
		$output = $get_generator_tag();
		$this->assertContains( 'mode=none', $output );
		$this->assertContains( 'experiences=stories', $output );

		AMP_Options_Manager::update_option( 'experiences', array( AMP_Options_Manager::WEBSITE_EXPERIENCE, AMP_Options_Manager::STORIES_EXPERIENCE ) );
		$output = $get_generator_tag();
		$this->assertContains( 'mode=standard', $output );
		$this->assertContains( 'experiences=website,stories', $output );
	}

	/**
	 * Test script registering.
	 *
	 * @covers \amp_register_default_scripts()
	 * @covers \amp_filter_script_loader_tag()
	 * @covers \amp_render_scripts()
	 * @global WP_Scripts $wp_scripts
	 */
	public function test_script_registering() {
		global $wp_scripts;
		$wp_scripts = null;
		$this->assertEquals( 10, has_action( 'wp_default_scripts', 'amp_register_default_scripts' ) );
		$this->assertEquals( PHP_INT_MAX, has_action( 'script_loader_tag', 'amp_filter_script_loader_tag' ) );

		$this->assertTrue( wp_script_is( 'amp-runtime', 'registered' ) );
		$this->assertTrue( wp_script_is( 'amp-mustache', 'registered' ) );
		$this->assertTrue( wp_script_is( 'amp-list', 'registered' ) );
		$this->assertTrue( wp_script_is( 'amp-bind', 'registered' ) );

		wp_enqueue_script( 'amp-mathml' );
		wp_enqueue_script( 'amp-mustache' );
		$this->assertTrue( wp_script_is( 'amp-mathml', 'enqueued' ) );
		$this->assertTrue( wp_script_is( 'amp-mustache', 'enqueued' ) );

		// Try overriding URL.
		wp_scripts()->registered['amp-mustache']->src = 'https://cdn.ampproject.org/v0/amp-mustache-latest.js';

		ob_start();
		wp_print_scripts();
		$output = ob_get_clean();

		$this->assertContains( '<script type=\'text/javascript\' src=\'https://cdn.ampproject.org/v0.js\' async></script>', $output ); // phpcs:ignore WordPress.WP.EnqueuedResources.NonEnqueuedScript
		$this->assertContains( '<script type=\'text/javascript\' src=\'https://cdn.ampproject.org/v0/amp-mathml-0.1.js\' async custom-element="amp-mathml"></script>', $output ); // phpcs:ignore WordPress.WP.EnqueuedResources.NonEnqueuedScript
		$this->assertContains( '<script type=\'text/javascript\' src=\'https://cdn.ampproject.org/v0/amp-mustache-latest.js\' async custom-template="amp-mustache"></script>', $output ); // phpcs:ignore WordPress.WP.EnqueuedResources.NonEnqueuedScript

		// Try rendering via amp_render_scripts() instead of amp_render_scripts(), which is how component scripts get added normally.
		$output = amp_render_scripts(
			array(
				'amp-mathml'    => true, // But already printed above.
				'amp-carousel'  => 'https://cdn.ampproject.org/v0/amp-mustache-2.0.js',
				'amp-accordion' => true,
			)
		);
		$this->assertNotContains( 'amp-mathml', $output, 'The amp-mathml component was already printed above.' );
		$this->assertContains( '<script type=\'text/javascript\' src=\'https://cdn.ampproject.org/v0/amp-mustache-2.0.js\' async custom-element="amp-carousel"></script>', $output ); // phpcs:ignore WordPress.WP.EnqueuedResources.NonEnqueuedScript
		$this->assertContains( '<script type=\'text/javascript\' src=\'https://cdn.ampproject.org/v0/amp-accordion-0.1.js\' async custom-element="amp-accordion"></script>', $output ); // phpcs:ignore WordPress.WP.EnqueuedResources.NonEnqueuedScript

		// Try some experimental component to ensure expected script attributes are added.
		wp_register_script( 'amp-foo', 'https://cdn.ampproject.org/v0/amp-foo-0.1.js', array( 'amp-runtime' ), null ); // phpcs:ignore WordPress.WP.EnqueuedResourceParameters.NotInFooter, WordPress.WP.EnqueuedResourceParameters.MissingVersion
		ob_start();
		wp_print_scripts( 'amp-foo' );
		$output = ob_get_clean();
		$this->assertContains( '<script type=\'text/javascript\' src=\'https://cdn.ampproject.org/v0/amp-foo-0.1.js\' async custom-element="amp-foo"></script>', $output ); // phpcs:ignore WordPress.WP.EnqueuedResources.NonEnqueuedScript
	}

	/**
	 * Test amp_get_content_embed_handlers().
	 *
	 * @covers \amp_get_content_embed_handlers()
	 */
	public function test_amp_get_content_embed_handlers() {
		$post = $this->factory()->post->create_and_get();
		add_filter( 'amp_content_embed_handlers', array( $this, 'capture_filter_call' ), 10, 2 );

		$this->last_filter_call = null;
		add_theme_support( AMP_Theme_Support::SLUG );
		$handlers = amp_get_content_embed_handlers();
		$this->assertArrayHasKey( 'AMP_SoundCloud_Embed_Handler', $handlers );
		$this->assertEquals( 'amp_content_embed_handlers', $this->last_filter_call['current_filter'] );
		$this->assertEquals( $handlers, $this->last_filter_call['args'][0] );
		$this->assertNull( $this->last_filter_call['args'][1] );

		$this->last_filter_call = null;
		remove_theme_support( AMP_Theme_Support::SLUG );
		$handlers = amp_get_content_embed_handlers( $post );
		$this->assertArrayHasKey( 'AMP_SoundCloud_Embed_Handler', $handlers );
		$this->assertEquals( 'amp_content_embed_handlers', $this->last_filter_call['current_filter'] );
		$this->assertEquals( $handlers, $this->last_filter_call['args'][0] );
		$this->assertEquals( $post, $this->last_filter_call['args'][1] );
	}

	/**
	 * Test deprecated $post param for amp_get_content_embed_handlers().
	 *
	 * @covers \amp_get_content_embed_handlers()
	 */
	public function test_amp_get_content_embed_handlers_deprecated_param() {
		$post = $this->factory()->post->create_and_get();
		$this->setExpectedDeprecated( 'amp_get_content_embed_handlers' );
		add_theme_support( AMP_Theme_Support::SLUG );
		amp_get_content_embed_handlers( $post );
	}

	/**
	 * Test amp_get_content_sanitizers().
	 *
	 * @covers \amp_get_content_sanitizers()
	 */
	public function test_amp_get_content_sanitizers() {
		$post = $this->factory()->post->create_and_get();
		add_filter( 'amp_content_sanitizers', array( $this, 'capture_filter_call' ), 10, 2 );

		$this->last_filter_call = null;
		add_theme_support( AMP_Theme_Support::SLUG );
		$handlers = amp_get_content_sanitizers();
		$this->assertArrayHasKey( 'AMP_Style_Sanitizer', $handlers );
		$this->assertEquals( 'amp_content_sanitizers', $this->last_filter_call['current_filter'] );
		$this->assertEquals( $handlers, $this->last_filter_call['args'][0] );
		$handler_classes = array_keys( $handlers );
		$this->assertNull( $this->last_filter_call['args'][1] );
		$this->assertEquals( 'AMP_Tag_And_Attribute_Sanitizer', end( $handler_classes ) );

		$this->last_filter_call = null;
		remove_theme_support( AMP_Theme_Support::SLUG );
		$handlers = amp_get_content_sanitizers( $post );
		$this->assertArrayHasKey( 'AMP_Style_Sanitizer', $handlers );
		$this->assertEquals( 'amp_content_sanitizers', $this->last_filter_call['current_filter'] );
		$this->assertEquals( $handlers, $this->last_filter_call['args'][0] );
		$this->assertEquals( $post, $this->last_filter_call['args'][1] );

		// Make sure the style and whitelist sanitizers are always at the end, even after filtering.
		add_filter(
			'amp_content_sanitizers',
			function( $classes ) {
				$classes['Even_After_Whitelist_Sanitizer'] = array();
				return $classes;
			}
		);
		$orderd_sanitizers = array_keys( amp_get_content_sanitizers() );
		$this->assertEquals( 'Even_After_Whitelist_Sanitizer', $orderd_sanitizers[ count( $orderd_sanitizers ) - 3 ] );
		$this->assertEquals( 'AMP_Style_Sanitizer', $orderd_sanitizers[ count( $orderd_sanitizers ) - 2 ] );
		$this->assertEquals( 'AMP_Tag_And_Attribute_Sanitizer', $orderd_sanitizers[ count( $orderd_sanitizers ) - 1 ] );
	}

	/**
	 * Test deprecated $post param for amp_get_content_sanitizers().
	 *
	 * @covers \amp_get_content_sanitizers()
	 */
	public function test_amp_get_content_sanitizers_deprecated_param() {
		$post = $this->factory()->post->create_and_get();
		$this->setExpectedDeprecated( 'amp_get_content_sanitizers' );
		add_theme_support( AMP_Theme_Support::SLUG );
		amp_get_content_sanitizers( $post );
	}

	/**
	 * Test post_supports_amp().
	 *
	 * @covers \post_supports_amp()
	 */
	public function test_post_supports_amp() {
		add_post_type_support( 'page', AMP_Post_Type_Support::SLUG );

		// Test disabled by default for page for posts and show on front.
		update_option( 'show_on_front', 'page' );
		$post = $this->factory()->post->create_and_get( array( 'post_type' => 'page' ) );
		$this->assertTrue( post_supports_amp( $post ) );
		update_option( 'show_on_front', 'page' );
		$this->assertTrue( post_supports_amp( $post ) );
		update_option( 'page_for_posts', $post->ID );
		$this->assertFalse( post_supports_amp( $post ) );
		update_option( 'page_for_posts', '' );
		update_option( 'page_on_front', $post->ID );
		$this->assertFalse( post_supports_amp( $post ) );
		update_option( 'show_on_front', 'posts' );
		$this->assertTrue( post_supports_amp( $post ) );

		// Test disabled by default for page templates.
		update_post_meta( $post->ID, '_wp_page_template', 'foo.php' );
		$this->assertFalse( post_supports_amp( $post ) );

		// Reset.
		remove_post_type_support( 'page', AMP_Post_Type_Support::SLUG );
	}

	/**
	 * Test amp_get_post_image_metadata()
	 *
	 * @covers \amp_get_post_image_metadata()
	 */
	public function test_amp_get_post_image_metadata() {
		$post_id = $this->factory()->post->create();
		$this->assertFalse( amp_get_post_image_metadata( $post_id ) );

		$first_test_image = '/tmp/test-image.jpg';
		copy( DIR_TESTDATA . '/images/test-image.jpg', $first_test_image );
		$attachment_id = self::factory()->attachment->create_object(
			array(
				'file'           => $first_test_image,
				'post_parent'    => 0,
				'post_mime_type' => 'image/jpeg',
				'post_title'     => 'Test Image',
			)
		);
		wp_update_attachment_metadata( $attachment_id, wp_generate_attachment_metadata( $attachment_id, $first_test_image ) );

		set_post_thumbnail( $post_id, $attachment_id );
		$metadata = amp_get_post_image_metadata( $post_id );
		$this->assertEquals( 'ImageObject', $metadata['@type'] );
		$this->assertEquals( 50, $metadata['width'] );
		$this->assertEquals( 50, $metadata['height'] );
		$this->assertStringEndsWith( 'test-image.jpg', $metadata['url'] );

		delete_post_thumbnail( $post_id );
		$this->assertFalse( amp_get_post_image_metadata( $post_id ) );
		wp_update_post(
			array(
				'ID'          => $attachment_id,
				'post_parent' => $post_id,
			)
		);
		$metadata = amp_get_post_image_metadata( $post_id );
		$this->assertStringEndsWith( 'test-image.jpg', $metadata['url'] );

		// Test an 'attachment' post type.
		$attachment_src          = 'example/attachment.jpeg';
		$attachment_height       = 45;
		$attachment_width        = 600;
		$attachment_id           = $this->factory()->attachment->create_object(
			$attachment_src,
			0,
			array(
				'post_mime_type' => 'image/jpeg',
			)
		);
		$expected_attachment_img = wp_get_attachment_image_src( $attachment_id, 'full', false );

		update_post_meta(
			$attachment_id,
			'_wp_attachment_metadata',
			array(
				'height' => $attachment_height,
				'width'  => $attachment_width,
			)
		);
		$this->go_to( get_permalink( $attachment_id ) );

		$this->assertEquals(
			array(
				'@type'  => 'ImageObject',
				'height' => $attachment_height,
				'url'    => $expected_attachment_img[0],
				'width'  => $attachment_width,
			),
			amp_get_post_image_metadata( $attachment_id )
		);

		// Test a video as an 'attachment' post type, which shouldn't have a schema.org image.
		$attachment_src = 'example/test-video.mpeg';
		$attachment_id  = $this->factory()->attachment->create_object(
			$attachment_src,
			0,
			array(
				'post_mime_type' => 'video/mpeg',
			)
		);
		$this->go_to( get_permalink( $attachment_id ) );
		$this->assertFalse( amp_get_post_image_metadata( $attachment_id ) );
	}

	/**
	 * Test amp_get_schemaorg_metadata().
	 *
	 * @covers \amp_get_schemaorg_metadata()
	 */
	public function test_amp_get_schemaorg_metadata() {
		update_option( 'blogname', 'Foo' );
		$publisher_type     = 'Organization';
		$logo_type          = 'ImageObject';
		$expected_publisher = array(
			'@type' => $publisher_type,
			'name'  => 'Foo',
		);

		$user_id = $this->factory()->user->create(
			array(
				'first_name' => 'John',
				'last_name'  => 'Smith',
			)
		);
		$page_id = $this->factory()->post->create(
			array(
				'post_type'   => 'page',
				'post_title'  => 'Example Page',
				'post_author' => $user_id,
			)
		);
		$post_id = $this->factory()->post->create(
			array(
				'post_type'   => 'post',
				'post_title'  => 'Example Post',
				'post_author' => $user_id,
			)
		);

		// Test non-singular, with no publisher logo.
		$this->go_to( home_url() );
		$metadata = amp_get_schemaorg_metadata();
		$this->assertEquals( 'http://schema.org', $metadata['@context'] );
		$this->assertArrayNotHasKey( '@type', $metadata );
		$this->assertArrayHasKey( 'publisher', $metadata );
		$this->assertEquals( $expected_publisher, $metadata['publisher'] );

		// Test the custom_logo as the publisher logo.
		$custom_logo_src    = 'example/custom-logo.jpeg';
		$custom_logo_height = 45;
		$custom_logo_width  = 600;
		$custom_logo_id     = $this->factory()->attachment->create_object(
			$custom_logo_src,
			0,
			array(
				'post_mime_type' => 'image/jpeg',
			)
		);
		$expected_logo_img  = wp_get_attachment_image_src( $custom_logo_id, 'full', false );

		update_post_meta(
			$custom_logo_id,
			'_wp_attachment_metadata',
			array(
				'width'  => $custom_logo_width,
				'height' => $custom_logo_height,
			)
		);
		set_theme_mod( 'custom_logo', $custom_logo_id );
		$metadata = amp_get_schemaorg_metadata();
		$this->assertEquals(
			array(
				'@type'  => $logo_type,
				'height' => $custom_logo_height,
				'url'    => $expected_logo_img[0],
				'width'  => $custom_logo_width,
			),
			$metadata['publisher']['logo']
		);
		set_theme_mod( 'custom_logo', null );

		// Test the site icon as the publisher logo.
		$site_icon_src          = 'foo/site-icon.jpeg';
		$site_icon_id           = $this->factory()->attachment->create_object(
			$site_icon_src,
			0,
			array(
				'post_mime_type' => 'image/jpeg',
			)
		);
		$expected_site_icon_img = wp_get_attachment_image_src( $site_icon_id, 'full', false );

		update_option( 'site_icon', $site_icon_id );
		$expected_schema_site_icon = array(
			'@type'  => $logo_type,
			'height' => 32,
			'url'    => $expected_site_icon_img[0],
			'width'  => 32,
		);
		$metadata                  = amp_get_schemaorg_metadata();
		$this->assertEquals( $expected_schema_site_icon, $metadata['publisher']['logo'] );
		update_option( 'site_icon', null );

		/**
		 * Test the publisher logo when the Custom Logo naturally has too much height, a common scenario.
		 *
		 * It's expected that the URL is the same,
		 * but the height should be 60, the maximum height for the schema.org publisher logo.
		 * And the width should be proportional to the new height.
		 */
		$custom_logo_excessive_height = 250;
		update_post_meta(
			$custom_logo_id,
			'_wp_attachment_metadata',
			array(
				'width'  => $custom_logo_width,
				'height' => $custom_logo_excessive_height,
			)
		);
		set_theme_mod( 'custom_logo', $custom_logo_id );
		update_option( 'site_icon', $site_icon_id );
		$metadata   = amp_get_schemaorg_metadata();
		$max_height = 60;
		$this->assertEquals(
			array(
				'@type'  => $logo_type,
				'height' => $max_height,
				'url'    => $expected_logo_img[0],
				'width'  => $custom_logo_width * $max_height / $custom_logo_excessive_height, // Proportional to downsized height.
			),
			$metadata['publisher']['logo']
		);
		set_theme_mod( 'custom_logo', null );
		update_option( 'site_icon', null );

		/**
		 * Test that the 'amp_site_icon_url' filter also applies to the Custom Logo.
		 *
		 * Before, this only applied to the Site Icon, as that was the only possible schema.org publisher logo.
		 * But now that the Custom Logo is preferred, this filter should also apply to that.
		 */
		update_post_meta(
			$custom_logo_id,
			'_wp_attachment_metadata',
			array(
				'width'  => $custom_logo_width,
				'height' => $custom_logo_height,
			)
		);
		set_theme_mod( 'custom_logo', $custom_logo_id );
		add_filter( 'amp_site_icon_url', array( __CLASS__, 'mock_site_icon' ) );
		$metadata = amp_get_schemaorg_metadata();
		$this->assertEquals( self::MOCK_SITE_ICON, $metadata['publisher']['logo']['url'] );
		remove_filter( 'amp_site_icon_url', array( __CLASS__, 'mock_site_icon' ) );
		set_theme_mod( 'custom_logo', null );

		// Test page.
		$this->go_to( get_permalink( $page_id ) );
		$metadata = amp_get_schemaorg_metadata();
		$this->assertEquals( 'http://schema.org', $metadata['@context'] );
		$this->assertEquals( $expected_publisher, $metadata['publisher'] );
		$this->assertEquals( 'WebPage', $metadata['@type'] );
		$this->assertArrayHasKey( 'author', $metadata );
		$this->assertEquals( get_permalink( $page_id ), $metadata['mainEntityOfPage'] );
		$this->assertEquals( get_the_title( $page_id ), $metadata['headline'] );
		$this->assertArrayHasKey( 'datePublished', $metadata );
		$this->assertArrayHasKey( 'dateModified', $metadata );

		// Test post.
		$this->go_to( get_permalink( $post_id ) );
		$metadata = amp_get_schemaorg_metadata();
		$this->assertEquals( 'http://schema.org', $metadata['@context'] );
		$this->assertEquals( $expected_publisher, $metadata['publisher'] );
		$this->assertEquals( 'BlogPosting', $metadata['@type'] );
		$this->assertEquals( get_permalink( $post_id ), $metadata['mainEntityOfPage'] );
		$this->assertEquals( get_the_title( $post_id ), $metadata['headline'] );
		$this->assertArrayHasKey( 'datePublished', $metadata );
		$this->assertArrayHasKey( 'dateModified', $metadata );
		$this->assertEquals(
			array(
				'@type' => 'Person',
				'name'  => 'John Smith',
			),
			$metadata['author']
		);

		// Test override.
		$this->go_to( get_permalink( $post_id ) );
		$self = $this;
		add_filter(
			'amp_post_template_metadata',
			function( $meta, $post ) use ( $self, $post_id ) {
				$self->assertEquals( $post_id, $post->ID );
				$meta['did_amp_post_template_metadata'] = true;
				$self->assertArrayNotHasKey( 'amp_schemaorg_metadata', $meta );
				return $meta;
			},
			10,
			2
		);
		add_filter(
			'amp_schemaorg_metadata',
			function( $meta ) use ( $self ) {
				$meta['did_amp_schemaorg_metadata'] = true;
				$self->assertArrayHasKey( 'did_amp_post_template_metadata', $meta );
				$meta['author']['name'] = 'George';
				return $meta;
			}
		);

		$metadata = amp_get_schemaorg_metadata();
		$this->assertArrayHasKey( 'did_amp_post_template_metadata', $metadata );
		$this->assertArrayHasKey( 'did_amp_schemaorg_metadata', $metadata );
		$this->assertEquals( 'George', $metadata['author']['name'] );
	}

	/**
	 * Test amp_add_admin_bar_view_link()
	 *
	 * @covers \amp_add_admin_bar_view_link()
	 * @global \WP_Query $wp_query
	 */
	public function test_amp_add_admin_bar_item() {
		require_once ABSPATH . WPINC . '/class-wp-admin-bar.php';

		$post_id = $this->factory()->post->create();
		$this->go_to( get_permalink( $post_id ) );
		global $wp_query; // Must be here after the go_to() call.

		// Check that canonical adds no link.
		add_theme_support( 'amp' );
		$admin_bar = new WP_Admin_Bar();
		amp_add_admin_bar_view_link( $admin_bar );
		$this->assertNull( $admin_bar->get_node( 'amp' ) );

		// Check that paired mode does add link.
<<<<<<< HEAD
		add_theme_support( 'amp', array( 'paired' => true ) );
=======
		add_theme_support( 'amp', array( AMP_Theme_Support::PAIRED_FLAG => true ) );
>>>>>>> cb0c7e32
		$admin_bar = new WP_Admin_Bar();
		amp_add_admin_bar_view_link( $admin_bar );
		$item = $admin_bar->get_node( 'amp' );
		$this->assertInternalType( 'object', $item );
		$this->assertEquals( esc_url( amp_get_permalink( $post_id ) ), $item->href );

		// Confirm that link is added to non-AMP version.
		set_query_var( amp_get_slug(), '' );
		$this->assertTrue( is_amp_endpoint() );
		$admin_bar = new WP_Admin_Bar();
		amp_add_admin_bar_view_link( $admin_bar );
		$item = $admin_bar->get_node( 'amp' );
		$this->assertInternalType( 'object', $item );
		$this->assertEquals( esc_url( get_permalink( $post_id ) ), $item->href );
		unset( $wp_query->query_vars[ amp_get_slug() ] );
		$this->assertFalse( is_amp_endpoint() );

		// Confirm post opt-out works.
		add_filter( 'amp_skip_post', '__return_true' );
		$admin_bar = new WP_Admin_Bar();
		amp_add_admin_bar_view_link( $admin_bar );
		$this->assertNull( $admin_bar->get_node( 'amp' ) );
		remove_filter( 'amp_skip_post', '__return_true' );

		// Confirm Reader mode works.
		remove_theme_support( 'amp' );
		$admin_bar = new WP_Admin_Bar();
		amp_add_admin_bar_view_link( $admin_bar );
		$item = $admin_bar->get_node( 'amp' );
		$this->assertInternalType( 'object', $item );
		$this->assertEquals( esc_url( amp_get_permalink( $post_id ) ), $item->href );
	}

	/**
	 * Get a mock publisher logo URL, to test that the filter works as expected.
	 *
	 * @param string $site_icon The publisher logo in the schema.org data.
	 * @return string $site_icon The filtered publisher logo in the schema.org data.
	 */
	public static function mock_site_icon( $site_icon ) {
		unset( $site_icon );
		return self::MOCK_SITE_ICON;
	}
}<|MERGE_RESOLUTION|>--- conflicted
+++ resolved
@@ -1006,11 +1006,7 @@
 		$this->assertNull( $admin_bar->get_node( 'amp' ) );
 
 		// Check that paired mode does add link.
-<<<<<<< HEAD
-		add_theme_support( 'amp', array( 'paired' => true ) );
-=======
 		add_theme_support( 'amp', array( AMP_Theme_Support::PAIRED_FLAG => true ) );
->>>>>>> cb0c7e32
 		$admin_bar = new WP_Admin_Bar();
 		amp_add_admin_bar_view_link( $admin_bar );
 		$item = $admin_bar->get_node( 'amp' );

--- conflicted
+++ resolved
@@ -264,14 +264,9 @@
 	await deactivatePlugin('e2e-tests-demo-plugin');
 	await deactivatePlugin('do-not-allow-amp-validate-capability');
 
-<<<<<<< HEAD
-	await installTheme('hestia');
-	await activateTheme('twentytwenty');
-=======
 	await installTheme( 'hestia' );
 	await installTheme( 'twentytwenty' ); // Ensure that twentytwenty theme is installed.
 	await activateTheme( 'twentytwenty' );
->>>>>>> bf74d0d3
 }
 
 /**

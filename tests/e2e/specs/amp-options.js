/**
 * WordPress dependencies
 */
import { visitAdminPage } from '@wordpress/e2e-test-utils';

describe( 'AMP Settings Screen', () => {
	it( 'should display a welcome notice', async () => {
		await visitAdminPage( 'admin.php', 'page=amp-options' );

		await expect( page ).toMatchElement( '.amp-welcome-notice h2', { text: 'Welcome to AMP for WordPress' } );
	} );

	it( 'should display a message about theme compatibility', async () => {
		await visitAdminPage( 'admin.php', 'page=amp-options' );

		await expect( page ).toMatchElement( '.notice-success p', { text: 'Your active theme is known to work well in standard or transitional mode.' } );
	} );

<<<<<<< HEAD
	it( 'should not allow AMP Stories to be enabled when Gutenberg is not active', async () => {
		await deactivatePlugin( 'gutenberg' );

		await visitAdminPage( 'admin.php', 'page=amp-options' );

		expect( await page.$eval( '#stories_experience', ( el ) => el.matches( ':disabled' ) ) ).toBe( true );

		await expect( page ).toMatchElement( '.notice-info p', { text: 'To use stories, you must be running WordPress' } );

		await activatePlugin( 'gutenberg' );
	} );
=======
>>>>>>> 03ebd5d0
} );<|MERGE_RESOLUTION|>--- conflicted
+++ resolved
@@ -16,18 +16,4 @@
 		await expect( page ).toMatchElement( '.notice-success p', { text: 'Your active theme is known to work well in standard or transitional mode.' } );
 	} );
 
-<<<<<<< HEAD
-	it( 'should not allow AMP Stories to be enabled when Gutenberg is not active', async () => {
-		await deactivatePlugin( 'gutenberg' );
-
-		await visitAdminPage( 'admin.php', 'page=amp-options' );
-
-		expect( await page.$eval( '#stories_experience', ( el ) => el.matches( ':disabled' ) ) ).toBe( true );
-
-		await expect( page ).toMatchElement( '.notice-info p', { text: 'To use stories, you must be running WordPress' } );
-
-		await activatePlugin( 'gutenberg' );
-	} );
-=======
->>>>>>> 03ebd5d0
 } );
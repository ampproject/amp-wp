--- conflicted
+++ resolved
@@ -60,20 +60,6 @@
 
 			expect(menuItemWithSubmenu).not.toBeNull();
 
-<<<<<<< HEAD
-			await expect(menuItemWithSubmenu).toMatchElement('.submenu-expand');
-			await expect(menuItemWithSubmenu).toMatchElement('.sub-menu', {
-				visible: false,
-			});
-
-			await expect(menuItemWithSubmenu).toClick('.submenu-expand');
-			await expect(menuItemWithSubmenu).toMatchElement('.sub-menu', {
-				visible: true,
-			});
-		});
-	});
-});
-=======
 			await expect( menuItemWithSubmenu ).toMatchElement( '.display-on-mobile' );
 			await expect( menuItemWithSubmenu ).toMatchElement( '.sub-menu', { visible: false } );
 
@@ -81,5 +67,4 @@
 			await expect( menuItemWithSubmenu ).toMatchElement( '.sub-menu', { visible: true } );
 		} );
 	} );
-} );
->>>>>>> bf74d0d3
+} );
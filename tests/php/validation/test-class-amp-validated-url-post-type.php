--- conflicted
+++ resolved
@@ -677,11 +677,7 @@
 
 		// If there is no embed source, but there is a theme, this should output the theme icon.
 		unset( $error_summary['sources_with_invalid_output']['embed'] );
-<<<<<<< HEAD
-		$sources_column      = get_echo( [ 'AMP_Validated_URL_Post_Type', 'render_sources_column' ], [ $error_summary, $post_id ] );
-=======
 		$sources_column      = get_echo( [ 'AMP_Validated_URL_Post_Type', 'render_sources_column' ], [ $error_summary['sources_with_invalid_output'], $post_id ] );
->>>>>>> 03ebd5d0
 		$expected_theme_icon = '<strong class="source"><span class="dashicons dashicons-admin-appearance"></span>' . $theme_name . '</strong>';
 		$this->assertEquals( $expected_theme_icon, $sources_column );
 
@@ -813,11 +809,7 @@
 				];
 			}
 		);
-<<<<<<< HEAD
-		$this->assertContains(
-=======
 		$this->assertStringContains(
->>>>>>> 03ebd5d0
 			'amp_validate_error=',
 			AMP_Validated_URL_Post_Type::handle_bulk_action( $initial_redirect, AMP_Validated_URL_Post_Type::BULK_VALIDATE_ACTION, $items )
 		);
@@ -864,11 +856,7 @@
 		$error_message              = 'Something <code>bad</code> happened!';
 		$_GET['amp_validate_error'] = AMP_Validation_Manager::serialize_validation_error_messages( [ $error_message ] );
 		$output                     = get_echo( [ 'AMP_Validated_URL_Post_Type', 'print_admin_notice' ] );
-<<<<<<< HEAD
-		$this->assertContains( $error_message, $output );
-=======
 		$this->assertStringContains( $error_message, $output );
->>>>>>> 03ebd5d0
 
 		unset( $GLOBALS['current_screen'] );
 	}
@@ -935,11 +923,7 @@
 		$exception = $handle_validate_request();
 		$this->assertInstanceOf( 'Exception', $exception );
 		$this->assertEquals( 302, $exception->getCode() );
-<<<<<<< HEAD
-		$this->assertContains(
-=======
 		$this->assertStringContains(
->>>>>>> 03ebd5d0
 			'/edit.php?post_type=amp_validated_url&amp_validate_error=',
 			$exception->getMessage()
 		);
@@ -950,11 +934,7 @@
 		$exception    = $handle_validate_request();
 		$this->assertInstanceOf( 'Exception', $exception );
 		$this->assertEquals( 302, $exception->getCode() );
-<<<<<<< HEAD
-		$this->assertContains(
-=======
 		$this->assertStringContains(
->>>>>>> 03ebd5d0
 			'/edit.php?post_type=amp_validated_url&amp_validate_error=',
 			$exception->getMessage()
 		);
@@ -965,11 +945,7 @@
 		$exception    = $handle_validate_request();
 		$this->assertInstanceOf( 'Exception', $exception );
 		$this->assertEquals( 302, $exception->getCode() );
-<<<<<<< HEAD
-		$this->assertContains(
-=======
 		$this->assertStringContains(
->>>>>>> 03ebd5d0
 			'/edit.php?post_type=amp_validated_url&amp_validate_error=',
 			$exception->getMessage()
 		);
@@ -980,11 +956,7 @@
 		$exception    = $handle_validate_request();
 		$this->assertInstanceOf( 'Exception', $exception );
 		$this->assertEquals( 302, $exception->getCode() );
-<<<<<<< HEAD
-		$this->assertContains(
-=======
 		$this->assertStringContains(
->>>>>>> 03ebd5d0
 			sprintf( 'post.php?post=%s&action=edit&amp_urls_tested=', $post_id ),
 			$exception->getMessage()
 		);
@@ -1015,11 +987,7 @@
 		$exception   = $handle_validate_request();
 		$this->assertInstanceOf( 'Exception', $exception );
 		$this->assertEquals( 302, $exception->getCode() );
-<<<<<<< HEAD
-		$this->assertContains(
-=======
 		$this->assertStringContains(
->>>>>>> 03ebd5d0
 			'wp-admin/edit.php?post_type=amp_validated_url&amp_validate_error=',
 			$exception->getMessage()
 		);

<?php
/**
 * Tests for AMP_Validation_Manager class.
 *
 * @package AMP
 */

// phpcs:disable Generic.Formatting.MultipleStatementAlignment.NotSameWarning

use AmpProject\AmpWP\Admin\DevToolsUserAccess;
use AmpProject\AmpWP\Option;
use AmpProject\AmpWP\QueryVar;
use AmpProject\AmpWP\Services;
use AmpProject\AmpWP\Tests\Helpers\AssertContainsCompatibility;
use AmpProject\AmpWP\Tests\Helpers\HandleValidation;
use AmpProject\AmpWP\Tests\Helpers\PrivateAccess;
use AmpProject\AmpWP\Tests\Helpers\AssertRestApiField;
use AmpProject\AmpWP\Tests\Helpers\WithoutBlockPreRendering;
use AmpProject\Dom\Document;

/**
 * Tests for AMP_Validation_Manager class.
 *
 * @covers AMP_Validation_Manager
 * @since 0.7
 */
class Test_AMP_Validation_Manager extends WP_UnitTestCase {

	use AssertContainsCompatibility;
	use HandleValidation;
	use PrivateAccess;
	use AssertRestApiField;
	use WithoutBlockPreRendering {
		setUp as public prevent_block_pre_render;
	}

	/**
	 * The name of the tested class.
	 *
	 * @var string
	 */
	const TESTED_CLASS = 'AMP_Validation_Manager';

	/**
	 * An instance of DOMElement to test.
	 *
	 * @var DOMElement
	 */
	public $node;

	/**
	 * A tag that the sanitizer should strip.
	 *
	 * @var string
	 */
	public $disallowed_tag = '<script async src="https://example.com/script"></script>'; // phpcs:ignore WordPress.WP.EnqueuedResources.NonEnqueuedScript

	/**
	 * The name of a tag that the sanitizer should strip.
	 *
	 * @var string
	 */
	public $disallowed_tag_name = 'script';

	/**
	 * The name of an attribute that the sanitizer should strip.
	 *
	 * @var string
	 */
	public $disallowed_attribute_name = 'onload';

	/**
	 * A mock plugin name that outputs invalid markup.
	 *
	 * @var string
	 */
	public $plugin_name = 'foo-bar';

	/**
	 * A valid image that sanitizers should not alter.
	 *
	 * @var string
	 */
	public $valid_amp_img = '<amp-img id="img-123" media="(min-width: 600x)" src="/assets/example.jpg" width="200" height="500" layout="responsive"></amp-img>';

	/**
	 * The name of the tag to test.
	 *
	 * @var string
	 */
	const TAG_NAME = 'img';

	/**
	 * Backed up $wp_registered_widgets.
	 *
	 * @var array
	 */
	protected $original_wp_registered_widgets;

	/**
	 * Setup.
	 *
	 * @inheritdoc
	 * @global $wp_registered_widgets
	 */
	public function setUp() {
		unset( $GLOBALS['wp_scripts'], $GLOBALS['wp_styles'] );
		$this->prevent_block_pre_render();

		$dom_document = new Document( '1.0', 'utf-8' );
		$this->node   = $dom_document->createElement( self::TAG_NAME );
		$dom_document->appendChild( $this->node );
		AMP_Validation_Manager::reset_validation_results();
		$this->original_wp_registered_widgets = $GLOBALS['wp_registered_widgets'];

		if ( class_exists( 'WP_Block_Type_Registry' ) ) {
			foreach ( WP_Block_Type_Registry::get_instance()->get_all_registered() as $block ) {
				if ( 'amp/' === substr( $block->name, 0, 4 ) ) {
					WP_Block_Type_Registry::get_instance()->unregister( $block->name );
				}
			}
		}
		delete_option( AMP_Options_Manager::OPTION_NAME ); // Make sure default reader mode option does not override theme support being added.
	}

	/**
	 * After a test method runs, reset any state in WordPress the test method might have changed.
	 */
	public function tearDown() {
		$GLOBALS['wp_registered_widgets'] = $this->original_wp_registered_widgets;
		AMP_Options_Manager::update_option( Option::THEME_SUPPORT, AMP_Theme_Support::READER_MODE_SLUG );
		AMP_Validation_Manager::$validation_error_status_overrides = [];
		$_REQUEST = [];
		unset( $GLOBALS['current_screen'] );
		AMP_Validation_Manager::$is_validate_request = false;
		AMP_Validation_Manager::$hook_source_stack   = [];
		AMP_Validation_Manager::$validation_results  = [];
		AMP_Validation_Manager::reset_validation_results();
		parent::tearDown();
	}

	/**
	 * Test init.
	 *
	 * @covers AMP_Validation_Manager::init()
	 */
	public function test_init() {
		AMP_Options_Manager::update_option( Option::THEME_SUPPORT, AMP_Theme_Support::STANDARD_MODE_SLUG );
		AMP_Validation_Manager::init();

		$this->assertTrue( post_type_exists( AMP_Validated_URL_Post_Type::POST_TYPE_SLUG ) );
		$this->assertTrue( taxonomy_exists( AMP_Validation_Error_Taxonomy::TAXONOMY_SLUG ) );

		$this->assertEquals( 100, has_filter( 'map_meta_cap', self::TESTED_CLASS . '::map_meta_cap' ) );
		$this->assertEquals( 10, has_action( 'save_post', self::TESTED_CLASS . '::handle_save_post_prompting_validation' ) );
		$this->assertEquals( 10, has_action( 'enqueue_block_editor_assets', self::TESTED_CLASS . '::enqueue_block_validation' ) );

		$this->assertEquals( 10, has_action( 'edit_form_top', self::TESTED_CLASS . '::print_edit_form_validation_status' ) );
		$this->assertEquals( 10, has_action( 'all_admin_notices', self::TESTED_CLASS . '::print_plugin_notice' ) );

		$this->assertEquals( 10, has_action( 'rest_api_init', self::TESTED_CLASS . '::add_rest_api_fields' ) );

		$this->assertEquals( 101, has_action( 'admin_bar_menu', [ self::TESTED_CLASS, 'add_admin_bar_menu_items' ] ) );

		$this->assertFalse( has_action( 'wp', [ self::TESTED_CLASS, 'wrap_widget_callbacks' ] ) );
	}

	/**
	 * Test init_validate_request without error.
	 *
	 * @covers AMP_Validation_Manager::init_validate_request()
	 */
	public function test_init_validate_request_without_error() {
		$this->assertFalse( AMP_Validation_Manager::should_validate_response() );
		AMP_Validation_Manager::init_validate_request();
		$this->assertFalse( AMP_Validation_Manager::$is_validate_request );

		$_GET[ AMP_Validation_Manager::VALIDATE_QUERY_VAR ] = wp_slash( AMP_Validation_Manager::get_amp_validate_nonce() ); // phpcs:ignore WordPress.Security.NonceVerification.Recommended
		$this->assertTrue( AMP_Validation_Manager::should_validate_response() );
		AMP_Validation_Manager::init_validate_request();
		$this->assertTrue( AMP_Validation_Manager::$is_validate_request );
	}

	/**
	 * Test init_validate_request without error.
	 *
	 * @covers AMP_Validation_Manager::init_validate_request()
	 */
	public function test_init_validate_request_with_error() {
		$_GET[ AMP_Validation_Manager::VALIDATE_QUERY_VAR ] = 'bad';
		$this->assertInstanceOf( 'WP_Error', AMP_Validation_Manager::should_validate_response() );
		add_filter( 'wp_doing_ajax', '__return_true' );
		ob_start();
		$died = false;
		add_filter(
			'wp_die_ajax_handler',
			function() use ( &$died ) {
				return function() use ( &$died ) {
					$died = true;
				};
			}
		);
		AMP_Validation_Manager::init_validate_request();
		ob_end_clean();
		$this->assertTrue( $died );
	}

	/**
	 * Test \AMP_Validation_Manager::post_supports_validation.
	 *
	 * @covers \AMP_Validation_Manager::post_supports_validation()
	 */
	public function test_post_supports_validation() {

		// Ensure that posts can be validated even when theme support is absent.
		AMP_Options_Manager::update_option( Option::THEME_SUPPORT, AMP_Theme_Support::READER_MODE_SLUG );
		$this->assertTrue( AMP_Validation_Manager::post_supports_validation( self::factory()->post->create() ) );

		// Ensure normal case of validating published post when theme support present.
		AMP_Options_Manager::update_option( Option::THEME_SUPPORT, AMP_Theme_Support::STANDARD_MODE_SLUG );
		$this->assertTrue( AMP_Validation_Manager::post_supports_validation( self::factory()->post->create() ) );

		// Trashed posts are not validatable.
		$this->assertFalse( AMP_Validation_Manager::post_supports_validation( self::factory()->post->create( [ 'post_status' => 'trash' ] ) ) );

		// An invalid post is not previewable.
		$this->assertFalse( AMP_Validation_Manager::post_supports_validation( 0 ) );

		// Ensure non-viewable posts do not support validation.
		register_post_type( 'not_viewable', [ 'publicly_queryable' => false ] );
		$post = self::factory()->post->create( [ 'post_type' => 'not_viewable' ] );
		$this->assertFalse( AMP_Validation_Manager::post_supports_validation( $post ) );
	}

	/**
	 * Test add_validation_hooks.
	 *
	 * Excessive CSS validation errors have special case handling.
	 * @see https://github.com/ampproject/amp-wp/issues/2326
	 *
	 * @covers AMP_Validation_Manager::is_sanitization_auto_accepted()
	 */
	public function test_is_sanitization_auto_accepted() {
		$some_error = [
			'node_name'   => 'href',
			'parent_name' => 'a',
			'type'        => 'html_attribute_error',
			'code'        => AMP_Tag_And_Attribute_Sanitizer::DISALLOWED_ATTR,
		];
		$excessive_css_error = [
			'node_name' => 'style',
			'type'      => 'css',
			'code'      => AMP_Style_Sanitizer::STYLESHEET_TOO_LONG,
		];

		AMP_Options_Manager::update_option( Option::THEME_SUPPORT, AMP_Theme_Support::READER_MODE_SLUG );
		$this->accept_sanitization_by_default( false );
		$this->assertFalse( AMP_Validation_Manager::is_sanitization_auto_accepted() );
		$this->assertFalse( AMP_Validation_Manager::is_sanitization_auto_accepted( $some_error ) );
		$this->assertFalse( AMP_Validation_Manager::is_sanitization_auto_accepted( $excessive_css_error ) );

		AMP_Options_Manager::update_option( Option::THEME_SUPPORT, AMP_Theme_Support::READER_MODE_SLUG );
		$this->accept_sanitization_by_default( true );
		$this->assertTrue( AMP_Validation_Manager::is_sanitization_auto_accepted() );
		$this->assertTrue( AMP_Validation_Manager::is_sanitization_auto_accepted( $some_error ) );
		$this->assertTrue( AMP_Validation_Manager::is_sanitization_auto_accepted( $excessive_css_error ) );

		AMP_Options_Manager::update_option( Option::THEME_SUPPORT, AMP_Theme_Support::STANDARD_MODE_SLUG );
		$this->accept_sanitization_by_default( false );
		$this->assertFalse( AMP_Validation_Manager::is_sanitization_auto_accepted() );
		$this->assertFalse( AMP_Validation_Manager::is_sanitization_auto_accepted( $some_error ) );
		$this->assertFalse( AMP_Validation_Manager::is_sanitization_auto_accepted( $excessive_css_error ) );

		AMP_Options_Manager::update_option( Option::THEME_SUPPORT, AMP_Theme_Support::TRANSITIONAL_MODE_SLUG );
		$this->accept_sanitization_by_default( false );
		$this->assertFalse( AMP_Validation_Manager::is_sanitization_auto_accepted() );
		$this->assertFalse( AMP_Validation_Manager::is_sanitization_auto_accepted( $some_error ) );
		$this->assertFalse( AMP_Validation_Manager::is_sanitization_auto_accepted( $excessive_css_error ) );

		AMP_Options_Manager::update_option( Option::THEME_SUPPORT, AMP_Theme_Support::TRANSITIONAL_MODE_SLUG );
		$this->accept_sanitization_by_default( true );
		$this->assertTrue( AMP_Validation_Manager::is_sanitization_auto_accepted() );
		$this->assertTrue( AMP_Validation_Manager::is_sanitization_auto_accepted( $some_error ) );
		$this->assertTrue( AMP_Validation_Manager::is_sanitization_auto_accepted( $excessive_css_error ) );
	}

	/**
	 * Test add_admin_bar_menu_items.
	 *
	 * @covers AMP_Validation_Manager::add_admin_bar_menu_items()
	 */
	public function test_add_admin_bar_menu_items() {
		$this->accept_sanitization_by_default( false );

		// No admin bar item when user lacks capability.
		$this->go_to( home_url( '/' ) );
		require_once ABSPATH . WPINC . '/class-wp-admin-bar.php';
		$this->assertFalse( is_admin() );
		$this->assertFalse( AMP_Validation_Manager::has_cap() );
		$admin_bar = new WP_Admin_Bar();
		AMP_Validation_Manager::add_admin_bar_menu_items( $admin_bar );
		$this->assertNull( $admin_bar->get_node( 'amp' ) );

		// No admin bar item when no template available.
		$this->go_to( home_url() );
		AMP_Options_Manager::update_option( Option::THEME_SUPPORT, AMP_Theme_Support::STANDARD_MODE_SLUG );
		wp_set_current_user( self::factory()->user->create( [ 'role' => 'administrator' ] ) );
		$this->assertTrue( AMP_Validation_Manager::has_cap() );
		add_filter( 'amp_supportable_templates', '__return_empty_array' );
		AMP_Options_Manager::update_option( Option::ALL_TEMPLATES_SUPPORTED, false );
		$admin_bar = new WP_Admin_Bar();
		AMP_Validation_Manager::add_admin_bar_menu_items( $admin_bar );
		$this->assertNull( $admin_bar->get_node( 'amp' ) );
		remove_filter( 'amp_supportable_templates', '__return_empty_array' );
		AMP_Options_Manager::update_option( Option::ALL_TEMPLATES_SUPPORTED, true );

		// Admin bar item available in AMP-first mode.
		AMP_Options_Manager::update_option( Option::THEME_SUPPORT, AMP_Theme_Support::STANDARD_MODE_SLUG );
		$admin_bar = new WP_Admin_Bar();
		AMP_Validation_Manager::add_admin_bar_menu_items( $admin_bar );
		$node = $admin_bar->get_node( 'amp' );
		$this->assertInternalType( 'object', $node );
		$this->assertStringContains( 'action=amp_validate', $node->href );
		$view_item = $admin_bar->get_node( 'amp-view' );
		$this->assertInternalType( 'object', $view_item );
		$this->assertEqualSets( [ QueryVar::NOAMP ], array_keys( $this->get_url_query_vars( $view_item->href ) ) );
		$this->assertInternalType( 'object', $admin_bar->get_node( 'amp-validity' ) );

		// Admin bar item available in paired mode.
		add_filter( 'amp_dev_mode_enabled', '__return_true' );
		AMP_Options_Manager::update_option( Option::THEME_SUPPORT, AMP_Theme_Support::TRANSITIONAL_MODE_SLUG );
		$admin_bar = new WP_Admin_Bar();
		AMP_Validation_Manager::add_admin_bar_menu_items( $admin_bar );
		$node = $admin_bar->get_node( 'amp' );
		$this->assertInternalType( 'object', $node );
		$this->assertInternalType( 'object', $admin_bar->get_node( 'amp-paired-browsing' ) );

		/*
		 * Admin bar item available in transitional mode.
		 * Transitional mode is available once template_dir is supplied.
		 */
		add_theme_support( AMP_Theme_Support::SLUG, [ 'template_dir' => 'amp' ] );
		$admin_bar = new WP_Admin_Bar();
		AMP_Validation_Manager::add_admin_bar_menu_items( $admin_bar );
		$node = $admin_bar->get_node( 'amp' );
		$this->assertInternalType( 'object', $node );
		$this->assertInternalType( 'object', $admin_bar->get_node( 'amp-paired-browsing' ) );

		// Admin bar item available in paired mode.
		AMP_Options_Manager::update_option( Option::THEME_SUPPORT, AMP_Theme_Support::TRANSITIONAL_MODE_SLUG );
		$admin_bar = new WP_Admin_Bar();
		AMP_Validation_Manager::add_admin_bar_menu_items( $admin_bar );
		$root_node = $admin_bar->get_node( 'amp' );
		$this->assertInternalType( 'object', $root_node );
		$this->assertEqualSets( [ QueryVar::AMP ], array_keys( $this->get_url_query_vars( $root_node->href ) ) );

		$view_item = $admin_bar->get_node( 'amp-view' );
		$this->assertInternalType( 'object', $view_item );
		$this->assertEqualSets( [ QueryVar::AMP ], array_keys( $this->get_url_query_vars( $view_item->href ) ) );
		$this->assertInternalType( 'object', $admin_bar->get_node( 'amp-validity' ) );

		// Lastly, confirm that the settings item is added if the user is an admin.
		wp_set_current_user( 0 );
		$admin_bar = new WP_Admin_Bar();
		$this->assertFalse( current_user_can( 'manage_options' ) );
		AMP_Validation_Manager::add_admin_bar_menu_items( $admin_bar );
		$this->assertNull( $admin_bar->get_node( 'amp-settings' ) );
		$admin_bar = new WP_Admin_Bar();
		wp_set_current_user( self::factory()->user->create( [ 'role' => 'administrator' ] ) );
		$this->assertTrue( current_user_can( 'manage_options' ) );
		AMP_Validation_Manager::add_admin_bar_menu_items( $admin_bar );
		$this->assertObjectHasAttribute( 'href', $admin_bar->get_node( 'amp-settings' ) );
	}

	/**
	 * Get URL query vars.
	 *
	 * @param string $url URL.
	 * @return array Query vars.
	 */
	private function get_url_query_vars( $url ) {
		$query_string = wp_parse_url( $url, PHP_URL_QUERY );
		if ( empty( $query_string ) ) {
			return [];
		}
		$query_vars = [];
		parse_str( $query_string, $query_vars );
		return $query_vars;
	}

	/**
	 * Test overrides.
	 *
	 * @covers AMP_Validation_Manager::override_validation_error_statuses()
	 */
	public function test_override_validation_error_statuses_with_good_nonce() {
		$this->assertEmpty( AMP_Validation_Manager::$validation_error_status_overrides );
		$validation_error_term_1 = AMP_Validation_Error_Taxonomy::prepare_validation_error_taxonomy_term( [ 'test' => 1 ] );
		$validation_error_term_2 = AMP_Validation_Error_Taxonomy::prepare_validation_error_taxonomy_term( [ 'test' => 2 ] );
		$_REQUEST['preview']  = '1';
		$_REQUEST['_wpnonce'] = wp_create_nonce( AMP_Validation_Manager::MARKUP_STATUS_PREVIEW_ACTION );
		$_REQUEST[ AMP_Validated_URL_Post_Type::VALIDATION_ERRORS_INPUT_KEY ] = [
			$validation_error_term_1['slug'] => [
				AMP_Validation_Manager::VALIDATION_ERROR_TERM_STATUS_QUERY_VAR => AMP_Validation_Error_Taxonomy::VALIDATION_ERROR_ACK_ACCEPTED_STATUS,
			],
			$validation_error_term_2['slug'] => [
				AMP_Validation_Manager::VALIDATION_ERROR_TERM_STATUS_QUERY_VAR => AMP_Validation_Error_Taxonomy::VALIDATION_ERROR_ACK_REJECTED_STATUS,
			],
		];
		AMP_Validation_Manager::override_validation_error_statuses();
		$this->assertCount( 2, AMP_Validation_Manager::$validation_error_status_overrides );
	}

	/**
	 * Test validation error overrides for when bad nonce is supplied.
	 *
	 * @covers AMP_Validation_Manager::override_validation_error_statuses()
	 * @expectedException WPDieException
	 */
	public function test_override_validation_error_statuses_with_bad_nonce() {
		$validation_error_term_1 = AMP_Validation_Error_Taxonomy::prepare_validation_error_taxonomy_term( [ 'test' => 1 ] );
		$_REQUEST['preview']  = '1';
		$_REQUEST['_wpnonce'] = 'bad';
		$_REQUEST[ AMP_Validated_URL_Post_Type::VALIDATION_ERRORS_INPUT_KEY ] = [
			$validation_error_term_1['slug'] => [
				AMP_Validation_Manager::VALIDATION_ERROR_TERM_STATUS_QUERY_VAR => AMP_Validation_Error_Taxonomy::VALIDATION_ERROR_ACK_ACCEPTED_STATUS,
			],
		];
		AMP_Validation_Manager::override_validation_error_statuses();
	}

	/**
	 * Test validation error overrides for when no nonce is supplied.
	 *
	 * @covers AMP_Validation_Manager::override_validation_error_statuses()
	 * @expectedException WPDieException
	 */
	public function test_override_validation_error_statuses_with_no_nonce() {
		$validation_error_term_1 = AMP_Validation_Error_Taxonomy::prepare_validation_error_taxonomy_term( [ 'test' => 1 ] );
		$_REQUEST['preview']     = '1';
		$_REQUEST[ AMP_Validated_URL_Post_Type::VALIDATION_ERRORS_INPUT_KEY ] = [
			$validation_error_term_1['slug'] => [
				AMP_Validation_Manager::VALIDATION_ERROR_TERM_STATUS_QUERY_VAR => AMP_Validation_Error_Taxonomy::VALIDATION_ERROR_ACK_ACCEPTED_STATUS,
			],
		];
		AMP_Validation_Manager::override_validation_error_statuses();
	}

	/**
	 * Test add_validation_error_sourcing.
	 *
	 * @covers AMP_Validation_Manager::add_validation_error_sourcing()
	 */
	public function test_add_validation_error_sourcing() {
		AMP_Validation_Manager::add_validation_error_sourcing();
		$this->assertEquals( ~PHP_INT_MAX, has_filter( 'setup_theme', [ self::TESTED_CLASS, 'set_theme_variables' ] ) );
		$this->assertEquals( 10, has_action( 'wp', [ self::TESTED_CLASS, 'wrap_widget_callbacks' ] ) );
		$this->assertEquals( 10, has_action( 'all', [ self::TESTED_CLASS, 'wrap_hook_callbacks' ] ) );
		$this->assertEquals( PHP_INT_MAX, has_filter( 'the_content', [ self::TESTED_CLASS, 'decorate_filter_source' ] ) );
		$this->assertEquals( PHP_INT_MAX, has_filter( 'the_excerpt', [ self::TESTED_CLASS, 'decorate_filter_source' ] ) );
		$this->assertEquals( PHP_INT_MAX, has_action( 'do_shortcode_tag', [ self::TESTED_CLASS, 'decorate_shortcode_source' ] ) );
		$this->assertEquals( 8, has_action( 'the_content', [ self::TESTED_CLASS, 'add_block_source_comments' ] ) );
	}

	/**
	 * Test add_validation_error_sourcing with Gutenberg active.
	 *
	 * @covers AMP_Validation_Manager::add_validation_error_sourcing()
	 */
	public function test_add_validation_error_sourcing_gutenberg() {
		if ( ! function_exists( 'do_blocks' ) ) {
			$this->markTestSkipped( 'Gutenberg not active.' );
		}
		if ( version_compare( get_bloginfo( 'version' ), '4.9', '<' ) ) {
			$this->markTestSkipped( 'The WP version is less than 4.9, so Gutenberg did not init.' );
		}

		$priority = has_filter( 'the_content', 'do_blocks' );
		$this->assertNotFalse( $priority );
		AMP_Validation_Manager::add_validation_error_sourcing();
		$this->assertEquals( $priority - 1, has_filter( 'the_content', [ self::TESTED_CLASS, 'add_block_source_comments' ] ) );
	}

	/**
	 * Tests handle_save_post_prompting_validation.
	 *
	 * @covers AMP_Validation_Manager::handle_save_post_prompting_validation()
	 * @covers AMP_Validation_Manager::validate_queued_posts_on_frontend()
	 */
	public function test_handle_save_post_prompting_validation_and_validate_queued_posts_on_frontend() {
		$admin_user_id = self::factory()->user->create( [ 'role' => 'administrator' ] );
		$editor_user_id = self::factory()->user->create( [ 'role' => 'editor' ] );

		wp_set_current_user( $admin_user_id );
		/** @var DevToolsUserAccess $service */
		$service = Services::get( 'dev_tools.user_access' );

		AMP_Options_Manager::update_option( Option::THEME_SUPPORT, AMP_Theme_Support::STANDARD_MODE_SLUG );
		$_SERVER['REQUEST_METHOD'] = 'POST';
		$GLOBALS['pagenow']        = 'post.php';

		register_post_type( 'secret', [ 'public' => false ] );
		$secret           = self::factory()->post->create_and_get( [ 'post_type' => 'secret' ] );
		$_POST['post_ID'] = $secret->ID;
		AMP_Validation_Manager::handle_save_post_prompting_validation( $secret->ID );
		$this->assertFalse( has_action( 'shutdown', [ 'AMP_Validation_Manager', 'validate_queued_posts_on_frontend' ] ) );
		$this->assertEmpty( AMP_Validation_Manager::validate_queued_posts_on_frontend() );

		$auto_draft       = self::factory()->post->create_and_get( [ 'post_status' => 'auto-draft' ] );
		$_POST['post_ID'] = $auto_draft->ID;
		AMP_Validation_Manager::handle_save_post_prompting_validation( $auto_draft->ID );
		$this->assertFalse( has_action( 'shutdown', [ 'AMP_Validation_Manager', 'validate_queued_posts_on_frontend' ] ) );
		$this->assertEmpty( AMP_Validation_Manager::validate_queued_posts_on_frontend() );

		// Testing without $_POST context.
		$post = self::factory()->post->create_and_get( [ 'post_type' => 'post' ] );
		AMP_Validation_Manager::handle_save_post_prompting_validation( $post->ID );
		$this->assertFalse( has_action( 'shutdown', [ 'AMP_Validation_Manager', 'validate_queued_posts_on_frontend' ] ) );

		// Test when user doesn't have the capability.
		wp_set_current_user( $editor_user_id );
		$post = self::factory()->post->create_and_get( [ 'post_type' => 'post' ] );
		AMP_Validation_Manager::handle_save_post_prompting_validation( $post->ID );
		$this->assertFalse( has_action( 'shutdown', [ 'AMP_Validation_Manager', 'validate_queued_posts_on_frontend' ] ) );

		// Test when user has dev tools turned off.
		wp_set_current_user( $admin_user_id );
		$service->set_user_enabled( $admin_user_id, false );
		$post = self::factory()->post->create_and_get( [ 'post_type' => 'post' ] );
		$_POST['post_ID'] = $post->ID;
		AMP_Validation_Manager::handle_save_post_prompting_validation( $post->ID );
		$this->assertFalse( has_action( 'shutdown', [ 'AMP_Validation_Manager', 'validate_queued_posts_on_frontend' ] ) );

		// Test success.
		$service->set_user_enabled( $admin_user_id, true );
		wp_set_current_user( $admin_user_id );
		$post = self::factory()->post->create_and_get( [ 'post_type' => 'post' ] );
		$_POST['post_ID'] = $post->ID;
		AMP_Validation_Manager::handle_save_post_prompting_validation( $post->ID );
		$this->assertEquals( 10, has_action( 'shutdown', [ 'AMP_Validation_Manager', 'validate_queued_posts_on_frontend' ] ) );

		add_filter(
			'pre_http_request',
			static function() {
				return new WP_Error( 'http_request_made' );
			}
		);
		$results = AMP_Validation_Manager::validate_queued_posts_on_frontend();
		$this->assertArrayHasKey( $post->ID, $results );
		$this->assertInstanceOf( 'WP_Error', $results[ $post->ID ] );

		unset( $GLOBALS['pagenow'] );
	}

	/**
	 * Test add_rest_api_fields.
	 *
	 * @covers AMP_Validation_Manager::add_rest_api_fields()
	 */
	public function test_add_rest_api_fields() {

		// Test in a transitional context.
		AMP_Options_Manager::update_option( Option::THEME_SUPPORT, AMP_Theme_Support::TRANSITIONAL_MODE_SLUG );
		AMP_Validation_Manager::add_rest_api_fields();
		$this->assertRestApiFieldPresent(
			AMP_Post_Type_Support::get_post_types_for_rest_api(),
			AMP_Validation_Manager::VALIDITY_REST_FIELD_NAME,
			[
				'get_callback' => [ AMP_Validation_Manager::class, 'get_amp_validity_rest_field' ],
				'schema'       => [
					'description' => __( 'AMP validity status', 'amp' ),
					'type'        => 'object',
				],
			]
		);

		// Test in a AMP-first (canonical) context.
		AMP_Options_Manager::update_option( Option::THEME_SUPPORT, AMP_Theme_Support::STANDARD_MODE_SLUG );
		AMP_Validation_Manager::add_rest_api_fields();
		$this->assertRestApiFieldPresent(
			AMP_Post_Type_Support::get_post_types_for_rest_api(),
			AMP_Validation_Manager::VALIDITY_REST_FIELD_NAME,
			[
				'get_callback' => [ AMP_Validation_Manager::class, 'get_amp_validity_rest_field' ],
				'schema'       => [
					'description' => __( 'AMP validity status', 'amp' ),
					'type'        => 'object',
				],
			]
		);
	}

	/**
	 * Test get_amp_validity_rest_field.
	 *
	 * @covers AMP_Validation_Manager::get_amp_validity_rest_field()
	 * @covers AMP_Validation_Manager::validate_url()
	 */
	public function test_get_amp_validity_rest_field() {
		AMP_Options_Manager::update_option( Option::THEME_SUPPORT, AMP_Theme_Support::TRANSITIONAL_MODE_SLUG );
		$this->accept_sanitization_by_default( false );
		AMP_Validated_URL_Post_Type::register();
		AMP_Validation_Error_Taxonomy::register();

		$id = self::factory()->post->create();
		$this->assertNull(
			AMP_Validation_Manager::get_amp_validity_rest_field(
				compact( 'id' ),
				'',
				new WP_REST_Request( 'GET' )
			)
		);

		// Create an error custom post for the ID, so this will return the errors in the field.
		$errors = [
			[
				'code' => 'test',
			],
		];
		$this->create_custom_post(
			$errors,
			amp_get_permalink( $id )
		);

		// Make sure capability check is honored.
		$this->assertNull(
			AMP_Validation_Manager::get_amp_validity_rest_field(
				compact( 'id' ),
				'',
				new WP_REST_Request( 'GET' )
			)
		);

		wp_set_current_user( self::factory()->user->create( [ 'role' => 'administrator' ] ) );

		// Make user preference is honored.
		/** @var DevToolsUserAccess $service */
		$service = Services::get( 'dev_tools.user_access' );
		$service->set_user_enabled( wp_get_current_user()->ID, false );
		$this->assertNull(
			AMP_Validation_Manager::get_amp_validity_rest_field(
				compact( 'id' ),
				'',
				new WP_REST_Request( 'GET' )
			)
		);
		$service->set_user_enabled( wp_get_current_user()->ID, true );

		// GET request.
		$field = AMP_Validation_Manager::get_amp_validity_rest_field(
			compact( 'id' ),
			'',
			new WP_REST_Request( 'GET' )
		);
		$this->assertArrayHasKey( 'results', $field );
		$this->assertArrayHasKey( 'review_link', $field );
		$this->assertEquals(
			$field['results'],
			array_map(
				static function ( $error ) {
					return [
						'sanitized'   => false,
						'title'       => 'Unknown error (test)',
						'error'       => $error,
						'status'      => AMP_Validation_Error_Taxonomy::VALIDATION_ERROR_NEW_REJECTED_STATUS,
						'term_status' => AMP_Validation_Error_Taxonomy::VALIDATION_ERROR_NEW_REJECTED_STATUS,
						'forced'      => false,
					];
				},
				$errors
			)
		);

		// PUT request.
		add_filter(
			'pre_http_request',
			static function() {
				return [
					'body'     => wp_json_encode( [ 'results' => [] ] ),
					'response' => [
						'code'    => 200,
						'message' => 'ok',
					],
				];
			}
		);
		$field = AMP_Validation_Manager::get_amp_validity_rest_field(
			compact( 'id' ),
			'',
			new WP_REST_Request( 'PUT' )
		);
		$this->assertArrayHasKey( 'results', $field );
		$this->assertArrayHasKey( 'review_link', $field );
		$this->assertEmpty( $field['results'] );
	}

	/**
	 * Test map_meta_cap.
	 *
	 * @covers AMP_Validation_Manager::map_meta_cap()
	 */
	public function test_map_meta_cap() {
		$this->assertEquals(
			[ 'manage_options' ],
			AMP_Validation_Manager::map_meta_cap( [ AMP_Validation_Manager::VALIDATE_CAPABILITY ], AMP_Validation_Manager::VALIDATE_CAPABILITY )
		);

		$this->assertEquals(
			[ 'install_plugins', 'manage_options', 'update_core' ],
			AMP_Validation_Manager::map_meta_cap( [ 'install_plugins', AMP_Validation_Manager::VALIDATE_CAPABILITY, 'update_core' ], AMP_Validation_Manager::VALIDATE_CAPABILITY )
		);
	}

	/**
	 * Test has_cap.
	 *
	 * @covers AMP_Validation_Manager::has_cap()
	 */
	public function test_has_cap() {
		AMP_Validation_Manager::init();

		$subscriber    = self::factory()->user->create_and_get( [ 'role' => 'subscriber' ] );
		$editor        = self::factory()->user->create_and_get( [ 'role' => 'editor' ] );
		$administrator = self::factory()->user->create_and_get( [ 'role' => 'administrator' ] );

		wp_set_current_user( $subscriber->ID );
		$this->assertFalse( AMP_Validation_Manager::has_cap() );
		$this->assertFalse( AMP_Validation_Manager::has_cap( $subscriber ) );
		$this->assertFalse( AMP_Validation_Manager::has_cap( $subscriber->ID ) );
		$this->assertTrue( AMP_Validation_Manager::has_cap( $administrator ) );
		$this->assertTrue( AMP_Validation_Manager::has_cap( $administrator->ID ) );

		wp_set_current_user( $administrator->ID );
		$this->assertTrue( AMP_Validation_Manager::has_cap() );
		$this->assertFalse( AMP_Validation_Manager::has_cap( $subscriber ) );
		$this->assertFalse( AMP_Validation_Manager::has_cap( $subscriber->ID ) );
		$this->assertTrue( AMP_Validation_Manager::has_cap( $administrator ) );
		$this->assertTrue( AMP_Validation_Manager::has_cap( $administrator->ID ) );

		$this->assertFalse( AMP_Validation_Manager::has_cap( $editor ) );
		wp_set_current_user( $editor->ID );
		$this->assertFalse( AMP_Validation_Manager::has_cap() );
		add_filter(
			'map_meta_cap',
			static function ( $caps, $cap, $user_id ) {
				if ( AMP_Validation_Manager::VALIDATE_CAPABILITY === $cap && user_can( $user_id, 'edit_others_posts' ) ) {
					$position = array_search( $cap, $caps, true );
					if ( false !== $position ) {
						$caps[ $position ] = 'edit_others_posts';
					}
				}
				return $caps;
			},
			10,
			3
		);
		$this->assertTrue( AMP_Validation_Manager::has_cap() );
		$this->assertTrue( AMP_Validation_Manager::has_cap( $editor ) );
		$this->assertTrue( AMP_Validation_Manager::has_cap( $administrator ) );
		$this->assertFalse( AMP_Validation_Manager::has_cap( $subscriber ) );
	}

	/**
	 * Test add_validation_error.
	 *
	 * @covers AMP_Validation_Manager::add_validation_error()
	 */
	public function test_add_validation_error_track_removed() {
		AMP_Validation_Manager::$is_validate_request = true;
		$this->assertEmpty( AMP_Validation_Manager::$validation_results );

		$that = $this;
		$node = $this->node;
		add_filter(
			'amp_validation_error',
			static function( $error, $context ) use ( $node, $that ) {
				$error['filtered'] = true;
				$that->assertEquals( AMP_Tag_And_Attribute_Sanitizer::DISALLOWED_TAG, $error['code'] );
				$that->assertSame( $node, $context['node'] );
				return $error;
			},
			10,
			2
		);

		AMP_Validation_Manager::add_validation_error(
			[
				'node_name'       => $this->node->nodeName,
				'code'            => AMP_Tag_And_Attribute_Sanitizer::DISALLOWED_TAG,
				'node_attributes' => [],
			],
			[
				'node' => $this->node,
			]
		);

		$this->assertCount( 1, AMP_Validation_Manager::$validation_results );
		$this->assertEquals(
			[
				'node_name'       => 'img',
				'sources'         => [],
				'code'            => AMP_Tag_And_Attribute_Sanitizer::DISALLOWED_TAG,
				'node_attributes' => [],
				'filtered'        => true,
			],
			AMP_Validation_Manager::$validation_results[0]['error']
		);
	}

	/**
	 * Test was_node_removed.
	 *
	 * @covers AMP_Validation_Manager::add_validation_error()
	 */
	public function test_add_validation_error_was_node_removed() {
		$this->assertEmpty( AMP_Validation_Manager::$validation_results );
		AMP_Validation_Manager::add_validation_error(
			[
				'node' => $this->node,
			]
		);
		$this->assertNotEmpty( AMP_Validation_Manager::$validation_results );
	}

	/**
	 * Test reset_validation_results.
	 *
	 * @covers AMP_Validation_Manager::reset_validation_results()
	 */
	public function test_reset_validation_results() {
		AMP_Validation_Manager::add_validation_error(
			[
				'code' => 'test',
			]
		);
		AMP_Validation_Manager::reset_validation_results();
		$this->assertEquals( [], AMP_Validation_Manager::$validation_results );
	}

	/**
	 * Test print_edit_form_validation_status
	 *
	 * @covers AMP_Validation_Manager::print_edit_form_validation_status()
	 */
	public function test_print_edit_form_validation_status() {
		AMP_Options_Manager::update_option( Option::THEME_SUPPORT, AMP_Theme_Support::TRANSITIONAL_MODE_SLUG );
		$this->accept_sanitization_by_default( false );

		AMP_Validated_URL_Post_Type::register();
		AMP_Validation_Error_Taxonomy::register();
		$this->set_capability();
		$post   = self::factory()->post->create_and_get();
		$output = get_echo( [ 'AMP_Validation_Manager', 'print_edit_form_validation_status' ], [ $post ] );

		$this->assertStringNotContains( 'notice notice-warning', $output );

		$validation_errors = [
			[
				'code'            => AMP_Tag_And_Attribute_Sanitizer::DISALLOWED_TAG,
				'node_name'       => $this->disallowed_tag_name,
				'parent_name'     => 'div',
				'node_attributes' => [],
				'sources'         => [
					[
						'type' => 'plugin',
						'name' => $this->plugin_name,
					],
				],
			],
		];

		AMP_Validated_URL_Post_Type::store_validation_errors( $validation_errors, get_permalink( $post->ID ) );
		$output = get_echo( [ 'AMP_Validation_Manager', 'print_edit_form_validation_status' ], [ $post ] );

		// When sanitization is accepted by default.
		$this->accept_sanitization_by_default( true );
		$expected_notice_non_accepted_errors = 'There is content which fails AMP validation. In order for AMP to be served you will have to remove the invalid markup or allow the plugin to remove it.';
		$this->assertStringContains( 'notice notice-warning', $output );
		$this->assertStringContains( '<code>script</code>', $output );
		$this->assertStringContains( $expected_notice_non_accepted_errors, $output );

		// When auto-accepting validation errors, if there are unaccepted validation errors, there should be a notice because this will block serving an AMP document.
		AMP_Options_Manager::update_option( Option::THEME_SUPPORT, AMP_Theme_Support::STANDARD_MODE_SLUG );
		$output = get_echo( [ 'AMP_Validation_Manager', 'print_edit_form_validation_status' ], [ $post ] );
		$this->assertStringContains( 'There is content which fails AMP validation. In order for AMP to be served you will have to remove the invalid markup or allow the plugin to remove it.', $output );

		/*
		 * When there are 'Rejected' or 'New Rejected' errors, there should be a message that explains that this will serve a non-AMP URL.
		 * This simulates sanitization being accepted by default, but it having been false when the validation errors were stored,
		 * as there are errors with 'New Rejected' status.
		 */
		$this->accept_sanitization_by_default( true );
		AMP_Options_Manager::update_option( Option::THEME_SUPPORT, AMP_Theme_Support::TRANSITIONAL_MODE_SLUG );
		AMP_Validated_URL_Post_Type::store_validation_errors( $validation_errors, get_permalink( $post->ID ) );
		$this->accept_sanitization_by_default( false );
		$output = get_echo( [ 'AMP_Validation_Manager', 'print_edit_form_validation_status' ], [ $post ] );
		$this->assertStringContains( $expected_notice_non_accepted_errors, $output );

		// Ensure not displayed when dev tools is disabled.
		/** @var DevToolsUserAccess $service */
		$service = Services::get( 'dev_tools.user_access' );
		$service->set_user_enabled( wp_get_current_user()->ID, false );
		$output = get_echo( [ 'AMP_Validation_Manager', 'print_edit_form_validation_status' ], [ $post ] );
		$this->assertStringNotContains( 'notice notice-warning', $output );
	}

	/**
	 * Test source comments.
	 *
	 * @covers AMP_Validation_Manager::locate_sources()
	 * @covers AMP_Validation_Manager::parse_source_comment()
	 * @covers AMP_Validation_Manager::get_source_comment()
	 */
	public function test_source_comments() {
		$source1 = [
			'type'      => 'plugin',
			'name'      => 'foo',
			'shortcode' => 'test',
			'function'  => __FUNCTION__,
		];
		$source2 = [
			'type'     => 'theme',
			'name'     => 'bar',
			'function' => __FUNCTION__,
			'hook'     => 'something',
		];

		$dom = AMP_DOM_Utils::get_dom_from_content(
			implode(
				'',
				[
					AMP_Validation_Manager::get_source_comment( $source1, true ),
					AMP_Validation_Manager::get_source_comment( $source2, true ),
					'<b id="test">Test</b>',
					AMP_Validation_Manager::get_source_comment( $source2, false ),
					AMP_Validation_Manager::get_source_comment( $source1, false ),
				]
			)
		);

		/**
		 * Comments.
		 *
		 * @var DOMComment[] $comments
		 */
		$comments = [];
		foreach ( $dom->xpath->query( '//comment()' ) as $comment ) {
			$comments[] = $comment;
		}
		$this->assertCount( 4, $comments );

		$sources = AMP_Validation_Manager::locate_sources( $dom->getElementById( 'test' ) );
		$this->assertInternalType( 'array', $sources );
		$this->assertCount( 2, $sources );

		$this->assertEquals( $source1, $sources[0] );
		$parsed_comment = AMP_Validation_Manager::parse_source_comment( $comments[0] );
		$this->assertEquals( $source1, $parsed_comment['source'] );
		$this->assertFalse( $parsed_comment['closing'] );
		$parsed_comment = AMP_Validation_Manager::parse_source_comment( $comments[3] );
		$this->assertEquals( $source1, $parsed_comment['source'] );
		$this->assertTrue( $parsed_comment['closing'] );

		$this->assertEquals( $source2, $sources[1] );
		$parsed_comment = AMP_Validation_Manager::parse_source_comment( $comments[1] );
		$this->assertEquals( $source2, $parsed_comment['source'] );
		$this->assertFalse( $parsed_comment['closing'] );
		$parsed_comment = AMP_Validation_Manager::parse_source_comment( $comments[2] );
		$this->assertEquals( $source2, $parsed_comment['source'] );
		$this->assertTrue( $parsed_comment['closing'] );
	}

	/**
	 * Get data for testing locate_sources.
	 *
	 * @return array
	 */
	public function get_locate_sources_data() {
		return [
			'directly_enqueued_link'                     => [
				static function () {
					add_action(
						'wp_enqueue_scripts',
						static function () {
							wp_enqueue_style(
								'foo',
								'https://example.com/foo.css',
								[],
								'0.1'
							);
						}
					);
				},
				'//link[ contains( @href, "foo.css" ) ]',
				function ( $sources ) {
					$this->assertArraySubset(
						[
							'type'            => 'plugin',
							'name'            => 'amp',
							'function'        => '{closure}',
							'hook'            => 'wp_enqueue_scripts',
							'priority'        => 10,
							'dependency_type' => 'style',
							'handle'          => 'foo',
						],
						$sources[0]
					);
				},
			],

			'stylesheet_added_as_dependency'             => [
				static function () {
					add_action(
						'wp_enqueue_scripts',
						static function () {
							wp_enqueue_style(
								'bar',
								'https://example.com/bar.css',
								[ 'wp-codemirror' ],
								'0.1'
							);
						}
					);
				},
				'//link[ contains( @href, "codemirror" ) ]',
				function ( $sources ) {
					$this->assertArraySubset(
						[
							'type'              => 'plugin',
							'name'              => 'amp',
							'function'          => '{closure}',
							'hook'              => 'wp_enqueue_scripts',
							'priority'          => 10,
							'dependency_type'   => 'style',
							'handle'            => 'bar',
							'dependency_handle' => 'wp-codemirror',
						],
						$sources[0]
					);
				},
			],

			'inline_style_for_directly_enqueued_stylesheet' => [
				static function () {
					add_action(
						'wp_enqueue_scripts',
						static function () {
							wp_enqueue_style(
								'baz',
								'https://example.com/baz.css',
								[],
								'0.1'
							);
							wp_add_inline_style( 'baz', '/*Hello Baz!*/' );
						}
					);
				},
				'//style[ contains( text(), "Hello Baz" ) ]',
				function ( $sources ) {
					$this->assertArraySubset(
						[
							'type'            => 'plugin',
							'name'            => 'amp',
							'function'        => '{closure}',
							'hook'            => 'wp_enqueue_scripts',
							'priority'        => 10,
							'dependency_type' => 'style',
							'extra_key'       => 'after',
							'text'            => '/*Hello Baz!*/',
							'handle'          => 'baz',
						],
						$sources[1]
					);
				},
			],

			'external_script_directly_enqueued'          => [
				static function () {
					add_action(
						'wp_enqueue_scripts',
						static function () {
							wp_enqueue_script(
								'foo',
								'https://example.com/foo.js',
								[],
								'0.1',
								true
							);
						}
					);
				},
				'//script[ contains( @src, "foo.js" ) ]',
				function ( $sources ) {
					$this->assertArraySubset(
						[
							'type'            => 'plugin',
							'name'            => 'amp',
							'function'        => '{closure}',
							'hook'            => 'wp_enqueue_scripts',
							'priority'        => 10,
							'dependency_type' => 'script',
							'handle'          => 'foo',
						],
						$sources[0]
					);
				},
			],

			'external_script_indirectly_enqueued'        => [
				static function () {
					add_action(
						'wp_enqueue_scripts',
						static function () {
							wp_enqueue_script(
								'bar',
								'https://example.com/bar.js',
								[ 'wp-codemirror' ],
								'0.1',
								true
							);
						}
					);
				},
				'//script[ contains( @src, "codemirror" ) ]',
				function ( $sources ) {
					$this->assertArraySubset(
						[
							'type'              => 'plugin',
							'name'              => 'amp',
							'function'          => '{closure}',
							'hook'              => 'wp_enqueue_scripts',
							'priority'          => 10,
							'dependency_type'   => 'script',
							'handle'            => 'bar',
							'dependency_handle' => 'wp-codemirror',
						],
						$sources[0]
					);
				},
			],

			'inline_script_added_via_wp_localize_script' => [
				static function () {
					add_action(
						'wp_enqueue_scripts',
						static function () {
							wp_enqueue_script(
								'baz',
								'https://example.com/baz.js',
								[],
								'0.1',
								true
							);
							wp_localize_script( 'baz', 'Baz', [ 'greeting' => 'Hello Baz!' ] );
						}
					);
				},
				'//script[ contains( text(), "Hello Baz!" ) ]',
				function ( $sources ) {
					$this->assertArraySubset(
						[
							'type'            => 'plugin',
							'name'            => 'amp',
							'function'        => '{closure}',
							'hook'            => 'wp_enqueue_scripts',
							'priority'        => 10,
							'dependency_type' => 'script',
							'extra_key'       => 'data',
							'text'            => 'var Baz = {"greeting":"Hello Baz!"};',
							'handle'          => 'baz',
						],
						$sources[2]
					);
				},
			],

			'inline_script_added_via_add_inline_script_before' => [
				static function () {
					add_action(
						'wp_enqueue_scripts',
						static function () {
							wp_enqueue_script(
								'baz',
								'https://example.com/baz.js',
								[],
								'0.1',
								true
							);
							wp_add_inline_script( 'baz', '/*Hello before Baz!*/', 'before' );
						}
					);
				},
				'//script[ contains( text(), "Hello before Baz!" ) ]',
				function ( $sources ) {
					$this->assertArraySubset(
						[
							'type'            => 'plugin',
							'name'            => 'amp',
							'function'        => '{closure}',
							'hook'            => 'wp_enqueue_scripts',
							'priority'        => 10,
							'dependency_type' => 'script',
							'extra_key'       => 'before',
							'text'            => '/*Hello before Baz!*/',
							'handle'          => 'baz',
						],
						$sources[2]
					);
				},
			],

			'inline_script_added_via_add_inline_script_after' => [
				static function () {
					add_action(
						'wp_enqueue_scripts',
						static function () {
							wp_enqueue_script(
								'baz',
								'https://example.com/baz.js',
								[],
								'0.1',
								true
							);
							wp_add_inline_script( 'baz', '/*Hello after Baz!*/', 'after' );
						}
					);
				},
				'//script[ contains( text(), "Hello after Baz!" ) ]',
				function ( $sources ) {
					$this->assertArraySubset(
						[
							'type'            => 'plugin',
							'name'            => 'amp',
							'function'        => '{closure}',
							'hook'            => 'wp_enqueue_scripts',
							'priority'        => 10,
							'dependency_type' => 'script',
							'extra_key'       => 'after',
							'text'            => '/*Hello after Baz!*/',
							'handle'          => 'baz',
						],
						$sources[2]
					);
				},
			],

			'style_enqueued_at_wp_default_styles'        => [
				static function () {
					add_action(
						'wp_default_styles',
						static function ( WP_Styles $styles ) {
							$styles->add(
								'foo',
								'https://example.com/foo.css',
								[],
								'0.1'
							);
						}
					);
					add_action(
						'wp_enqueue_scripts',
						static function () {
							wp_enqueue_style( 'foo' );
						}
					);
				},
				'//link[ contains( @href, "foo.css" ) ]',
				function ( $sources ) {
					$this->assertArraySubset(
						[
							'type'            => 'plugin',
							'name'            => 'amp',
							'function'        => '{closure}',
							'hook'            => 'wp_default_styles',
							'priority'        => 10,
							'dependency_type' => 'style',
							'handle'          => 'foo',
						],
						$sources[0]
					);
				},
			],
		];
	}

	/**
	 * Test locate sources.
	 *
	 * @dataProvider get_locate_sources_data
	 * @covers AMP_Validation_Manager::locate_sources()
	 * @covers AMP_Validation_Callback_Wrapper
	 *
	 * @param callable $callback Callback set up (add actions).
	 * @param string   $xpath    Expression to find the target element to get sources for.
	 * @param callable $assert   Function to assert the expected sources.
	 */
	public function test_locate_sources_e2e( $callback, $xpath, $assert ) {
		// @todo Remove once https://github.com/WordPress/gutenberg/pull/23104 is in a release.
		// Temporarily fixes an issue with PHP errors being thrown in Gutenberg v8.3.0 on PHP 7.4.
		$theme_features = [
			'editor-color-palette',
			'editor-gradient-presets',
			'editor-font-sizes',
		];
		foreach ( $theme_features as $theme_feature ) {
			if ( ! current_theme_supports( $theme_feature ) ) {
				add_theme_support( $theme_feature, [] );
			}
		}

		AMP_Options_Manager::update_option( Option::THEME_SUPPORT, AMP_Theme_Support::STANDARD_MODE_SLUG );
		AMP_Validation_Manager::add_validation_error_sourcing();
		$callback();
		$this->set_private_property( 'AMP_Theme_Support', 'is_output_buffering', true );
		$this->go_to( home_url() );

		ob_start();
		?>
		<!DOCTYPE html>
		<html>
			<head>
				<?php wp_head(); ?>
			</head>
			<body>
				<?php wp_footer(); ?>
			</body>
		</html>
		<?php
		$html = ob_get_clean();

		$dom = Document::fromHtml( $html );

		$element = $dom->xpath->query( $xpath )->item( 0 );
		$this->assertInstanceOf( 'DOMElement', $element );
		$sources = AMP_Validation_Manager::locate_sources( $element );
		$this->assertNotEmpty( $sources );
		$assert( $sources );
	}

	/**
	 * Get block data.
	 *
	 * @see Test_AMP_Validation_Utils::test_add_block_source_comments()
	 * @return array
	 */
	public function get_block_data() {
		if ( ! class_exists( 'WP_Block_Type_Registry' ) ) {
			$this->markTestSkipped( 'Gutenberg not active.' );
		}
		$latest_posts_block = WP_Block_Type_Registry::get_instance()->get_registered( 'core/latest-posts' );

		$reflection_function = new ReflectionFunction( $latest_posts_block->render_callback );
		$is_gutenberg = false !== strpos( $reflection_function->getFileName(), 'gutenberg' );

		return [
			'paragraph'    => [
				"<!-- wp:paragraph -->\n<p>Latest posts:</p>\n<!-- /wp:paragraph -->",
				"<!--amp-source-stack {\"block_name\":\"core\/paragraph\",\"post_id\":{{post_id}},\"block_content_index\":0}-->\n<p>Latest posts:</p>\n<!--/amp-source-stack {\"block_name\":\"core\/paragraph\",\"post_id\":{{post_id}}}-->",
				[
					'element' => 'p',
					'blocks'  => [ 'core/paragraph' ],
				],
			],
			'latest_posts' => [
				'<!-- wp:latest-posts {"postsToShow":1} /-->',
				sprintf(
					'<!--amp-source-stack {"block_name":"core\/latest-posts","post_id":{{post_id}},"block_content_index":0,"block_attrs":{"postsToShow":1},"type":"%1$s","name":"%2$s","file":%4$s,"line":%5$s,"function":"%3$s"}--><ul class="%6$s"><li><a href="{{url}}">{{title}}</a></li></ul><!--/amp-source-stack {"block_name":"core\/latest-posts","post_id":{{post_id}},"block_attrs":{"postsToShow":1},"type":"%1$s","name":"%2$s","file":%4$s,"line":%5$s,"function":"%3$s"}-->',
					$is_gutenberg ? 'plugin' : 'core',
					$is_gutenberg ? 'gutenberg' : 'wp-includes',
					$latest_posts_block->render_callback,
					wp_json_encode(
						$is_gutenberg
						? preg_replace( ':.*gutenberg/:', '', $reflection_function->getFileName() )
						: preg_replace( ':.*wp-includes/:', '', $reflection_function->getFileName() )
					),
					$reflection_function->getStartLine(),
					( defined( 'GUTENBERG_VERSION' ) && GUTENBERG_VERSION && version_compare( GUTENBERG_VERSION, '8.8.0', '>=' ) )
						? 'wp-block-latest-posts__list wp-block-latest-posts'
						: 'wp-block-latest-posts wp-block-latest-posts__list'
				),
				[
					'element' => 'ul',
					'blocks'  => [ 'core/latest-posts' ],
				],
			],
			'columns'      => [
				"<!-- wp:columns -->\n<div class=\"wp-block-columns has-2-columns\">\n    <!-- wp:quote {\"layout\":\"column-1\",\"foo\":{\"bar\":1}} -->\n    <blockquote class=\"wp-block-quote layout-column-1\">\n        <p>A quotation!</p><cite>Famous</cite></blockquote>\n    <!-- /wp:quote -->\n\n    <!-- wp:html {\"layout\":\"column-2\"} -->\n    <div class=\"layout-column-2\">\n        <script>\n            document.write('Not allowed!');\n        </script>\n    </div>\n    <!-- /wp:html -->\n</div>\n<!-- /wp:columns -->",
				"<!--amp-source-stack {\"block_name\":\"core\/columns\",\"post_id\":{{post_id}},\"block_content_index\":0}-->\n<div class=\"wp-block-columns has-2-columns\">\n\n\n\n<!--amp-source-stack {\"block_name\":\"core\/quote\",\"post_id\":{{post_id}},\"block_content_index\":1,\"block_attrs\":{\"layout\":\"column-1\",\"foo\":{\"bar\":1}}}-->\n    <blockquote class=\"wp-block-quote layout-column-1\">\n        <p>A quotation!</p><cite>Famous</cite></blockquote>\n    <!--/amp-source-stack {\"block_name\":\"core\/quote\",\"post_id\":{{post_id}}}--><!--amp-source-stack {\"block_name\":\"core\/html\",\"post_id\":{{post_id}},\"block_content_index\":2,\"block_attrs\":{\"layout\":\"column-2\"}}-->\n    <div class=\"layout-column-2\">\n        <script>\n            document.write('Not allowed!');\n        </script>\n    </div>\n    <!--/amp-source-stack {\"block_name\":\"core\/html\",\"post_id\":{{post_id}}}--></div>\n<!--/amp-source-stack {\"block_name\":\"core\/columns\",\"post_id\":{{post_id}}}-->",
				[
					'element' => 'blockquote',
					'blocks'  => [
						'core/columns',
						'core/quote',
					],
				],
			],
		];
	}

	/**
	 * Test add_block_source_comments.
	 *
	 * @param string $content  Content.
	 * @param string $expected Expected content.
	 * @param array  $query    Query.
	 *
	 * @dataProvider get_block_data
	 * @covers       AMP_Validation_Manager::add_block_source_comments()
	 * @covers       AMP_Validation_Manager::handle_block_source_comment_replacement()
	 */
	public function test_add_block_source_comments( $content, $expected, $query ) {
		if ( ! function_exists( 'do_blocks' ) ) {
			$this->markTestSkipped( 'Gutenberg not active.' );
		}
		if ( version_compare( get_bloginfo( 'version' ), '4.9', '<' ) ) {
			$this->markTestSkipped( 'The WP version is less than 4.9, so Gutenberg did not init.' );
		}

		global $post;
		$post = self::factory()->post->create_and_get();
		$this->assertInstanceOf( 'WP_Post', get_post() );

		$rendered_block = do_blocks( AMP_Validation_Manager::add_block_source_comments( $content ) );

		$expected = str_replace(
			[
				'{{post_id}}',
				'{{title}}',
				'{{url}}',
			],
			[
				$post->ID,
				get_the_title( $post ),
				get_permalink( $post ),
			],
			$expected
		);

<<<<<<< HEAD
		// Temporary patch to support running unit tests in Gutenberg<5.7.0.
		$rendered_block = str_replace(
			[
				'class="wp-block-latest-posts"',
				'class="wp-block-latest-posts__list wp-block-latest-posts"',
			],
			'class="wp-block-latest-posts wp-block-latest-posts__list"',
			$rendered_block
		);

=======
>>>>>>> f1096a9d
		$this->assertEquals(
			preg_replace( '/(?<=>)\s+(?=<)/', '', str_replace( '%d', $post->ID, $expected ) ),
			preg_replace( '/(?<=>)\s+(?=<)/', '', $rendered_block )
		);

		$dom = AMP_DOM_Utils::get_dom_from_content( $rendered_block );
		$el  = $dom->getElementsByTagName( $query['element'] )->item( 0 );

		$this->assertEquals(
			$query['blocks'],
			wp_list_pluck( AMP_Validation_Manager::locate_sources( $el ), 'block_name' )
		);
	}

	/**
	 * Test wrap_widget_callbacks.
	 *
	 * @covers AMP_Validation_Manager::wrap_widget_callbacks()
	 */
	public function test_wrap_widget_callbacks() {
		global $wp_registered_widgets, $_wp_sidebars_widgets;
		$this->go_to( amp_get_permalink( self::factory()->post->create() ) );

		$search_widget_id = 'search-2';
		$this->assertArrayHasKey( $search_widget_id, $wp_registered_widgets );
		$this->assertInternalType( 'array', $wp_registered_widgets[ $search_widget_id ]['callback'] );
		$this->assertInstanceOf( 'WP_Widget_Search', $wp_registered_widgets[ $search_widget_id ]['callback'][0] );
		$this->assertSame( 'display_callback', $wp_registered_widgets[ $search_widget_id ]['callback'][1] );
		$archives_widget_id = 'archives-2';
		$this->assertArrayHasKey( $archives_widget_id, $wp_registered_widgets );
		$this->assertInternalType( 'array', $wp_registered_widgets[ $archives_widget_id ]['callback'] );

		AMP_Validation_Manager::wrap_widget_callbacks();
		$this->assertInstanceOf( 'AMP_Validation_Callback_Wrapper', $wp_registered_widgets[ $search_widget_id ]['callback'] );
		$this->assertInstanceOf( 'AMP_Validation_Callback_Wrapper', $wp_registered_widgets[ $archives_widget_id ]['callback'] );
		$this->assertInstanceOf( 'WP_Widget', $wp_registered_widgets[ $search_widget_id ]['callback'][0] );
		$this->assertInstanceOf( 'WP_Widget', $wp_registered_widgets[ $archives_widget_id ]['callback'][0] );
		$this->assertSame( 'display_callback', $wp_registered_widgets[ $search_widget_id ]['callback'][1] );
		$this->assertSame( 'display_callback', $wp_registered_widgets[ $archives_widget_id ]['callback'][1] );

		$sidebar_id = 'amp-sidebar';
		register_sidebar(
			[
				'id'           => $sidebar_id,
				'after_widget' => '</li>',
			]
		);

		// Test core search widget.
		$_wp_sidebars_widgets[ $sidebar_id ] = [ $search_widget_id ];
		AMP_Theme_Support::start_output_buffering();
		dynamic_sidebar( $sidebar_id );
		$output     = ob_get_clean();
		$reflection = new ReflectionMethod( 'WP_Widget_Search', 'widget' );
		$this->assertStringStartsWith(
			sprintf(
				'<!--amp-source-stack {"type":"core","name":"wp-includes","file":%1$s,"line":%2$d,"function":%3$s,"widget_id":%4$s}--><li id=%4$s',
				wp_json_encode( preg_replace( ':^.*wp-includes/:', '', $reflection->getFileName() ) ),
				$reflection->getStartLine(),
				wp_json_encode( $reflection->getDeclaringClass()->getName() . '::' . $reflection->getName() ),
				wp_json_encode( $search_widget_id )
			),
			$output
		);
		$this->assertRegExp(
			'#</li><!--/amp-source-stack {.*$#s',
			$output
		);

		// Test plugin-extended archives widget.
		$_wp_sidebars_widgets[ $sidebar_id ] = [ $archives_widget_id ];
		AMP_Theme_Support::start_output_buffering();
		dynamic_sidebar( $sidebar_id );
		$output     = ob_get_clean();
		$reflection = new ReflectionMethod( 'WP_Widget_Archives', 'widget' );
		$this->assertStringStartsWith(
			sprintf(
				'<!--amp-source-stack {"type":"core","name":"wp-includes","file":%1$s,"line":%2$d,"function":%3$s,"widget_id":%4$s}--><li id=%4$s',
				wp_json_encode( 'widgets/' . basename( $reflection->getFileName() ) ),
				$reflection->getStartLine(),
				wp_json_encode( $reflection->getDeclaringClass()->getName() . '::' . $reflection->getName() ),
				wp_json_encode( $archives_widget_id )
			),
			$output
		);
	}

	/**
	 * Test wrap_hook_callbacks.
	 *
	 * @covers AMP_Validation_Manager::wrap_hook_callbacks()
	 */
	public function test_callback_wrappers() {
		global $post;
		$that = $this;
		$post = self::factory()->post->create_and_get();
		$this->set_capability();
		$action_no_tag_output     = 'foo_action';
		$action_core_output       = 'core_action';
		$action_no_output         = 'bar_action_no_output';
		$action_function_callback = 'baz_action_function';
		$action_no_argument       = 'test_action_no_argument';
		$action_one_argument      = 'baz_action_one_argument';
		$action_two_arguments     = 'example_action_two_arguments';
		$notice                   = 'Example notice';

		AMP_Validation_Manager::add_validation_error_sourcing();

		add_action( $action_function_callback, '_amp_show_load_errors_admin_notice' );
		add_action( $action_no_argument, [ $this, 'output_div' ] );
		add_action( $action_one_argument, [ $this, 'output_notice' ] );
		add_action( $action_two_arguments, [ $this, 'output_message' ], 10, 2 );
		add_action( $action_no_output, [ $this, 'get_string' ], 10, 2 );
		add_action( $action_no_tag_output, 'the_ID' );
		add_action( $action_core_output, 'edit_post_link' );
		add_action( $action_no_output, '__return_false' );

		// All of the callback functions remain as-is. They will only change for a given hook at the 'all' action.
		$this->assertEquals( 10, has_action( $action_no_tag_output, 'the_ID' ) );
		$this->assertEquals( 10, has_action( $action_no_output, [ $this, 'get_string' ] ) );
		$this->assertEquals( 10, has_action( $action_no_argument, [ $this, 'output_div' ] ) );
		$this->assertEquals( 10, has_action( $action_one_argument, [ $this, 'output_notice' ] ) );
		$this->assertEquals( 10, has_action( $action_two_arguments, [ $this, 'output_message' ] ) );

		AMP_Theme_Support::start_output_buffering();
		do_action( $action_function_callback );
		$output = ob_get_clean();
		$this->assertStringContains( '<div class="notice notice-error">', $output );
		$this->assertStringContains( '<!--amp-source-stack {"type":"plugin","name":"amp"', $output );
		$this->assertStringContains( '<!--/amp-source-stack {"type":"plugin","name":"amp"', $output );

		AMP_Theme_Support::start_output_buffering();
		do_action( $action_no_argument );
		$output = ob_get_clean();
		$this->assertStringContains( '<div></div>', $output );
		$this->assertStringContains( '<!--amp-source-stack {"type":"plugin","name":"amp"', $output );
		$this->assertStringContains( '<!--/amp-source-stack {"type":"plugin","name":"amp"', $output );

		AMP_Theme_Support::start_output_buffering();
		do_action( $action_one_argument, $notice );
		$output = ob_get_clean();
		$this->assertStringContains( $notice, $output );
		$this->assertStringContains( sprintf( '<div class="notice notice-warning"><p>%s</p></div>', $notice ), $output );
		$this->assertStringContains( '<!--amp-source-stack {"type":"plugin","name":"amp"', $output );
		$this->assertStringContains( '<!--/amp-source-stack {"type":"plugin","name":"amp"', $output );

		AMP_Theme_Support::start_output_buffering();
		do_action( $action_two_arguments, $notice, get_the_ID() );
		$output = ob_get_clean();
		AMP_Theme_Support::start_output_buffering();
		self::output_message( $notice, get_the_ID() );
		$expected_output = ob_get_clean();
		$this->assertStringContains( $expected_output, $output );
		$this->assertStringContains( '<!--amp-source-stack {"type":"plugin","name":"amp"', $output );
		$this->assertStringContains( '<!--/amp-source-stack {"type":"plugin","name":"amp"', $output );

		// This action's callback doesn't output any HTML tags, so no HTML should be present.
		AMP_Theme_Support::start_output_buffering();
		do_action( $action_no_tag_output );
		$output = ob_get_clean();
		$this->assertStringNotContains( '<!--amp-source-stack ', $output );
		$this->assertStringNotContains( '<!--/amp-source-stack ', $output );

		// This action's callback comes from core.
		AMP_Theme_Support::start_output_buffering();
		do_action( $action_core_output );
		$output = ob_get_clean();
		$this->assertStringContains( '<!--amp-source-stack {"type":"core","name":"wp-includes"', $output );
		$this->assertStringContains( '<!--/amp-source-stack {"type":"core","name":"wp-includes"', $output );

		// This action's callback doesn't echo any markup, so it shouldn't be wrapped in comments.
		AMP_Theme_Support::start_output_buffering();
		do_action( $action_no_output );
		$output = ob_get_clean();
		$this->assertStringNotContains( '<!--amp-source-stack ', $output );
		$this->assertStringNotContains( '<!--/amp-source-stack ', $output );

		$handle_inner_action = null;
		$handle_outer_action = null;

		// Ensure that nested actions output the expected stack, and that has_action() works as expected in spite of the function wrapping.
		$handle_outer_action = static function() use ( $that, &$handle_outer_action, &$handle_inner_action ) {
			$that->assertEquals( 10, has_action( 'outer_action', $handle_outer_action ) );
			$that->assertEquals( 10, has_action( 'inner_action', $handle_inner_action ) );
			do_action( 'inner_action' );
			$that->assertEquals( 10, has_action( 'inner_action', $handle_inner_action ) );
		};
		$outer_reflection    = new ReflectionFunction( $handle_outer_action );
		$handle_inner_action = static function() use ( $that, &$handle_outer_action, &$handle_inner_action ) {
			$that->assertEquals( 10, has_action( 'outer_action', $handle_outer_action ) );
			$that->assertEquals( 10, has_action( 'inner_action', $handle_inner_action ) );
			echo '<b>Hello</b>';
		};
		$inner_reflection    = new ReflectionFunction( $handle_inner_action );
		add_action( 'outer_action', $handle_outer_action );
		add_action( 'inner_action', $handle_inner_action );
		AMP_Theme_Support::start_output_buffering();
		do_action( 'outer_action' );
		$output = ob_get_clean();
		$this->assertEquals(
			implode(
				'',
				[
					sprintf( '<!--amp-source-stack {"type":"plugin","name":"amp","file":"tests\/php\/validation\/test-class-amp-validation-manager.php","line":%d,"function":"{closure}","hook":"outer_action","priority":10}-->', $outer_reflection->getStartLine() ),
					sprintf( '<!--amp-source-stack {"type":"plugin","name":"amp","file":"tests\/php\/validation\/test-class-amp-validation-manager.php","line":%d,"function":"{closure}","hook":"inner_action","priority":10}-->', $inner_reflection->getStartLine() ),
					'<b>Hello</b>',
					sprintf( '<!--/amp-source-stack {"type":"plugin","name":"amp","file":"tests\/php\/validation\/test-class-amp-validation-manager.php","line":%d,"function":"{closure}","hook":"inner_action","priority":10}-->', $inner_reflection->getStartLine() ),
					sprintf( '<!--/amp-source-stack {"type":"plugin","name":"amp","file":"tests\/php\/validation\/test-class-amp-validation-manager.php","line":%d,"function":"{closure}","hook":"outer_action","priority":10}-->', $outer_reflection->getStartLine() ),
				]
			),
			$output
		);
	}

	/**
	 * Test has_parameters_passed_by_reference.
	 *
	 * @covers AMP_Validation_Manager::has_parameters_passed_by_reference()
	 */
	public function test_has_parameters_passed_by_reference() {
		$tested_method = new ReflectionMethod( 'AMP_Validation_Manager', 'has_parameters_passed_by_reference' );
		$tested_method->setAccessible( true );
		$reflection_by_value          = new ReflectionFunction( 'get_bloginfo' );
		$reflection_by_ref_first_arg  = new ReflectionFunction( 'wp_handle_upload' );
		$reflection_by_ref_second_arg = new ReflectionFunction( 'wp_parse_str' );

		$this->assertEquals( 0, $tested_method->invoke( null, $reflection_by_value ) );
		$this->assertEquals( 1, $tested_method->invoke( null, $reflection_by_ref_first_arg ) );
		$this->assertEquals( 2, $tested_method->invoke( null, $reflection_by_ref_second_arg ) );
	}

	/**
	 * Test decorate_shortcode_source.
	 *
	 * @covers AMP_Validation_Manager::add_validation_error_sourcing()
	 * @covers AMP_Validation_Manager::decorate_shortcode_source()
	 * @covers AMP_Validation_Manager::decorate_filter_source()
	 * @throws Exception If assertion fails.
	 */
	public function test_decorate_shortcode_and_filter_source() {
		AMP_Validation_Manager::add_validation_error_sourcing();
		$shortcode_fallback = static function() {
			return '<b>test</b>';
		};
		add_shortcode(
			'test',
			$shortcode_fallback
		);

		$filtered_content = apply_filters( 'the_content', 'before[test]after' );

		if ( version_compare( get_bloginfo( 'version' ), '5.0', '>=' ) && has_filter( 'the_content', 'do_blocks' ) ) {
			$sources = [
				[
					'type'     => 'core',
					'name'     => 'wp-includes',
					'function' => 'WP_Embed::run_shortcode',
				],
				[
					'type'     => 'core',
					'name'     => 'wp-includes',
					'function' => 'WP_Embed::autoembed',
				],
				[
					'type'     => 'core',
					'name'     => 'wp-includes',
					'function' => 'do_blocks',
				],
				[
					'type'     => 'core',
					'name'     => 'wp-includes',
					'function' => 'wptexturize',
				],
				[
					'type'     => 'core',
					'name'     => 'wp-includes',
					'function' => 'wpautop',
				],
				[
					'type'     => 'core',
					'name'     => 'wp-includes',
					'function' => 'shortcode_unautop',
				],
				[
					'type'     => 'core',
					'name'     => 'wp-includes',
					'function' => 'prepend_attachment',
				],
				[
					'type'     => 'core',
					'name'     => 'wp-includes',
					'function' => version_compare( get_bloginfo( 'version' ), '5.5-alpha', '>' ) ? 'wp_filter_content_tags' : 'wp_make_content_images_responsive',
				],
				[
					'type'     => 'core',
					'name'     => 'wp-includes',
					'function' => 'capital_P_dangit',
				],
				[
					'type'     => 'core',
					'name'     => 'wp-includes',
					'function' => 'do_shortcode',
				],
				[
					'type'     => 'core',
					'name'     => 'wp-includes',
					'function' => 'convert_smilies',
				],
			];
		} elseif ( has_filter( 'the_content', 'do_blocks' ) ) {
			$sources = [
				[
					'type'     => 'plugin',
					'name'     => 'gutenberg',
					'function' => 'do_blocks',
				],
				[
					'type'     => 'core',
					'name'     => 'wp-includes',
					'function' => 'WP_Embed::run_shortcode',
				],
				[
					'type'     => 'core',
					'name'     => 'wp-includes',
					'function' => 'WP_Embed::autoembed',
				],
				[
					'type'     => 'core',
					'name'     => 'wp-includes',
					'function' => 'wptexturize',
				],
				[
					'type'     => 'core',
					'name'     => 'wp-includes',
					'function' => 'wpautop',
				],
				[
					'type'     => 'core',
					'name'     => 'wp-includes',
					'function' => 'shortcode_unautop',
				],
				[
					'type'     => 'core',
					'name'     => 'wp-includes',
					'function' => 'prepend_attachment',
				],
				[
					'type'     => 'core',
					'name'     => 'wp-includes',
					'function' => 'wp_make_content_images_responsive',
				],
				[
					'type'     => 'core',
					'name'     => 'wp-includes',
					'function' => 'capital_P_dangit',
				],
				[
					'type'     => 'core',
					'name'     => 'wp-includes',
					'function' => 'do_shortcode',
				],
				[
					'type'     => 'core',
					'name'     => 'wp-includes',
					'function' => 'convert_smilies',
				],
			];
		} else {
			$sources = [
				[
					'type'     => 'core',
					'name'     => 'wp-includes',
					'function' => 'WP_Embed::run_shortcode',
				],
				[
					'type'     => 'core',
					'name'     => 'wp-includes',
					'function' => 'WP_Embed::autoembed',
				],
				[
					'type'     => 'core',
					'name'     => 'wp-includes',
					'function' => 'wptexturize',
				],
				[
					'type'     => 'core',
					'name'     => 'wp-includes',
					'function' => 'wpautop',
				],
				[
					'type'     => 'core',
					'name'     => 'wp-includes',
					'function' => 'shortcode_unautop',
				],
				[
					'type'     => 'core',
					'name'     => 'wp-includes',
					'function' => 'prepend_attachment',
				],
				[
					'type'     => 'core',
					'name'     => 'wp-includes',
					'function' => 'wp_make_content_images_responsive',
				],
				[
					'type'     => 'core',
					'name'     => 'wp-includes',
					'function' => 'capital_P_dangit',
				],
				[
					'type'     => 'core',
					'name'     => 'wp-includes',
					'function' => 'do_shortcode',
				],
				[
					'type'     => 'core',
					'name'     => 'wp-includes',
					'function' => 'convert_smilies',
				],
			];
		}

		foreach ( $sources as &$source ) {
			$function = $source['function'];
			unset( $source['function'] );
			if ( strpos( $function, '::' ) ) {
				$method     = explode( '::', $function, 2 );
				$reflection = new ReflectionMethod( $method[0], $method[1] );
			} else {
				$reflection = new ReflectionFunction( $function );
			}

			if ( 'core' === $source['type'] ) {
				$source['file'] = preg_replace( ':.*/' . preg_quote( $source['name'], ':' ) . '/:', '', $reflection->getFileName() );
			} elseif ( 'plugin' === $source['type'] ) {
				$source['file'] = preg_replace( ':.*/' . preg_quote( basename( WP_PLUGIN_DIR ), ':' ) . '/[^/]+?/:', '', $reflection->getFileName() );
			} else {
				throw new Exception( 'Unexpected type: ' . $source['type'] );
			}
			$source['line']     = $reflection->getStartLine();
			$source['function'] = $function;
		}

		$source_json = wp_json_encode(
			[
				'hook'    => 'the_content',
				'filter'  => true,
				'sources' => $sources,
			]
		);

		$shortcode_fallback_reflection = new ReflectionFunction( $shortcode_fallback );

		$expected_content = implode(
			'',
			[
				"<!--amp-source-stack $source_json-->",
				sprintf(
					'<p>before<!--amp-source-stack {"type":"plugin","name":"amp","file":%1$s,"line":%2$s,"function":"{closure}","shortcode":"test"}--><b>test</b><!--/amp-source-stack {"type":"plugin","name":"amp","file":%1$s,"line":%2$s,"function":"{closure}","shortcode":"test"}-->after</p>' . "\n",
					wp_json_encode( substr( $shortcode_fallback_reflection->getFileName(), strlen( AMP__DIR__ ) + 1 ) ),
					$shortcode_fallback_reflection->getStartLine()
				),
				"<!--/amp-source-stack $source_json-->",
			]
		);

		$this->assertEquals(
			preg_split( '/(?=<)/', $expected_content ),
			preg_split( '/(?=<)/', $filtered_content )
		);
	}

	/**
	 * Test get_source
	 *
	 * @covers AMP_Validation_Manager::get_source()
	 */
	public function test_get_source() {
		$source = AMP_Validation_Manager::get_source( 'amp_after_setup_theme' );
		$this->assertEquals( 'amp', $source['name'] );
		$this->assertEquals( 'plugin', $source['type'] );

		$source = AMP_Validation_Manager::get_source( 'the_content' );
		$this->assertEquals( 'wp-includes', $source['name'] );
		$this->assertEquals( 'core', $source['type'] );
	}

	/**
	 * Test can_output_buffer.
	 *
	 * Note that this method cannot currently be fully tested because
	 * it relies on `AMP_Theme_Support::start_output_buffering()` having
	 * been called, and this method starts an output buffer with a callback
	 *
	 * @covers AMP_Validation_Manager::can_output_buffer()
	 */
	public function test_can_output_buffer() {
		$this->assertFalse( AMP_Validation_Manager::can_output_buffer() );
	}

	/**
	 * Test wrapped_callback for filters.
	 *
	 * @covers AMP_Validation_Manager::wrapped_callback()
	 */
	public function test_filter_wrapped_callback() {
		$test_string     = 'Filter-amended Value';
		$filter_callback = [
			'function'      => static function ( $value ) use ( $test_string ) {
				return $value . $test_string;
			},
			'accepted_args' => 1,
			'source'        => [
				'type' => 'plugin',
				'name' => 'amp',
				'hook' => 'foo',
			],
		];

		$value = 'Some Value';
		apply_filters( 'foo', $value );
		$wrapped_callback = AMP_Validation_Manager::wrapped_callback( $filter_callback );
		$this->assertInstanceOf( '\\AMP_Validation_Callback_Wrapper', $wrapped_callback );
		AMP_Theme_Support::start_output_buffering();
		$filtered_value = $wrapped_callback( $value );
		$output = ob_get_clean();
		$this->assertEquals( $value . $test_string, $filtered_value );
		$this->assertEmpty( $output, 'Expected no output since no action triggered.' );
	}

	/**
	 * Test wrapped_callback for actions.
	 *
	 * @covers AMP_Validation_Manager::wrapped_callback()
	 */
	public function test_action_wrapped_callback() {
		$test_string     = "<b class='\nfoo\nbar\n'>Cool!</b>";
		$action_callback = [
			'function'      => static function() use ( $test_string ) {
				echo $test_string; // phpcs:ignore WordPress.Security.EscapeOutput.OutputNotEscaped
			},
			'accepted_args' => 1,
			'source'        => [
				'type' => 'plugin',
				'name' => 'amp',
				'hook' => 'bar',
			],
		];

		do_action( 'bar' ); // So that output buffering will be done.
		$wrapped_callback = AMP_Validation_Manager::wrapped_callback( $action_callback );
		$this->assertInstanceOf( '\\AMP_Validation_Callback_Wrapper', $wrapped_callback );
		AMP_Theme_Support::start_output_buffering();
		$wrapped_callback();
		$output = ob_get_clean();

		$this->assertInstanceOf( '\\AMP_Validation_Callback_Wrapper', $wrapped_callback );
		$this->assertStringContains( $test_string, $output );
		$this->assertStringContains( '<!--amp-source-stack {"type":"plugin","name":"amp","hook":"bar"}', $output );
		$this->assertStringContains( '<!--/amp-source-stack {"type":"plugin","name":"amp","hook":"bar"}', $output );

		$action_callback = [
			'function'      => [ $this, 'get_string' ],
			'accepted_args' => 0,
			'source'        => [
				'type' => 'plugin',
				'name' => 'amp',
				'hook' => 'bar',
			],
		];

		$wrapped_callback = AMP_Validation_Manager::wrapped_callback( $action_callback );
		$this->assertInstanceOf( '\\AMP_Validation_Callback_Wrapper', $wrapped_callback );
		AMP_Theme_Support::start_output_buffering();
		$result = $wrapped_callback();
		$output = ob_get_clean();
		$this->assertInstanceOf( '\\AMP_Validation_Callback_Wrapper', $wrapped_callback );
		$this->assertEquals( '', $output );
		$this->assertEquals( $this->get_string(), $result );
		unset( $GLOBALS['post'] );
	}

	/**
	 * Test wrap_buffer_with_source_comments.
	 *
	 * @covers \AMP_Validation_Manager::wrap_buffer_with_source_comments()
	 */
	public function test_wrap_buffer_with_source_comments() {
		$initial_content = '<html><body></body></html>';
		$this->assertEquals( $initial_content, AMP_Validation_Manager::wrap_buffer_with_source_comments( $initial_content ) );

		$earliest_source = [ 'plugin' => 'foo' ];
		$latest_source   = [ 'theme' => 'bar' ];

		// Doesn't use array_merge, as wrap_buffer_with_source_comments() accesses this array with indices like 1 or 2.
		AMP_Validation_Manager::$hook_source_stack[] = $earliest_source;
		AMP_Validation_Manager::$hook_source_stack[] = $latest_source;

		$wrapped_content = AMP_Validation_Manager::wrap_buffer_with_source_comments( $initial_content );
		$this->assertStringContains( $initial_content, $wrapped_content );
		$this->assertStringContains( '<!--amp-source-stack', $wrapped_content );
		$this->assertStringContains( '<!--/amp-source-stack', $wrapped_content );
		$this->assertStringContains( wp_json_encode( $latest_source ), $wrapped_content );
		$this->assertStringNotContains( wp_json_encode( $earliest_source ), $wrapped_content );
	}

	/**
	 * Test get_amp_validate_nonce.
	 *
	 * @covers \AMP_Validation_Manager::get_amp_validate_nonce()
	 */
	public function test_get_amp_validate_nonce() {
		$nonce = AMP_Validation_Manager::get_amp_validate_nonce();
		$this->assertInternalType( 'string', $nonce );
		$this->assertEquals( 32, strlen( $nonce ) );
	}

	/**
	 * Test should_validate_response.
	 *
	 * @covers AMP_Validation_Manager::should_validate_response()
	 */
	public function test_should_validate_response() {
		$this->assertFalse( AMP_Validation_Manager::should_validate_response() );

		// Making a request with an invalid nonce.
		$_GET[ AMP_Validation_Manager::VALIDATE_QUERY_VAR ] = 'invalid';
		$result = AMP_Validation_Manager::should_validate_response();
		$this->assertInstanceOf( 'WP_Error', $result );
		$this->assertEquals( 'http_request_failed', $result->get_error_code() );

		// Making a request with a valid nonce.
		$_GET[ AMP_Validation_Manager::VALIDATE_QUERY_VAR ] = AMP_Validation_Manager::get_amp_validate_nonce();
		$this->assertTrue( AMP_Validation_Manager::should_validate_response() );
	}

	/**
	 * Test get_validate_response_data.
	 *
	 * @covers AMP_Validation_Manager::get_validate_response_data()
	 */
	public function test_get_validate_response_data() {
		$post = self::factory()->post->create_and_get();

		$this->go_to( get_permalink( $post ) );
		$source_html = '<style>amp-fit-text { color:red }</style><script>document.write("bad")</script><amp-fit-text width="300" height="200" layout="responsive">Lorem ipsum</amp-fit-text>';

		$sanitizer_classes = amp_get_content_sanitizers();
		$sanitizer_classes = AMP_Validation_Manager::filter_sanitizer_args( $sanitizer_classes );
		$sanitize_results  = AMP_Content_Sanitizer::sanitize_document(
			AMP_DOM_Utils::get_dom_from_content( $source_html ),
			$sanitizer_classes,
			[]
		);

		$data = AMP_Validation_Manager::get_validate_response_data( $sanitize_results );
		$this->assertArrayHasKey( 'url', $data );
		$this->assertArrayHasKey( 'results', $data );
		$this->assertArrayHasKey( 'queried_object', $data );

		$this->assertEquals( amp_get_current_url(), $data['url'] );

		$this->assertCount( 1, AMP_Validation_Manager::$validation_results );
		$this->assertEquals( AMP_Validation_Manager::$validation_results, $data['results'] );

		$this->assertEquals(
			[
				'id'   => $post->ID,
				'type' => $post->post_type,
			],
			$data['queried_object']
		);
	}

	/**
	 * Test remove_illegal_source_stack_comments.
	 *
	 * @covers \AMP_Validation_Manager::remove_illegal_source_stack_comments()
	 */
	public function test_remove_illegal_source_stack_comments() {
		$html = '
			<html>
				<head>
					<script id="first" type="application/ld+json"><!--amp-source-stack {"type":"plugin","name":"add-scripts-and-styles-with-source-stacks.php","file":"add-scripts-and-styles-with-source-stacks.php","line":18,"function":"{closure}","hook":"my_print_json","priority":10}-->{"foo":"bar <b>foo<\/b>"}<!--/amp-source-stack {"type":"plugin","name":"add-scripts-and-styles-with-source-stacks.php","file":"add-scripts-and-styles-with-source-stacks.php","line":18,"function":"{closure}","hook":"my_print_json","priority":10}--></script>
					<style id="second">body { color: blue; }<!--amp-source-stack {"type":"plugin","name":"add-scripts-and-styles-with-source-stacks.php","file":"add-scripts-and-styles-with-source-stacks.php","line":18,"function":"{closure}","hook":"my_print_style","priority":10}-->body { color: red; }<!--/amp-source-stack {"type":"plugin","name":"add-scripts-and-styles-with-source-stacks.php","file":"add-scripts-and-styles-with-source-stacks.php","line":18,"function":"{closure}","hook":"my_print_style","priority":10}-->body { color: white; }</style>
				</head>
				<body>
					<script id="third" type="text/javascript">/* start custom scripts! */<!--amp-source-stack {"type":"plugin","name":"add-scripts-and-styles-with-source-stacks.php","file":"add-scripts-and-styles-with-source-stacks.php","line":18,"function":"{closure}","hook":"my_print_script","priority":10}-->document.write("hello!")<!--/amp-source-stack {"type":"plugin","name":"add-scripts-and-styles-with-source-stacks.php","file":"add-scripts-and-styles-with-source-stacks.php","line":18,"function":"{closure}","hook":"my_print_script","priority":10}-->/* end custom scripts! */</script>
				</body>
			</html>
		';

		$dom = Document::fromHtml( $html );

		AMP_Validation_Manager::remove_illegal_source_stack_comments( $dom );

		$this->assertStringNotContains( 'amp-source-stack', $dom->saveHTML() );
		$this->assertEquals( '{"foo":"bar <b>foo<\/b>"}', $dom->getElementById( 'first' )->textContent );
		$this->assertEquals( 'body { color: blue; }body { color: red; }body { color: white; }', $dom->getElementById( 'second' )->textContent );
		$this->assertEquals( '/* start custom scripts! */document.write("hello!")/* end custom scripts! */', $dom->getElementById( 'third' )->textContent );
	}

	/**
	 * Test finalize_validation.
	 *
	 * @covers \AMP_Validation_Manager::finalize_validation()
	 * @covers \AMP_Validation_Manager::add_admin_bar_menu_items()
	 */
	public function test_finalize_validation() {
		self::set_capability();
		require_once ABSPATH . WPINC . '/class-wp-admin-bar.php';
		show_admin_bar( true );
		AMP_Options_Manager::update_option( Option::THEME_SUPPORT, AMP_Theme_Support::STANDARD_MODE_SLUG );
		$this->go_to( home_url( '/' ) );

		$admin_bar = new WP_Admin_Bar();
		AMP_Validation_Manager::add_admin_bar_menu_items( $admin_bar );
		ob_start();

		?>
		<html>
			<head>
				<meta charset="utf-8">
			</head>
			<body>
				<?php $admin_bar->render(); ?>
			</body>
		</html>
		<?php
		$html = ob_get_clean();

		$dom = new Document();
		$dom->loadHTML( $html );

		$this->assertInstanceOf( 'DOMElement', $dom->getElementById( 'wp-admin-bar-amp' ) );
		$status_icon_element = $dom->getElementById( 'amp-admin-bar-item-status-icon' );
		$this->assertInstanceOf( 'DOMElement', $status_icon_element );
		$valid_class_name = 'ab-icon amp-icon amp-valid';
		$this->assertEquals( $valid_class_name, $status_icon_element->getAttribute( 'class' ) );
		$validity_link_element = $dom->getElementById( 'wp-admin-bar-amp-validity' );
		$this->assertInstanceOf( 'DOMElement', $validity_link_element );
		$this->assertEquals( 'Validate URL', trim( $validity_link_element->textContent ) );

		$error1 = [ 'code' => AMP_Tag_And_Attribute_Sanitizer::DISALLOWED_ATTR ];
		$error2 = [ 'code' => AMP_Tag_And_Attribute_Sanitizer::DISALLOWED_TAG ];

		$term1_data = AMP_Validation_Error_Taxonomy::prepare_validation_error_taxonomy_term( $error1 );
		$term2_data = AMP_Validation_Error_Taxonomy::prepare_validation_error_taxonomy_term( $error2 );

		$term1_id = wp_insert_term( $term1_data['slug'], AMP_Validation_Error_Taxonomy::TAXONOMY_SLUG, $term1_data )['term_id'];
		$term2_id = wp_insert_term( $term1_data['slug'], AMP_Validation_Error_Taxonomy::TAXONOMY_SLUG, $term2_data )['term_id'];

		$get_small_text_content = function ( $validity_link_element ) {
			$small = $validity_link_element->getElementsByTagName( 'small' )->item( 0 );
			$this->assertInstanceOf( DOMElement::class, $small );
			$text = $small->textContent;
			$small->parentNode->removeChild( $small );
			return $text;
		};

		// Test 1 unreviewed removed term.
		AMP_Validation_Manager::$validation_results = [
			[
				'error'     => $error1,
				'sanitized' => true,
			],
		];
		wp_update_term( $term1_id, AMP_Validation_Error_Taxonomy::TAXONOMY_SLUG, [ 'term_group' => AMP_Validation_Error_Taxonomy::VALIDATION_ERROR_NEW_ACCEPTED_STATUS ] );
		AMP_Validation_Manager::finalize_validation( $dom );
		$this->assertEquals( '(1 issue: unreviewed)', $get_small_text_content( $validity_link_element ) );
		$this->assertStringContains( 'amp-icon amp-warning', $status_icon_element->getAttribute( 'class' ) );
		$status_icon_element->setAttribute( 'class', $valid_class_name );

		// Test 1 reviewed removed term.
		wp_update_term( $term1_id, AMP_Validation_Error_Taxonomy::TAXONOMY_SLUG, [ 'term_group' => AMP_Validation_Error_Taxonomy::VALIDATION_ERROR_ACK_ACCEPTED_STATUS ] );
		AMP_Validation_Manager::$validation_results = [
			[
				'error'     => $error1,
				'sanitized' => true,
			],
		];
		AMP_Validation_Manager::finalize_validation( $dom );
		$this->assertEquals( '(1 issue: reviewed)', $get_small_text_content( $validity_link_element ) );
		$this->assertStringContains( 'amp-icon amp-valid', $status_icon_element->getAttribute( 'class' ) );
		$status_icon_element->setAttribute( 'class', $valid_class_name );

		// Test 1 unreviewed kept term in Standard Mode.
		AMP_Options_Manager::update_option( Option::THEME_SUPPORT, AMP_Theme_Support::STANDARD_MODE_SLUG );
		$this->assertTrue( amp_is_canonical() );
		wp_update_term( $term1_id, AMP_Validation_Error_Taxonomy::TAXONOMY_SLUG, [ 'term_group' => AMP_Validation_Error_Taxonomy::VALIDATION_ERROR_NEW_REJECTED_STATUS ] );
		AMP_Validation_Manager::$validation_results = [
			[
				'error'     => $error1,
				'sanitized' => false,
			],
		];
		AMP_Validation_Manager::finalize_validation( $dom );
		$this->assertEquals( '(1 issue: unreviewed, kept)', $get_small_text_content( $validity_link_element ) );
		$this->assertStringContains( 'amp-icon amp-warning', $status_icon_element->getAttribute( 'class' ) );
		$status_icon_element->setAttribute( 'class', $valid_class_name );

		// Test 1 reviewed kept term in Standard Mode.
		AMP_Options_Manager::update_option( Option::THEME_SUPPORT, AMP_Theme_Support::STANDARD_MODE_SLUG );
		$this->assertTrue( amp_is_canonical() );
		wp_update_term( $term1_id, AMP_Validation_Error_Taxonomy::TAXONOMY_SLUG, [ 'term_group' => AMP_Validation_Error_Taxonomy::VALIDATION_ERROR_ACK_REJECTED_STATUS ] );
		AMP_Validation_Manager::$validation_results = [
			[
				'error'     => $error1,
				'sanitized' => false,
			],
		];
		AMP_Validation_Manager::finalize_validation( $dom );
		$this->assertEquals( '(1 issue: kept)', $get_small_text_content( $validity_link_element ) );
		$this->assertStringContains( 'amp-icon amp-warning', $status_icon_element->getAttribute( 'class' ) );
		$status_icon_element->setAttribute( 'class', $valid_class_name );

		// Test 1 unreviewed kept term in Transitional Mode.
		AMP_Options_Manager::update_option( Option::THEME_SUPPORT, AMP_Theme_Support::TRANSITIONAL_MODE_SLUG );
		add_theme_support( 'amp', [ 'paired' => true ] );
		$this->assertTrue( ! amp_is_canonical() );
		wp_update_term( $term1_id, AMP_Validation_Error_Taxonomy::TAXONOMY_SLUG, [ 'term_group' => AMP_Validation_Error_Taxonomy::VALIDATION_ERROR_NEW_REJECTED_STATUS ] );
		AMP_Validation_Manager::$validation_results = [
			[
				'error'     => $error1,
				'sanitized' => false,
			],
		];
		AMP_Validation_Manager::finalize_validation( $dom );
		$this->assertEquals( '(1 issue: unreviewed, kept)', $get_small_text_content( $validity_link_element ) );
		$this->assertStringContains( 'amp-icon amp-invalid', $status_icon_element->getAttribute( 'class' ) );
		$status_icon_element->setAttribute( 'class', $valid_class_name );

		// Test 1 reviewed kept term in Transitional Mode.
		AMP_Options_Manager::update_option( Option::THEME_SUPPORT, AMP_Theme_Support::TRANSITIONAL_MODE_SLUG );
		add_theme_support( 'amp', [ 'paired' => true ] );
		$this->assertTrue( ! amp_is_canonical() );
		wp_update_term( $term1_id, AMP_Validation_Error_Taxonomy::TAXONOMY_SLUG, [ 'term_group' => AMP_Validation_Error_Taxonomy::VALIDATION_ERROR_ACK_REJECTED_STATUS ] );
		AMP_Validation_Manager::$validation_results = [
			[
				'error'     => $error1,
				'sanitized' => false,
			],
		];
		AMP_Validation_Manager::finalize_validation( $dom );
		$this->assertEquals( '(1 issue: kept)', $get_small_text_content( $validity_link_element ) );
		$this->assertStringContains( 'amp-icon amp-invalid', $status_icon_element->getAttribute( 'class' ) );
		$status_icon_element->setAttribute( 'class', $valid_class_name );

		// Test 2 issues: one reviewed removed and one unreviewed removed.
		AMP_Options_Manager::update_option( Option::THEME_SUPPORT, AMP_Theme_Support::STANDARD_MODE_SLUG );
		add_theme_support( 'amp', [ 'paired' => false ] );
		$this->assertTrue( amp_is_canonical() );
		wp_update_term( $term1_id, AMP_Validation_Error_Taxonomy::TAXONOMY_SLUG, [ 'term_group' => AMP_Validation_Error_Taxonomy::VALIDATION_ERROR_NEW_ACCEPTED_STATUS ] );
		wp_update_term( $term2_id, AMP_Validation_Error_Taxonomy::TAXONOMY_SLUG, [ 'term_group' => AMP_Validation_Error_Taxonomy::VALIDATION_ERROR_ACK_ACCEPTED_STATUS ] );
		AMP_Validation_Manager::$validation_results = [
			[
				'error'     => $error1,
				'sanitized' => true,
			],
			[
				'error'     => $error2,
				'sanitized' => true,
			],
		];
		AMP_Validation_Manager::finalize_validation( $dom );
		$this->assertEquals( '(2 issues: 1 unreviewed)', $get_small_text_content( $validity_link_element ) );
		$this->assertStringContains( 'amp-icon amp-warning', $status_icon_element->getAttribute( 'class' ) );
		$status_icon_element->setAttribute( 'class', $valid_class_name );

		// Test 2 issues: two reviewed removed.
		AMP_Options_Manager::update_option( Option::THEME_SUPPORT, AMP_Theme_Support::STANDARD_MODE_SLUG );
		add_theme_support( 'amp', [ 'paired' => false ] );
		$this->assertTrue( amp_is_canonical() );
		wp_update_term( $term1_id, AMP_Validation_Error_Taxonomy::TAXONOMY_SLUG, [ 'term_group' => AMP_Validation_Error_Taxonomy::VALIDATION_ERROR_ACK_ACCEPTED_STATUS ] );
		wp_update_term( $term2_id, AMP_Validation_Error_Taxonomy::TAXONOMY_SLUG, [ 'term_group' => AMP_Validation_Error_Taxonomy::VALIDATION_ERROR_ACK_ACCEPTED_STATUS ] );
		AMP_Validation_Manager::$validation_results = [
			[
				'error'     => $error1,
				'sanitized' => true,
			],
			[
				'error'     => $error2,
				'sanitized' => true,
			],
		];
		AMP_Validation_Manager::finalize_validation( $dom );
		$this->assertEquals( '(2 issues: all reviewed)', $get_small_text_content( $validity_link_element ) );
		$this->assertStringContains( 'amp-icon amp-valid', $status_icon_element->getAttribute( 'class' ) );
		$status_icon_element->setAttribute( 'class', $valid_class_name );
	}

	/**
	 * Test filter_sanitizer_args
	 *
	 * @covers AMP_Validation_Manager::filter_sanitizer_args()
	 */
	public function test_filter_sanitizer_args() {
		global $post;
		$post       = self::factory()->post->create_and_get();
		$sanitizers = [
			'AMP_Img_Sanitizer'      => [],
			'AMP_Form_Sanitizer'     => [],
			'AMP_Comments_Sanitizer' => [],
		];

		$expected_callback   = self::TESTED_CLASS . '::add_validation_error';
		$filtered_sanitizers = AMP_Validation_Manager::filter_sanitizer_args( $sanitizers );
		foreach ( $filtered_sanitizers as $args ) {
			$this->assertEquals( $expected_callback, $args['validation_error_callback'] );
		}
		AMP_Options_Manager::update_option( Option::THEME_SUPPORT, AMP_Theme_Support::READER_MODE_SLUG );
	}

	/**
	 * Test for validate_after_plugin_activation().
	 *
	 * @covers AMP_Validation_Manager::validate_after_plugin_activation()
	 */
	public function test_validate_after_plugin_activation() {
		add_filter( 'amp_pre_get_permalink', '__return_empty_string' );
		$r = AMP_Validation_Manager::validate_after_plugin_activation();
		$this->assertInstanceOf( 'WP_Error', $r );
		$this->assertEquals( 'no_published_post_url_available', $r->get_error_code() );
		remove_filter( 'amp_pre_get_permalink', '__return_empty_string' );

		$validation_error = [
			'code' => 'example',
		];

		$validation = [
			'results' => [
				[
					'error'     => $validation_error,
					'sanitized' => false,
				],
			],
		];

		self::factory()->post->create();
		$filter = static function() use ( $validation ) {
			return [
				'body' => wp_json_encode( $validation ),
			];
		};
		add_filter( 'pre_http_request', $filter, 10, 3 );
		$r = AMP_Validation_Manager::validate_after_plugin_activation();
		remove_filter( 'pre_http_request', $filter );
		$this->assertEquals( [ $validation_error ], $r );
		$this->assertEquals( [ $validation_error ], get_transient( AMP_Validation_Manager::PLUGIN_ACTIVATION_VALIDATION_ERRORS_TRANSIENT_KEY ) );
	}

	/**
	 * Test for validate_url() and validate_url_and_store().
	 *
	 * @covers AMP_Validation_Manager::validate_url()
	 * @covers AMP_Validation_Manager::validate_url_and_store()
	 */
	public function test_validate_url() {
		AMP_Options_Manager::update_option( Option::THEME_SUPPORT, AMP_Theme_Support::STANDARD_MODE_SLUG );

		$validation_errors = [
			[
				'code' => 'example',
			],
		];

		// Test headers absent.
		self::factory()->post->create();
		$filter = static function() {
			return [
				'body'    => '',
				'headers' => [],
			];
		};
		add_filter( 'pre_http_request', $filter );
		$r = AMP_Validation_Manager::validate_url( home_url( '/' ) );
		$this->assertInstanceOf( 'WP_Error', $r );
		$this->assertEquals( 'white_screen_of_death', $r->get_error_code() );

		$r2 = AMP_Validation_Manager::validate_url_and_store( home_url( '/' ) );
		$this->assertInstanceOf( 'WP_Error', $r2 );
		$this->assertEquals( $r->get_error_code(), $r2->get_error_code() );
		remove_filter( 'pre_http_request', $filter );

		// Test success.
		$validated_url  = home_url( '/foo/' );
		$php_error      = [
			'type'    => E_ERROR,
			'message' => 'Bad thing happened!',
		];
		$queried_object = [
			'type' => 'post',
			'id'   => 123,
		];
		$stylesheets = [ [ 'CSS!' ] ];
		$filter        = function( $pre, $r, $url ) use ( $validation_errors, $php_error, $queried_object, $stylesheets ) {
			$this->assertStringContains( AMP_Validation_Manager::VALIDATE_QUERY_VAR . '=', $url );

			$validation = [
				'results'         => [],
				'stylesheets'     => $stylesheets,
				'php_fatal_error' => $php_error,
				'queried_object'  => $queried_object,
			];
			foreach ( $validation_errors as $error ) {
				$sanitized            = false;
				$validation['results'][] = compact( 'error', 'sanitized' );
			}

			return [
				// Prepend JSON with byte order mark, whitespace, and append with HTML comment to ensure stripped.
				'body'    => "\xEF\xBB\xBF" . ' ' . wp_json_encode( $validation ) . "\n<!-- Generated by greatness! -->\n",
				'headers' => [
					'content-type' => 'application/json',
				],
			];
		};

		add_filter( 'pre_http_request', $filter, 10, 3 );
		$r = AMP_Validation_Manager::validate_url( $validated_url );
		$this->assertInternalType( 'array', $r );
		$this->assertEquals( $validation_errors, wp_list_pluck( $r['results'], 'error' ) );
		$this->assertEquals( $validated_url, $r['url'] );
		$this->assertEquals( $stylesheets, $r['stylesheets'] );
		$this->assertEquals( $php_error, $r['php_fatal_error'] );
		$this->assertEquals( $queried_object, $r['queried_object'] );

		// Now try the same, but store the results.
		$r = AMP_Validation_Manager::validate_url_and_store( $validated_url );
		$this->assertInternalType( 'array', $r );
		$this->assertEquals( $validation_errors, wp_list_pluck( $r['results'], 'error' ) );
		$this->assertEquals( $validated_url, $r['url'] );
		$this->assertEquals( $stylesheets, $r['stylesheets'] );
		$this->assertEquals( $php_error, $r['php_fatal_error'] );
		$this->assertEquals( $queried_object, $r['queried_object'] );
		$this->assertArrayHasKey( 'post_id', $r );
		$this->assertEquals( AMP_Validated_URL_Post_Type::POST_TYPE_SLUG, get_post_type( $r['post_id'] ) );
		$this->assertEquals( $r['url'], AMP_Validated_URL_Post_Type::get_url_from_post( $r['post_id'] ) );
		$this->assertEquals( $php_error, json_decode( get_post_meta( $r['post_id'], AMP_Validated_URL_Post_Type::PHP_FATAL_ERROR_POST_META_KEY, true ), true ) );
		$this->assertEquals( $queried_object, get_post_meta( $r['post_id'], AMP_Validated_URL_Post_Type::QUERIED_OBJECT_POST_META_KEY, true ) );
		$this->assertEquals( $stylesheets, json_decode( get_post_meta( $r['post_id'], AMP_Validated_URL_Post_Type::STYLESHEETS_POST_META_KEY, true ), true ) );
		$this->assertEquals( AMP_Validated_URL_Post_Type::get_validated_environment(), get_post_meta( $r['post_id'], AMP_Validated_URL_Post_Type::VALIDATED_ENVIRONMENT_POST_META_KEY, true ) );

		$updated_validated_url = home_url( '/bar/' );
		$previous_post_id      = $r['post_id'];
		$r = AMP_Validation_Manager::validate_url_and_store( $updated_validated_url, $previous_post_id );
		$this->assertEquals( $previous_post_id, $r['post_id'] );
		$this->assertEquals( $updated_validated_url, AMP_Validated_URL_Post_Type::get_url_from_post( $r['post_id'] ) );
		remove_filter( 'pre_http_request', $filter );
	}

	/**
	 * Test for print_plugin_notice()
	 *
	 * @covers AMP_Validation_Manager::print_plugin_notice()
	 */
	public function test_print_plugin_notice() {
		global $pagenow;
		$output = get_echo( [ 'AMP_Validation_Manager', 'print_plugin_notice' ] );
		$this->assertEmpty( $output );
		$pagenow          = 'plugins.php';
		$_GET['activate'] = 'true';

		$cache_plugins_backup = wp_cache_get( 'plugins', 'plugins' );

		$plugins = [
			'' => [
				$this->plugin_name => [
					'Name' => 'Foo Bar',
				],
			],
		];

		wp_cache_set( 'plugins', $plugins, 'plugins' );

		set_transient(
			AMP_Validation_Manager::PLUGIN_ACTIVATION_VALIDATION_ERRORS_TRANSIENT_KEY,
			[
				[
					'code'    => 'example',
					'sources' => [
						[
							'type' => 'plugin',
							'name' => 'foo-bar',
						],
					],
				],
			]
		);
		$output = get_echo( [ 'AMP_Validation_Manager', 'print_plugin_notice' ] );
		$this->assertStringContains( 'Warning: The following plugin may be incompatible with AMP', $output );
		$this->assertStringContains( 'Foo Bar', $output );
		$this->assertStringContains( 'More details', $output );
		$this->assertStringContains( admin_url( 'edit.php' ), $output );

		if ( $cache_plugins_backup ) {
			wp_cache_set( 'plugins', $cache_plugins_backup, 'plugins' );
		}
	}

	/**
	 * Test enqueue_block_validation.
	 *
	 * @covers AMP_Validation_Manager::enqueue_block_validation()
	 */
	public function test_enqueue_block_validation() {
		if ( ! function_exists( 'register_block_type' ) ) {
			$this->markTestSkipped( 'The block editor is not available.' );
		}

		global $post;
		$post = self::factory()->post->create_and_get();
		$slug = 'amp-block-validation';
		AMP_Validation_Manager::enqueue_block_validation();
		$this->assertFalse( wp_script_is( $slug, 'enqueued' ) );

		// Ensure not displayed when dev tools is disabled.
		/** @var DevToolsUserAccess $service */
		$service = Services::get( 'dev_tools.user_access' );
		$this->set_capability();
		$service->set_user_enabled( wp_get_current_user()->ID, false );
		AMP_Validation_Manager::enqueue_block_validation();
		$this->assertFalse( wp_script_is( $slug, 'enqueued' ) );

		$service->set_user_enabled( wp_get_current_user()->ID, true );
		AMP_Validation_Manager::enqueue_block_validation();
		$this->assertTrue( wp_script_is( $slug, 'enqueued' ) );

		$script                = wp_scripts()->registered[ $slug ];
		$expected_dependencies = [
			'lodash',
			'react',
			'wp-block-editor',
			'wp-components',
			'wp-compose',
			'wp-data',
			'wp-element',
			'wp-hooks',
			'wp-i18n',
			'wp-polyfill',
		];

		$this->assertStringContains( 'js/amp-block-validation.js', $script->src );
		$this->assertEqualSets( $expected_dependencies, $script->deps );
		$this->assertContains( $slug, wp_scripts()->queue );

		$style = wp_styles()->registered[ $slug ];
		$this->assertStringContains( 'css/amp-block-validation.css', $style->src );
		$this->assertEquals( AMP__VERSION, $style->ver );
		$this->assertContains( $slug, wp_styles()->queue );
	}

	/**
	 * Processes markup, to determine AMP validity.
	 *
	 * Passes $markup through the AMP sanitizers.
	 * Also passes a 'validation_error_callback' to keep track of stripped attributes and nodes.
	 *
	 * @param string $markup The markup to process.
	 * @return string Sanitized markup.
	 */
	protected function process_markup( $markup ) {
		global $content_width;

		AMP_Theme_Support::register_content_embed_handlers();

		/** This filter is documented in wp-includes/post-template.php */
		$markup = apply_filters( 'the_content', $markup );
		$args   = [
			'content_max_width'         => ! empty( $content_width ) ? $content_width : AMP_Post_Template::CONTENT_MAX_WIDTH,
			'validation_error_callback' => 'AMP_Validation_Manager::add_validation_error',
		];

		$results = AMP_Content_Sanitizer::sanitize( $markup, amp_get_content_sanitizers(), $args );
		return $results[0];
	}

	/**
	 * Test process_markup.
	 */
	public function test_process_markup() {
		$this->set_capability();
		$this->process_markup( $this->valid_amp_img );
		$this->assertEquals( [], AMP_Validation_Manager::$validation_results );

		AMP_Validation_Manager::reset_validation_results();
		$video = '<video src="https://example.com/video">';
		$this->process_markup( $video );
		// This isn't valid AMP, but the sanitizer should convert it to an <amp-video>, without stripping anything.
		$this->assertEquals( [], AMP_Validation_Manager::$validation_results );

		AMP_Validation_Manager::reset_validation_results();

		$this->process_markup( $this->disallowed_tag );
		$this->assertCount( 1, AMP_Validation_Manager::$validation_results );
		$this->assertEquals( 'script', AMP_Validation_Manager::$validation_results[0]['error']['node_name'] );

		AMP_Validation_Manager::reset_validation_results();
		$disallowed_style = '<div style="display:none"></div>';
		$this->process_markup( $disallowed_style );
		$this->assertEquals( [], AMP_Validation_Manager::$validation_results );

		AMP_Validation_Manager::reset_validation_results();
		$invalid_video = '<video width="200" height="100"></video>';
		$this->process_markup( $invalid_video );
		$this->assertCount( 1, AMP_Validation_Manager::$validation_results );
		$this->assertEquals( 'video', AMP_Validation_Manager::$validation_results[0]['error']['node_name'] );
		AMP_Validation_Manager::reset_validation_results();

		$this->process_markup( '<button onclick="evil()">Do it</button>' );
		$this->assertCount( 1, AMP_Validation_Manager::$validation_results );
		$this->assertEquals( 'onclick', AMP_Validation_Manager::$validation_results[0]['error']['node_name'] );
		AMP_Validation_Manager::reset_validation_results();
	}

	/**
	 * Add a nonce to the $_REQUEST, so that is_authorized() returns true.
	 *
	 * @return void
	 */
	public function set_capability() {
		wp_set_current_user(
			self::factory()->user->create(
				[
					'role' => 'administrator',
				]
			)
		);
	}

	/**
	 * Outputs a div.
	 *
	 * @return void
	 */
	public function output_div() {
		echo '<div></div>';
	}

	/**
	 * Outputs a notice.
	 *
	 * @param string $message The message to output.
	 *
	 * @return void
	 */
	public function output_notice( $message ) {
		printf( '<div class="notice notice-warning"><p>%s</p></div>', esc_attr( $message ) );
	}

	/**
	 * Outputs a message with an excerpt.
	 *
	 * @param string $message The message to output.
	 * @param string $id The ID of the post.
	 *
	 * @return void
	 */
	public function output_message( $message, $id ) {
		printf( '<p>%s</p><p>%s</p>', esc_attr( $message ), esc_html( $id ) );
	}

	/**
	 * Gets a string.
	 *
	 * @return string
	 */
	public function get_string() {
		return 'Example string';
	}

	/**
	 * Creates and inserts a custom post.
	 *
	 * @param array  $errors Validation errors to populate.
	 * @param string $url    URL that the errors occur on. Defaults to the home page.
	 * @return int|WP_Error $error_post The ID of new custom post, or an error.
	 */
	public function create_custom_post( $errors = [], $url = null ) {
		if ( ! $url ) {
			$url = home_url( '/' );
		}

		return AMP_Validated_URL_Post_Type::store_validation_errors( $errors, $url );
	}
}<|MERGE_RESOLUTION|>--- conflicted
+++ resolved
@@ -1436,19 +1436,6 @@
 			$expected
 		);
 
-<<<<<<< HEAD
-		// Temporary patch to support running unit tests in Gutenberg<5.7.0.
-		$rendered_block = str_replace(
-			[
-				'class="wp-block-latest-posts"',
-				'class="wp-block-latest-posts__list wp-block-latest-posts"',
-			],
-			'class="wp-block-latest-posts wp-block-latest-posts__list"',
-			$rendered_block
-		);
-
-=======
->>>>>>> f1096a9d
 		$this->assertEquals(
 			preg_replace( '/(?<=>)\s+(?=<)/', '', str_replace( '%d', $post->ID, $expected ) ),
 			preg_replace( '/(?<=>)\s+(?=<)/', '', $rendered_block )

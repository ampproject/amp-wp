--- conflicted
+++ resolved
@@ -1611,11 +1611,7 @@
 				[
 					'type'     => 'core',
 					'name'     => 'wp-includes',
-<<<<<<< HEAD
-					'function' => version_compare( get_bloginfo( 'version' ), '5.4', '>' ) ? 'wp_filter_content_tags' : 'wp_make_content_images_responsive',
-=======
 					'function' => version_compare( get_bloginfo( 'version' ), '5.5-alpha', '>' ) ? 'wp_filter_content_tags' : 'wp_make_content_images_responsive',
->>>>>>> a3b421dd
 				],
 				[
 					'type'     => 'core',

<?php
/**
 * Tests for AMP_Options_REST_Controller.
 *
 * @package AMP
 */

use AmpProject\AmpWP\Tests\ThemesApiRequestMocking;

/**
 * Tests for AMP_Options_REST_Controller.
 *
 * @group amp-options
 *
 * @covers AMP_Options_REST_Controller
 */
class Test_AMP_Options_REST_Controller extends WP_UnitTestCase {

	use ThemesApiRequestMocking;

	/**
	 * Test instance.
	 *
	 * @var AMP_Options_REST_Controller
	 */
	private $controller;

	/**
	 * Set up.
	 */
	public function setUp() {
		parent::setUp();

		$this->add_reader_themes_request_filter();

		do_action( 'rest_api_init' );
		$this->controller = new AMP_Options_REST_Controller( new AMP_Reader_Themes() );
	}

	/**
	 * Tests AMP_Options_REST_Controller::register_routes.
	 *
	 * @covers AMP_Options_REST_Controller::register_routes
	 */
	public function test_register_routes() {
		$this->controller->register_routes();

		$this->assertContains( 'amp/v1', rest_get_server()->get_namespaces() );
		$this->assertContains( '/amp/v1/options', array_keys( rest_get_server()->get_routes( 'amp/v1' ) ) );
	}

	/**
	 * Tests AMP_Options_REST_Controller::get_items_permissions_check.
	 *
	 * @covers AMP_Options_REST_Controller::get_items_permissions_check
	 */
	public function test_get_items_permissions_check() {
		$this->assertWPError( $this->controller->get_items_permissions_check( new WP_REST_Request( 'GET', '/amp/v1/options' ) ) );

		wp_set_current_user( 1 );

		$this->assertTrue( $this->controller->get_items_permissions_check( new WP_REST_Request( 'GET', '/amp/v1/options' ) ) );
	}

	/**
	 * Tests AMP_Options_REST_Controller::get_items.
	 *
	 * @covers AMP_Options_REST_Controller::get_items.
	 */
	public function test_get_items() {
		$this->assertEquals(
			array_keys( $this->controller->get_items( new WP_REST_Request( 'GET', '/amp/v1/options' ) )->get_data() ),
			[
				'theme_support',
				'reader_theme',
			]
		);
	}

	/**
	 * Tests AMP_Options_REST_Controller::update_items.
	 *
	 * @covers AMP_Options_REST_Controller::update_items.
	 */
	public function test_update_items() {
<<<<<<< HEAD
		if ( version_compare( get_bloginfo( 'version' ), '5.0', '<' ) ) {
			$this->markTestSkipped( 'Requires WordPress 5.0.' );
		}

		Test_AMP_Reader_Themes::add_reader_themes_request_filter();

=======
>>>>>>> fb8dc623
		wp_set_current_user( 1 );

		$request      = new WP_REST_Request( 'POST', '/amp/v1/options' );
		$valid_params = [
			'reader_theme'  => 'twentysixteen',
			'theme_support' => 'transitional',
		];
		$request->set_body_params( $valid_params );
		$response = rest_get_server()->dispatch( $request );

<<<<<<< HEAD
		$this->assertEquals( 'transitional', $response->get_data()['theme_support'] );
		$this->assertEquals( 'twentysixteen', $response->get_data()['reader_theme'] );
=======
		if ( isset( $response->get_data()['code'] ) ) { // Result is different pre-WP 5.0.
			$this->assertEquals( 'rest_invalid_param', $response->get_data()['code'] );
		} else {
			$this->assertEquals( 'transitional', $response->get_data()['theme_support'] );
			$this->assertEquals( 'twentysixteen', $response->get_data()['reader_theme'] );
		}
		$this->assertArraySubset( $valid_params, AMP_Options_Manager::get_options() );
>>>>>>> fb8dc623

		// Test that illegal theme_support is not accepted.
		$request = new WP_REST_Request( 'POST', '/amp/v1/options' );
		$request->set_body_params(
			[
				'theme_support' => 'some-unknown-value',
			]
		);
		$response = rest_get_server()->dispatch( $request );
		$this->assertEquals( 'rest_invalid_param', $response->get_data()['code'] );

		// Test that invalid reader_theme is not accepted.
		$request = new WP_REST_Request( 'POST', '/amp/v1/options' );
		$request->set_body_params(
			[
				'reader_theme' => 'twentyninety',
			]
		);
		$response = rest_get_server()->dispatch( $request );
		$this->assertEquals( 'rest_invalid_param', $response->get_data()['code'] );

		// Verify the invalid settings were not set.
		$this->assertArraySubset( $valid_params, AMP_Options_Manager::get_options() );
	}

	/**
	 * Tests AMP_Options_REST_Controller::get_item_schema.
	 *
	 * @covers AMP_Options_REST_Controller::get_item_schema.
	 */
	public function test_get_item_schema() {
		$schema = $this->controller->get_item_schema();

		$this->assertContains( 'theme_support', array_keys( $schema['properties'] ) );
	}
}<|MERGE_RESOLUTION|>--- conflicted
+++ resolved
@@ -83,15 +83,10 @@
 	 * @covers AMP_Options_REST_Controller::update_items.
 	 */
 	public function test_update_items() {
-<<<<<<< HEAD
 		if ( version_compare( get_bloginfo( 'version' ), '5.0', '<' ) ) {
 			$this->markTestSkipped( 'Requires WordPress 5.0.' );
 		}
 
-		Test_AMP_Reader_Themes::add_reader_themes_request_filter();
-
-=======
->>>>>>> fb8dc623
 		wp_set_current_user( 1 );
 
 		$request      = new WP_REST_Request( 'POST', '/amp/v1/options' );
@@ -102,18 +97,8 @@
 		$request->set_body_params( $valid_params );
 		$response = rest_get_server()->dispatch( $request );
 
-<<<<<<< HEAD
 		$this->assertEquals( 'transitional', $response->get_data()['theme_support'] );
 		$this->assertEquals( 'twentysixteen', $response->get_data()['reader_theme'] );
-=======
-		if ( isset( $response->get_data()['code'] ) ) { // Result is different pre-WP 5.0.
-			$this->assertEquals( 'rest_invalid_param', $response->get_data()['code'] );
-		} else {
-			$this->assertEquals( 'transitional', $response->get_data()['theme_support'] );
-			$this->assertEquals( 'twentysixteen', $response->get_data()['reader_theme'] );
-		}
-		$this->assertArraySubset( $valid_params, AMP_Options_Manager::get_options() );
->>>>>>> fb8dc623
 
 		// Test that illegal theme_support is not accepted.
 		$request = new WP_REST_Request( 'POST', '/amp/v1/options' );

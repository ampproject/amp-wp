--- conflicted
+++ resolved
@@ -33,12 +33,8 @@
 	 */
 	public function tear_down() {
 		AMP_Validation_Manager::reset_validation_results();
-<<<<<<< HEAD
-		AMP_Validation_Manager::$is_validate_request = false;
+		$this->set_private_property( AMP_Validation_Manager::class, 'is_validate_request', false );
 		parent::tear_down();
-=======
-		$this->set_private_property( AMP_Validation_Manager::class, 'is_validate_request', false );
->>>>>>> a55b5880
 	}
 
 	/**

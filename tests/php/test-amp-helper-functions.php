<?php
/**
 * Test AMP helper functions.
 *
 * @package AMP
 */

use AmpProject\AmpWP\Tests\AssertContainsCompatibility;
use AmpProject\AmpWP\Tests\HandleValidation;

/**
 * Class Test_AMP_Helper_Functions
 */
class Test_AMP_Helper_Functions extends WP_UnitTestCase {

	use AssertContainsCompatibility;
	use HandleValidation;

	/**
	 * The mock Site Icon value to use in a filter.
	 *
	 * @var string
	 */
	const MOCK_SITE_ICON = 'https://example.com/new-site-icon.jpg';

	/**
	 * After a test method runs, reset any state in WordPress the test method might have changed.
	 */
	public function tearDown() {
		remove_theme_support( AMP_Theme_Support::SLUG );
		AMP_Validation_Manager::$is_validate_request = false;
		global $wp_scripts, $pagenow, $show_admin_bar;
		$wp_scripts     = null;
		$show_admin_bar = null;
		$pagenow        = 'index.php'; // Since clean_up_global_scope() doesn't.

		if ( class_exists( 'WP_Block_Type_Registry' ) ) {
			foreach ( WP_Block_Type_Registry::get_instance()->get_all_registered() as $block ) {
				if ( 'amp/' === substr( $block->name, 0, 4 ) ) {
					WP_Block_Type_Registry::get_instance()->unregister( $block->name );
				}
			}
		}

		if ( did_action( 'add_attachment' ) ) {
			$this->remove_added_uploads();
		}

		parent::tearDown();
	}

	/**
	 * Filter for amp_pre_get_permalink and amp_get_permalink.
	 *
	 * @param string $url     URL.
	 * @param int    $post_id Post ID.
	 * @return string URL.
	 */
	public function return_example_url( $url, $post_id ) {
		$current_filter = current_filter();
		return 'http://overridden.example.com/?' . build_query( compact( 'url', 'post_id', 'current_filter' ) );
	}

	/**
	 * Test amp_get_slug().
	 *
	 * @covers ::amp_get_slug()
	 */
	public function test_amp_get_slug() {
		$this->assertSame( 'amp', amp_get_slug() );
	}

	/**
	 * Test amp_get_current_url().
	 *
	 * @covers ::amp_get_current_url()
	 */
	public function test_amp_get_current_url() {
		$request_uris = [
			'/foo',
			'/bar?baz',
			null,
		];

		foreach ( $request_uris as $request_uri ) {
			if ( $request_uri ) {
				$_SERVER['REQUEST_URI'] = wp_slash( $request_uri );
			} else {
				unset( $_SERVER['REQUEST_URI'] );
			}
			$this->assertEquals(
				home_url( $request_uri ?: '/' ),
				amp_get_current_url(),
				sprintf( 'Unexpected for URI: %s', wp_json_encode( $request_uri, 64 /* JSON_UNESCAPED_SLASHES */ ) )
			);
		}
	}

	/**
	 * Test amp_get_permalink() without pretty permalinks.
	 *
	 * @covers ::amp_get_permalink()
	 */
	public function test_amp_get_permalink_without_pretty_permalinks() {
		remove_theme_support( AMP_Theme_Support::SLUG );
		delete_option( 'permalink_structure' );
		flush_rewrite_rules();

		$drafted_post   = self::factory()->post->create(
			[
				'post_name'   => 'draft',
				'post_status' => 'draft',
				'post_type'   => 'post',
			]
		);
		$published_post = self::factory()->post->create(
			[
				'post_name'   => 'publish',
				'post_status' => 'publish',
				'post_type'   => 'post',
			]
		);
		$published_page = self::factory()->post->create(
			[
				'post_name'   => 'publish',
				'post_status' => 'publish',
				'post_type'   => 'page',
			]
		);

		$this->assertStringEndsWith( '&amp', amp_get_permalink( $published_post ) );
		$this->assertStringEndsWith( '&amp', amp_get_permalink( $drafted_post ) );
		$this->assertStringEndsWith( '&amp', amp_get_permalink( $published_page ) );

		add_filter( 'amp_pre_get_permalink', [ $this, 'return_example_url' ], 10, 2 );
		add_filter( 'amp_get_permalink', [ $this, 'return_example_url' ], 10, 2 );
		$url = amp_get_permalink( $published_post );
		$this->assertStringContains( 'current_filter=amp_pre_get_permalink', $url );
		$this->assertStringContains( 'url=0', $url );

		remove_filter( 'amp_pre_get_permalink', [ $this, 'return_example_url' ], 10 );
		$url = amp_get_permalink( $published_post );
		$this->assertStringContains( 'current_filter=amp_get_permalink', $url );
		remove_filter( 'amp_pre_get_permalink', [ $this, 'return_example_url' ] );

		// Now check with theme support added (in transitional mode).
		add_theme_support( AMP_Theme_Support::SLUG, [ 'template_dir' => './' ] );
		$this->assertStringEndsWith( '&amp', amp_get_permalink( $published_post ) );
		$this->assertStringEndsWith( '&amp', amp_get_permalink( $drafted_post ) );
		$this->assertStringEndsWith( '&amp', amp_get_permalink( $published_page ) );
		add_filter( 'amp_get_permalink', [ $this, 'return_example_url' ], 10, 2 );
		$this->assertStringNotContains( 'current_filter=amp_get_permalink', amp_get_permalink( $published_post ) ); // Filter does not apply.
		add_filter( 'amp_pre_get_permalink', [ $this, 'return_example_url' ], 10, 2 );
		$this->assertStringNotContains( 'current_filter=amp_pre_get_permalink', amp_get_permalink( $published_post ) ); // Filter does not apply.
	}

	/**
	 * Test amp_get_permalink() with pretty permalinks.
	 *
	 * @covers ::amp_get_permalink()
	 */
	public function test_amp_get_permalink_with_pretty_permalinks() {
		global $wp_rewrite;
		update_option( 'permalink_structure', '/%year%/%monthnum%/%day%/%postname%/' );
		$wp_rewrite->use_trailing_slashes = true;
		$wp_rewrite->init();
		$wp_rewrite->flush_rules();

		$add_anchor_fragment = static function( $url ) {
			return $url . '#anchor';
		};

		$drafted_post   = self::factory()->post->create(
			[
				'post_name'   => 'draft',
				'post_status' => 'draft',
			]
		);
		$published_post = self::factory()->post->create(
			[
				'post_name'   => 'publish',
				'post_status' => 'publish',
			]
		);
		$published_page = self::factory()->post->create(
			[
				'post_name'   => 'publish',
				'post_status' => 'publish',
				'post_type'   => 'page',
			]
		);
		$this->assertStringEndsWith( '&amp', amp_get_permalink( $drafted_post ) );
		$this->assertStringEndsWith( '/amp/', amp_get_permalink( $published_post ) );
		$this->assertStringEndsWith( '?amp', amp_get_permalink( $published_page ) );

		add_filter( 'post_link', $add_anchor_fragment );
		$this->assertStringEndsWith( '/amp/#anchor', amp_get_permalink( $published_post ) );
		remove_filter( 'post_link', $add_anchor_fragment );

		add_filter( 'amp_pre_get_permalink', [ $this, 'return_example_url' ], 10, 2 );
		add_filter( 'amp_get_permalink', [ $this, 'return_example_url' ], 10, 2 );
		$url = amp_get_permalink( $published_post );
		$this->assertStringContains( 'current_filter=amp_pre_get_permalink', $url );
		$this->assertStringContains( 'url=0', $url );

		remove_filter( 'amp_pre_get_permalink', [ $this, 'return_example_url' ], 10 );
		$url = amp_get_permalink( $published_post );
		$this->assertStringContains( 'current_filter=amp_get_permalink', $url );
		remove_filter( 'amp_get_permalink', [ $this, 'return_example_url' ], 10 );

		// Now check with theme support added (in transitional mode).
		add_theme_support( AMP_Theme_Support::SLUG, [ 'template_dir' => './' ] );
		$this->assertStringEndsWith( '&amp', amp_get_permalink( $drafted_post ) );
		$this->assertStringEndsWith( '?amp', amp_get_permalink( $published_post ) );
		$this->assertStringEndsWith( '?amp', amp_get_permalink( $published_page ) );
		add_filter( 'amp_get_permalink', [ $this, 'return_example_url' ], 10, 2 );
		$this->assertStringNotContains( 'current_filter=amp_get_permalink', amp_get_permalink( $published_post ) ); // Filter does not apply.
		add_filter( 'amp_pre_get_permalink', [ $this, 'return_example_url' ], 10, 2 );
		$this->assertStringNotContains( 'current_filter=amp_pre_get_permalink', amp_get_permalink( $published_post ) ); // Filter does not apply.

		// Make sure that if permalink has anchor that it is persists.
		add_filter( 'post_link', $add_anchor_fragment );
		$this->assertStringEndsWith( '/?amp#anchor', amp_get_permalink( $published_post ) );
	}

	/**
	 * Test amp_get_permalink() with theme support transitional mode.
	 *
	 * @covers ::amp_get_permalink()
	 */
	public function test_amp_get_permalink_with_theme_support() {
		global $wp_rewrite;
		add_theme_support( AMP_Theme_Support::SLUG );

		update_option( 'permalink_structure', '/%year%/%monthnum%/%day%/%postname%/' );
		$wp_rewrite->use_trailing_slashes = true;
		$wp_rewrite->init();
		$wp_rewrite->flush_rules();

		$post_id = self::factory()->post->create();
		$this->assertEquals( get_permalink( $post_id ), amp_get_permalink( $post_id ) );

		add_theme_support(
			AMP_Theme_Support::SLUG,
			[
				'template_dir' => 'amp',
			]
		);
	}

	/**
	 * Test amp_remove_endpoint.
	 *
	 * @covers ::amp_remove_endpoint()
	 */
	public function test_amp_remove_endpoint() {
		$this->assertEquals( 'https://example.com/foo/', amp_remove_endpoint( 'https://example.com/foo/?amp' ) );
		$this->assertEquals( 'https://example.com/foo/?#bar', amp_remove_endpoint( 'https://example.com/foo/?amp#bar' ) );
		$this->assertEquals( 'https://example.com/foo/', amp_remove_endpoint( 'https://example.com/foo/amp/' ) );
		$this->assertEquals( 'https://example.com/foo/?blaz', amp_remove_endpoint( 'https://example.com/foo/amp/?blaz' ) );
	}

	/**
	 * Test that hook is added.
	 *
	 * @covers ::amp_add_frontend_actions()
	 */
	public function test_amp_add_frontend_actions() {
		$this->assertFalse( has_action( 'wp_head', 'amp_add_amphtml_link' ) );
		amp_add_frontend_actions();
		$this->assertEquals( 10, has_action( 'wp_head', 'amp_add_amphtml_link' ) );
	}

	/**
	 * URLs to test amphtml link.
	 *
	 * @return array
	 */
	public function get_reader_mode_amphtml_urls() {
		$providers = [
			'is_home'         => static function () {
				return [
					home_url( '/' ),
					add_query_arg( amp_get_slug(), '', home_url( '/' ) ),
					false,
				];
			},
			'is_404'          => static function () {
				return [
					home_url( '/no-existe/' ),
					add_query_arg( amp_get_slug(), '', home_url( '/no-existe/' ) ),
					false,
				];
			},
			'is_post'         => function() {
				$post_id = $this->factory()->post->create();
				return [
					get_permalink( $post_id ),
					amp_get_permalink( $post_id ),
					true,
				];
			},
			'is_skipped_post' => function() {
				$skipped_post_id = self::factory()->post->create();
				add_filter(
					'amp_skip_post',
					static function ( $skip, $current_post ) use ( $skipped_post_id ) {
						if ( $current_post === $skipped_post_id ) {
							$skip = true;
						}
						return $skip;
					},
					10,
					2
				);
				return [
					get_permalink( $skipped_post_id ),
					amp_get_permalink( $skipped_post_id ),
					false,
				];
			},
		];
		return array_map(
			function( $provider ) {
				return [ $provider ];
			},
			$providers
		);
	}

	/**
	 * Adding link when theme support is not present.
	 *
	 * @dataProvider get_reader_mode_amphtml_urls
	 * @covers ::amp_add_amphtml_link()
	 *
	 * @param callable $data_provider Provider.
	 */
	public function test_amp_add_amphtml_link_reader_mode( $data_provider ) {
		list( $canonical_url, $amphtml_url, $available ) = $data_provider();
		$this->assertFalse( current_theme_supports( AMP_Theme_Support::SLUG ) );
		$this->assertFalse( amp_is_canonical() );
		$get_amp_html_link = static function() {
			return get_echo( 'amp_add_amphtml_link' );
		};

		$assert_amphtml_link_present = function() use ( $amphtml_url, $get_amp_html_link, $available ) {
			if ( $available ) {
				$this->assertEquals(
					sprintf( '<link rel="amphtml" href="%s">', esc_url( $amphtml_url ) ),
					$get_amp_html_link()
				);
			} else {
				$this->assertNotEquals(
					sprintf( '<link rel="amphtml" href="%s">', esc_url( $amphtml_url ) ),
					$get_amp_html_link()
				);
				$this->assertStringStartsWith( '<!--', $get_amp_html_link() );
			}
		};

		$this->go_to( $canonical_url );
		$assert_amphtml_link_present();

		// Make sure adding the filter hides the amphtml link.
		add_filter( 'amp_frontend_show_canonical', '__return_false' );
		$this->assertEmpty( $get_amp_html_link() );
		remove_filter( 'amp_frontend_show_canonical', '__return_false' );
		$assert_amphtml_link_present();
	}

	/**
	 * URLs to test amphtml link.
	 *
	 * @return array
	 */
	public function get_transitional_mode_amphtml_urls() {
		$providers = [
			'is_home'         => static function () {
				return [
					home_url( '/' ),
					add_query_arg( amp_get_slug(), '', home_url( '/' ) ),
					true,
				];
			},
			'is_404'          => static function () {
				return [
					home_url( '/no-existe/' ),
					add_query_arg( amp_get_slug(), '', home_url( '/no-existe/' ) ),
					true,
				];
			},
			'is_post'         => function() {
				$post_id = $this->factory()->post->create();
				return [
					get_permalink( $post_id ),
					amp_get_permalink( $post_id ),
					true,
				];
			},
			'is_skipped_post' => function() {
				$skipped_post_id = self::factory()->post->create();
				add_filter(
					'amp_skip_post',
					static function ( $skip, $current_post ) use ( $skipped_post_id ) {
						if ( $current_post === $skipped_post_id ) {
							$skip = true;
						}
						return $skip;
					},
					10,
					2
				);
				return [
					get_permalink( $skipped_post_id ),
					amp_get_permalink( $skipped_post_id ),
					false,
				];
			},
		];
		return array_map(
			function( $provider ) {
				return [ $provider ];
			},
			$providers
		);
	}

	/**
	 * Adding link when theme support in transitional mode.
	 *
	 * @dataProvider get_transitional_mode_amphtml_urls
	 * @covers ::amp_add_amphtml_link()
	 *
	 * @param callable $data_provider Provider.
	 */
	public function test_amp_add_amphtml_link_transitional_mode( $data_provider ) {
		list( $canonical_url, $amphtml_url, $available ) = $data_provider();
		AMP_Options_Manager::update_option( 'theme_support', AMP_Theme_Support::TRANSITIONAL_MODE_SLUG );
		$this->accept_sanitization_by_default( false );
		AMP_Theme_Support::read_theme_support();
		AMP_Theme_Support::init();
		$this->assertTrue( current_theme_supports( AMP_Theme_Support::SLUG ) );
		$this->assertFalse( amp_is_canonical() );

		$get_amp_html_link = static function() {
			return get_echo( 'amp_add_amphtml_link' );
		};

		$assert_amphtml_link_present = function() use ( $amphtml_url, $get_amp_html_link, $available ) {
			if ( $available ) {
				$this->assertEquals(
					sprintf( '<link rel="amphtml" href="%s">', esc_url( $amphtml_url ) ),
					$get_amp_html_link()
				);
			} else {
				$this->assertStringStartsWith( '<!--', $get_amp_html_link() );
				$this->assertNotEquals(
					sprintf( '<link rel="amphtml" href="%s">', esc_url( $amphtml_url ) ),
					$get_amp_html_link()
				);
			}
		};

		$this->go_to( $canonical_url );
		$assert_amphtml_link_present();

		// Make sure adding the filter hides the amphtml link.
		add_filter( 'amp_frontend_show_canonical', '__return_false' );
		$this->assertEmpty( $get_amp_html_link() );
		remove_filter( 'amp_frontend_show_canonical', '__return_false' );
		$assert_amphtml_link_present();
		$this->assertEquals( $available, AMP_Theme_Support::is_paired_available() );

		if ( $available ) {
			// Make sure that the link is not provided when there are validation errors associated with the URL.
			$invalid_url_post_id = AMP_Validated_URL_Post_Type::store_validation_errors(
				[
					[ 'code' => 'foo' ],
				],
				$canonical_url
			);
			$this->assertNotInstanceOf( 'WP_Error', $invalid_url_post_id );
			$this->assertStringContains( '<!--', $get_amp_html_link() );

			// Allow the URL when the errors are forcibly sanitized.
			add_filter( 'amp_validation_error_sanitized', '__return_true' );
			$this->assertTrue( AMP_Theme_Support::is_paired_available() );
			$assert_amphtml_link_present();
		}
	}

	/**
	 * Test is_amp_endpoint() function.
	 *
	 * @covers ::is_amp_endpoint()
	 */
	public function test_is_amp_endpoint() {
		$this->go_to( get_permalink( self::factory()->post->create() ) );
		$this->assertFalse( is_amp_endpoint() );

		// Legacy query var.
		set_query_var( amp_get_slug(), '' );
		$this->assertTrue( is_amp_endpoint() );
		unset( $GLOBALS['wp_query']->query_vars[ amp_get_slug() ] );
		$this->assertFalse( is_amp_endpoint() );

		// Transitional theme support.
		add_theme_support( AMP_Theme_Support::SLUG, [ 'template_dir' => './' ] );
		$_GET['amp'] = '';
		$this->assertTrue( is_amp_endpoint() );
		unset( $_GET['amp'] ); // phpcs:ignore WordPress.Security.NonceVerification.Recommended
		$this->assertFalse( is_amp_endpoint() );
		remove_theme_support( AMP_Theme_Support::SLUG );

		// Standard theme support.
		add_theme_support( AMP_Theme_Support::SLUG );
		$this->assertTrue( is_amp_endpoint() );

		// Special core pages.
		$pages = [ 'wp-login.php', 'wp-signup.php', 'wp-activate.php' ];
		foreach ( $pages as $page ) {
			$GLOBALS['pagenow'] = $page;
			$this->assertFalse( is_amp_endpoint() );
		}
		unset( $GLOBALS['pagenow'] );

		/**
		 * Simulate a user unchecking almost all of the boxes in 'AMP Settings' > 'Supported Templates'.
		 * The user has chosen not to show them as AMP, so most URLs should not be AMP endpoints.
		 */
		AMP_Options_Manager::update_option( 'all_templates_supported', false );
		AMP_Options_Manager::update_option( 'supported_templates', [ 'is_author' ] );

		// A post shouldn't be an AMP endpoint, as it was unchecked in the UI via the options above.
		$this->go_to( self::factory()->post->create() );
		$this->assertFalse( is_amp_endpoint() );

		// The homepage shouldn't be an AMP endpoint, as it was also unchecked in the UI.
		$this->go_to( home_url( '/' ) );
		$this->assertFalse( is_amp_endpoint() );

		// When the user passes a flag to the WP-CLI command, it forces AMP validation no matter whether the user disabled AMP on any template.
		AMP_Validation_Manager::$is_validate_request = true;
		$this->assertTrue( is_amp_endpoint() );
	}

	/**
	 * Test is_amp_endpoint() function for post embeds and feeds.
	 *
	 * @covers ::is_amp_endpoint()
	 * global WP_Query $wp_the_query
	 */
	public function test_is_amp_endpoint_for_post_embeds_and_feeds() {
		add_theme_support( AMP_Theme_Support::SLUG );
		$post_id = self::factory()->post->create_and_get()->ID;

		$this->go_to( home_url( "?p=$post_id" ) );
		$this->assertTrue( is_amp_endpoint() );

		$this->go_to( home_url( "?p=$post_id&embed=1" ) );
		$this->assertFalse( is_amp_endpoint() );

		$this->go_to( home_url( '?feed=rss' ) );
		$this->assertFalse( is_amp_endpoint() );

		if ( class_exists( 'WP_Service_Workers' ) && defined( 'WP_Service_Workers::QUERY_VAR' ) && function_exists( 'pwa_add_error_template_query_var' ) ) {
			$this->go_to( home_url( "?p=$post_id" ) );
			global $wp_query;
			$wp_query->set( WP_Service_Workers::QUERY_VAR, WP_Service_Workers::SCOPE_FRONT );
			$this->assertFalse( is_amp_endpoint() );
		}
	}

	/**
	 * Test is_amp_endpoint() function before the parse_query action happens.
	 *
	 * @covers ::is_amp_endpoint()
	 * @expectedIncorrectUsage is_amp_endpoint
	 */
	public function test_is_amp_endpoint_before_parse_query_action() {
		global $wp_actions;
		unset( $wp_actions['parse_query'] );
		$this->assertFalse( is_amp_endpoint() );
	}

	/**
	 * Test is_amp_endpoint() function when there is no WP_Query.
	 *
	 * @covers ::is_amp_endpoint()
	 * @expectedIncorrectUsage is_feed
	 * @expectedIncorrectUsage is_embed
	 * @expectedIncorrectUsage is_amp_endpoint
	 */
	public function test_is_amp_endpoint_when_no_wp_query() {
		global $wp_query;
		$wp_query = null;
		$this->assertFalse( is_amp_endpoint() );
	}

	/**
	 * Test is_amp_endpoint() function before the wp action happens.
	 *
	 * @covers ::is_amp_endpoint()
	 * @expectedIncorrectUsage is_amp_endpoint
	 */
	public function test_is_amp_endpoint_before_wp_action() {
		add_theme_support( 'amp' );
		global $wp_actions;
		unset( $wp_actions['wp'] );
		$this->assertTrue( is_amp_endpoint() );
	}

	/**
	 * Filter calls.
	 *
	 * @var array
	 */
	protected $last_filter_call;

	/**
	 * Capture filter call.
	 *
	 * @param mixed $value Value.
	 * @return mixed Value.
	 */
	public function capture_filter_call( $value ) {
		$this->last_filter_call = [
			'current_filter' => current_filter(),
			'args'           => func_get_args(),
		];
		return $value;
	}

	/**
	 * Test amp_get_asset_url.
	 *
	 * @covers ::amp_get_asset_url()
	 */
	public function test_amp_get_asset_url() {
		$this->assertStringEndsWith( '/assets/foo.jpg', amp_get_asset_url( 'foo.jpg' ) );
	}

	/**
	 * Test amp_get_boilerplate_code.
	 *
	 * @covers ::amp_get_boilerplate_code()
	 */
	public function test_amp_get_boilerplate_code() {
		$boilerplate_code = amp_get_boilerplate_code();
		$this->assertStringStartsWith( '<style amp-boilerplate>', $boilerplate_code );
		$this->assertStringContains( '<noscript><style amp-boilerplate>', $boilerplate_code );
	}

	/**
	 * Test amp_get_boilerplate_stylesheets.
	 *
	 * @covers ::amp_get_boilerplate_stylesheets()
	 */
	public function test_amp_get_boilerplate_stylesheets() {
		$stylesheets = amp_get_boilerplate_stylesheets();
		$this->assertInternalType( 'array', $stylesheets );
		$this->assertCount( 2, $stylesheets );
		$this->assertStringContains( 'body{-webkit-animation:-amp-start', $stylesheets[0] );
		$this->assertStringContains( 'body{-webkit-animation:none', $stylesheets[1] );
	}

	/**
	 * Test amp_add_generator_metadata.
	 *
	 * @covers ::amp_add_generator_metadata()
	 */
	public function test_amp_add_generator_metadata() {
		remove_theme_support( AMP_Theme_Support::SLUG );

		$get_generator_tag = static function() {
			return get_echo( 'amp_add_generator_metadata' );
		};

		$output = $get_generator_tag();
		$this->assertStringContains( 'mode=reader', $output );
		$this->assertStringContains( 'v' . AMP__VERSION, $output );

		add_theme_support( AMP_Theme_Support::SLUG, [ AMP_Theme_Support::PAIRED_FLAG => true ] );
		$output = $get_generator_tag();
		$this->assertStringContains( 'mode=transitional', $output );
		$this->assertStringContains( 'v' . AMP__VERSION, $output );

		add_theme_support( AMP_Theme_Support::SLUG, [ AMP_Theme_Support::PAIRED_FLAG => false ] );
		$output = $get_generator_tag();
		$this->assertStringContains( 'mode=standard', $output );
		$this->assertStringContains( 'v' . AMP__VERSION, $output );

		$output = $get_generator_tag();
		$this->assertStringContains( 'mode=standard', $output );
	}

	/**
	 * Test script registering.
	 *
	 * @covers ::amp_register_default_scripts()
	 * @covers ::amp_filter_script_loader_tag()
	 * @covers ::amp_render_scripts()
	 * @global WP_Scripts $wp_scripts
	 */
	public function test_script_registering() {
		global $wp_scripts;
		$wp_scripts = null;
		$this->assertEquals( 10, has_action( 'wp_default_scripts', 'amp_register_default_scripts' ) );
		$this->assertEquals( PHP_INT_MAX, has_action( 'script_loader_tag', 'amp_filter_script_loader_tag' ) );

		$this->assertTrue( wp_script_is( 'amp-runtime', 'registered' ) );
		$this->assertTrue( wp_script_is( 'amp-mustache', 'registered' ) );
		$this->assertTrue( wp_script_is( 'amp-list', 'registered' ) );
		$this->assertTrue( wp_script_is( 'amp-bind', 'registered' ) );

		wp_enqueue_script( 'amp-mathml' );
		wp_enqueue_script( 'amp-mustache' );
		$this->assertTrue( wp_script_is( 'amp-mathml', 'enqueued' ) );
		$this->assertTrue( wp_script_is( 'amp-mustache', 'enqueued' ) );

		// Try overriding URL.
		wp_scripts()->registered['amp-mustache']->src = 'https://cdn.ampproject.org/v0/amp-mustache-latest.js';

		$output = get_echo( 'wp_print_scripts' );

		$this->assertStringContains( '<script type=\'text/javascript\' src=\'https://cdn.ampproject.org/v0.js\' async></script>', $output ); // phpcs:ignore WordPress.WP.EnqueuedResources.NonEnqueuedScript
		$this->assertStringContains( '<script type=\'text/javascript\' src=\'https://cdn.ampproject.org/v0/amp-mathml-0.1.js\' async custom-element="amp-mathml"></script>', $output ); // phpcs:ignore WordPress.WP.EnqueuedResources.NonEnqueuedScript
		$this->assertStringContains( '<script type=\'text/javascript\' src=\'https://cdn.ampproject.org/v0/amp-mustache-latest.js\' async custom-template="amp-mustache"></script>', $output ); // phpcs:ignore WordPress.WP.EnqueuedResources.NonEnqueuedScript

		// Try rendering via amp_render_scripts() instead of amp_render_scripts(), which is how component scripts get added normally.
		$output = amp_render_scripts(
			[
				'amp-mathml'    => true, // But already printed above.
				'amp-carousel'  => 'https://cdn.ampproject.org/v0/amp-mustache-2.0.js',
				'amp-accordion' => true,
			]
		);
		$this->assertStringNotContains( 'amp-mathml', $output, 'The amp-mathml component was already printed above.' );
		$this->assertStringContains( '<script type=\'text/javascript\' src=\'https://cdn.ampproject.org/v0/amp-mustache-2.0.js\' async custom-element="amp-carousel"></script>', $output ); // phpcs:ignore WordPress.WP.EnqueuedResources.NonEnqueuedScript
		$this->assertStringContains( '<script type=\'text/javascript\' src=\'https://cdn.ampproject.org/v0/amp-accordion-0.1.js\' async custom-element="amp-accordion"></script>', $output ); // phpcs:ignore WordPress.WP.EnqueuedResources.NonEnqueuedScript

		// Try some experimental component to ensure expected script attributes are added.
		wp_register_script( 'amp-foo', 'https://cdn.ampproject.org/v0/amp-foo-0.1.js', [ 'amp-runtime' ], null ); // phpcs:ignore WordPress.WP.EnqueuedResourceParameters.NotInFooter, WordPress.WP.EnqueuedResourceParameters.MissingVersion
		$output = get_echo( 'wp_print_scripts', [ 'amp-foo' ] );
		$this->assertStringContains( '<script type=\'text/javascript\' src=\'https://cdn.ampproject.org/v0/amp-foo-0.1.js\' async custom-element="amp-foo"></script>', $output ); // phpcs:ignore WordPress.WP.EnqueuedResources.NonEnqueuedScript
	}

	/**
	 * Test amp_get_content_embed_handlers().
	 *
	 * @covers ::amp_get_content_embed_handlers()
	 */
	public function test_amp_get_content_embed_handlers() {
		$post = self::factory()->post->create_and_get();
		add_filter( 'amp_content_embed_handlers', [ $this, 'capture_filter_call' ], 10, 2 );

		$this->last_filter_call = null;
		add_theme_support( AMP_Theme_Support::SLUG );
		$handlers = amp_get_content_embed_handlers();
		$this->assertArrayHasKey( 'AMP_SoundCloud_Embed_Handler', $handlers );
		$this->assertEquals( 'amp_content_embed_handlers', $this->last_filter_call['current_filter'] );
		$this->assertEquals( $handlers, $this->last_filter_call['args'][0] );
		$this->assertNull( $this->last_filter_call['args'][1] );

		$this->last_filter_call = null;
		remove_theme_support( AMP_Theme_Support::SLUG );
		$handlers = amp_get_content_embed_handlers( $post );
		$this->assertArrayHasKey( 'AMP_SoundCloud_Embed_Handler', $handlers );
		$this->assertEquals( 'amp_content_embed_handlers', $this->last_filter_call['current_filter'] );
		$this->assertEquals( $handlers, $this->last_filter_call['args'][0] );
		$this->assertEquals( $post, $this->last_filter_call['args'][1] );
	}

	/**
	 * Test amp_is_dev_mode().
	 *
	 * @covers ::amp_is_dev_mode()
	 */
	public function test_amp_is_dev_mode() {
		add_theme_support( 'amp' );

		$this->assertFalse( amp_is_dev_mode() );
		add_filter( 'amp_dev_mode_enabled', '__return_true' );
		$this->assertTrue( amp_is_dev_mode() );
		remove_filter( 'amp_dev_mode_enabled', '__return_true' );
		$this->assertFalse( amp_is_dev_mode() );

		// Test authenticated user with admin bar showing.
		add_filter( 'show_admin_bar', '__return_true' );
		wp_set_current_user( self::factory()->user->create( [ 'role' => 'administrator' ] ) );
		$this->assertTrue( is_admin_bar_showing() );
		$this->assertTrue( is_user_logged_in() );
		$this->assertTrue( amp_is_dev_mode() );

		// Test unauthenticated user with admin bar forced.
		add_filter( 'show_admin_bar', '__return_true' );
		wp_set_current_user( 0 );
		$this->assertFalse( is_user_logged_in() );
		$this->assertTrue( is_admin_bar_showing() );
		$this->assertFalse( amp_is_dev_mode() );
	}

	/**
	 * Test deprecated $post param for amp_get_content_embed_handlers().
	 *
	 * @covers ::amp_get_content_embed_handlers()
	 */
	public function test_amp_get_content_embed_handlers_deprecated_param() {
		$post = self::factory()->post->create_and_get();
		$this->setExpectedDeprecated( 'amp_get_content_embed_handlers' );
		add_theme_support( AMP_Theme_Support::SLUG );
		amp_get_content_embed_handlers( $post );
	}

	/**
	 * Test amp_get_content_sanitizers().
	 *
	 * @covers ::amp_get_content_sanitizers()
	 */
	public function test_amp_get_content_sanitizers() {
		$post = self::factory()->post->create_and_get();
		add_filter( 'amp_content_sanitizers', [ $this, 'capture_filter_call' ], 10, 2 );

		$this->last_filter_call = null;
		add_theme_support( AMP_Theme_Support::SLUG );
		$handlers = amp_get_content_sanitizers();
		$this->assertArrayHasKey( 'AMP_Style_Sanitizer', $handlers );
		unset( $handlers['AMP_Style_Sanitizer']['allow_transient_caching'] ); // Remove item added after filter applied.
		$this->assertEquals( 'amp_content_sanitizers', $this->last_filter_call['current_filter'] );
		$this->assertEquals( $handlers, $this->last_filter_call['args'][0] );
		$handler_classes = array_keys( $handlers );
		$this->assertNull( $this->last_filter_call['args'][1] );
		$this->assertEquals( 'AMP_Tag_And_Attribute_Sanitizer', end( $handler_classes ) );

		$this->last_filter_call = null;
		remove_theme_support( AMP_Theme_Support::SLUG );
		$handlers = amp_get_content_sanitizers( $post );
		unset( $handlers['AMP_Style_Sanitizer']['allow_transient_caching'] ); // Remove item added after filter applied.
		$this->assertArrayHasKey( 'AMP_Style_Sanitizer', $handlers );
		$this->assertEquals( 'amp_content_sanitizers', $this->last_filter_call['current_filter'] );
		$this->assertEquals( $handlers, $this->last_filter_call['args'][0] );
		$this->assertEquals( $post, $this->last_filter_call['args'][1] );

		// Make sure the style and whitelist sanitizers are always at the end, even after filtering.
		add_filter(
			'amp_content_sanitizers',
			static function( $classes ) {
				$classes['Even_After_Whitelist_Sanitizer'] = [];
				return $classes;
			}
		);
		$ordered_sanitizers = array_keys( amp_get_content_sanitizers() );
		$this->assertEquals( 'Even_After_Whitelist_Sanitizer', $ordered_sanitizers[ count( $ordered_sanitizers ) - 4 ] );
		$this->assertEquals( 'AMP_Style_Sanitizer', $ordered_sanitizers[ count( $ordered_sanitizers ) - 3 ] );
		$this->assertEquals( 'AMP_Meta_Sanitizer', $ordered_sanitizers[ count( $ordered_sanitizers ) - 2 ] );
		$this->assertEquals( 'AMP_Tag_And_Attribute_Sanitizer', $ordered_sanitizers[ count( $ordered_sanitizers ) - 1 ] );
	}

	/**
	 * Test amp_get_content_sanitizers().
	 *
	 * @covers ::amp_get_content_sanitizers()
	 */
	public function test_amp_get_content_sanitizers_with_dev_mode() {
		$element_xpaths = [ '//script[ @id = "hello-world" ]' ];
		add_filter(
			'amp_dev_mode_element_xpaths',
			function ( $xpaths ) use ( $element_xpaths ) {
				return array_merge( $xpaths, $element_xpaths );
			}
		);

		// Check that AMP_Dev_Mode_Sanitizer is not registered if not in dev mode.
		$sanitizers = amp_get_content_sanitizers();
		$this->assertFalse( amp_is_dev_mode() );
		$this->assertArrayNotHasKey( 'AMP_Dev_Mode_Sanitizer', $sanitizers );

		// Check that AMP_Dev_Mode_Sanitizer is registered once in dev mode, but not with admin bar showing yet.
		add_filter( 'amp_dev_mode_enabled', '__return_true' );
		$sanitizers = amp_get_content_sanitizers();
		$this->assertFalse( is_admin_bar_showing() );
		$this->assertTrue( amp_is_dev_mode() );
		$this->assertArrayHasKey( 'AMP_Dev_Mode_Sanitizer', $sanitizers );
		$this->assertEquals( 'AMP_Dev_Mode_Sanitizer', current( array_keys( $sanitizers ) ) );
		$this->assertEquals(
			compact( 'element_xpaths' ),
			$sanitizers['AMP_Dev_Mode_Sanitizer']
		);
		remove_filter( 'amp_dev_mode_enabled', '__return_true' );

		// Check that AMP_Dev_Mode_Sanitizer is registered once in dev mode, and now also with admin bar showing.
		add_filter( 'amp_dev_mode_enabled', '__return_true' );
		add_filter( 'show_admin_bar', '__return_true' );
		$sanitizers = amp_get_content_sanitizers();
		$this->assertTrue( is_admin_bar_showing() );
		$this->assertTrue( amp_is_dev_mode() );
		$this->assertArrayHasKey( 'AMP_Dev_Mode_Sanitizer', $sanitizers );
		$this->assertEqualSets(
			array_merge(
				$element_xpaths,
				[
					'//*[ @id = "wpadminbar" ]',
					'//*[ @id = "wpadminbar" ]//*',
					'//style[ @id = "admin-bar-inline-css" ]',
				]
			),
			$sanitizers['AMP_Dev_Mode_Sanitizer']['element_xpaths']
		);
	}

	/**
	 * Test deprecated $post param for amp_get_content_sanitizers().
	 *
	 * @covers ::amp_get_content_sanitizers()
	 */
	public function test_amp_get_content_sanitizers_deprecated_param() {
		$post = self::factory()->post->create_and_get();
		$this->setExpectedDeprecated( 'amp_get_content_sanitizers' );
		add_theme_support( AMP_Theme_Support::SLUG );
		amp_get_content_sanitizers( $post );
	}

	/**
	 * Test AMP-to-AMP linking.
	 *
	 * @covers ::amp_get_content_sanitizers()
	 */
	public function test_amp_get_content_sanitizers_amp_to_amp() {
		$link_sanitizer_class_name = 'AMP_Link_Sanitizer';

		// If AMP-to-AMP linking isn't enabled, this sanitizer shouldn't be present.
		add_filter( 'amp_to_amp_linking_enabled', '__return_false' );
		$sanitizers = amp_get_content_sanitizers();
		$this->assertArrayNotHasKey( $link_sanitizer_class_name, $sanitizers );

		// Now that AMP-to-AMP linking is enabled, this sanitizer should be present.
		add_filter( 'amp_to_amp_linking_enabled', '__return_true' );
		$sanitizers = amp_get_content_sanitizers();
		$this->assertEquals(
			[
				'paired'        => true,
				'excluded_urls' => [],
			],
			$sanitizers[ $link_sanitizer_class_name ]
		);

		$excluded_urls = [ 'https://baz.com', 'https://example.com/one' ];
		add_filter(
			'amp_to_amp_excluded_urls',
			static function() use ( $excluded_urls ) {
				return $excluded_urls;
			}
		);

		// The excluded URLs passed to the filter should be present in the sanitizer.
		$sanitizers = amp_get_content_sanitizers();
		$this->assertEquals(
			[
				'paired'        => true,
				'excluded_urls' => $excluded_urls,
			],
			$sanitizers[ $link_sanitizer_class_name ]
		);
	}

	/**
	 * Test post_supports_amp().
	 *
	 * @covers ::post_supports_amp()
	 */
	public function test_post_supports_amp() {
		add_post_type_support( 'page', AMP_Post_Type_Support::SLUG );

		// Test disabled by default for page for posts and show on front.
		update_option( 'show_on_front', 'page' );
		$post = self::factory()->post->create_and_get( [ 'post_type' => 'page' ] );
		$this->assertTrue( post_supports_amp( $post ) );
		update_option( 'show_on_front', 'page' );
		$this->assertTrue( post_supports_amp( $post ) );
		update_option( 'page_for_posts', $post->ID );
		$this->assertFalse( post_supports_amp( $post ) );
		update_option( 'page_for_posts', '' );
		update_option( 'page_on_front', $post->ID );
		$this->assertFalse( post_supports_amp( $post ) );
		update_option( 'show_on_front', 'posts' );
		$this->assertTrue( post_supports_amp( $post ) );

		// Test disabled by default for page templates.
		update_post_meta( $post->ID, '_wp_page_template', 'foo.php' );
		$this->assertFalse( post_supports_amp( $post ) );

		// Reset.
		remove_post_type_support( 'page', AMP_Post_Type_Support::SLUG );
	}

	/**
	 * Test amp_get_post_image_metadata()
	 *
	 * @covers ::amp_get_post_image_metadata()
	 */
	public function test_amp_get_post_image_metadata() {
		$post_id = self::factory()->post->create();
		$this->assertFalse( amp_get_post_image_metadata( $post_id ) );

		$first_test_image = '/tmp/test-image.jpg';
		copy( DIR_TESTDATA . '/images/test-image.jpg', $first_test_image );
		$attachment_id = self::factory()->attachment->create_object(
			[
				'file'           => $first_test_image,
				'post_parent'    => 0,
				'post_mime_type' => 'image/jpeg',
				'post_title'     => 'Test Image',
			]
		);
		wp_update_attachment_metadata( $attachment_id, wp_generate_attachment_metadata( $attachment_id, $first_test_image ) );

		set_post_thumbnail( $post_id, $attachment_id );
		$metadata = amp_get_post_image_metadata( $post_id );
		$this->assertEquals( 'ImageObject', $metadata['@type'] );
		$this->assertEquals( 50, $metadata['width'] );
		$this->assertEquals( 50, $metadata['height'] );
		$this->assertStringEndsWith( 'test-image.jpg', $metadata['url'] );

		delete_post_thumbnail( $post_id );
		$this->assertFalse( amp_get_post_image_metadata( $post_id ) );
		wp_update_post(
			[
				'ID'          => $attachment_id,
				'post_parent' => $post_id,
			]
		);
		$metadata = amp_get_post_image_metadata( $post_id );
		$this->assertStringEndsWith( 'test-image.jpg', $metadata['url'] );

		// Test an 'attachment' post type.
		$attachment_src          = 'example/attachment.jpeg';
		$attachment_height       = 45;
		$attachment_width        = 600;
		$attachment_id           = self::factory()->attachment->create_object(
			[
				'file'           => $attachment_src,
				'post_mime_type' => 'image/jpeg',
			]
		);
		$expected_attachment_img = wp_get_attachment_image_src( $attachment_id, 'full', false );

		update_post_meta(
			$attachment_id,
			'_wp_attachment_metadata',
			[
				'height' => $attachment_height,
				'width'  => $attachment_width,
			]
		);
		$this->go_to( get_permalink( $attachment_id ) );

		$this->assertEquals(
			[
				'@type'  => 'ImageObject',
				'height' => $attachment_height,
				'url'    => $expected_attachment_img[0],
				'width'  => $attachment_width,
			],
			amp_get_post_image_metadata( $attachment_id )
		);

		// Test a video as an 'attachment' post type, which shouldn't have a schema.org image.
		$attachment_src = 'example/test-video.mpeg';
		$attachment_id  = self::factory()->attachment->create_object(
			[
				'file'           => $attachment_src,
				'post_mime_type' => 'video/mpeg',
			]
		);
		$this->go_to( get_permalink( $attachment_id ) );
		$this->assertFalse( amp_get_post_image_metadata( $attachment_id ) );
	}

	/**
	 * Insert site icon attachment.
	 *
	 * @param string $file Image file path.
	 * @return int|WP_Error Attachment ID or error.
	 */
	public function insert_site_icon_attachment( $file ) {
		$attachment_id = self::factory()->attachment->create_upload_object( $file, null );
		$cropped       = wp_crop_image( $attachment_id, 0, 0, 512, 512, 512, 512 );

		require_once ABSPATH . 'wp-admin/includes/class-wp-site-icon.php';
		$wp_site_icon = new WP_Site_Icon();

		/** This filter is documented in wp-admin/includes/class-custom-image-header.php */
		$cropped = apply_filters( 'wp_create_file_in_uploads', $cropped, $attachment_id ); // For replication.
		$object  = $wp_site_icon->create_attachment_object( $cropped, $attachment_id );
		unset( $object['ID'] );

		// Update the attachment.
		add_filter( 'intermediate_image_sizes_advanced', [ $wp_site_icon, 'additional_sizes' ] );
		$attachment_id = $wp_site_icon->insert_attachment( $object, $cropped );
		remove_filter( 'intermediate_image_sizes_advanced', [ $wp_site_icon, 'additional_sizes' ] );

		return $attachment_id;
	}

	/**
	 * Test amp_get_schemaorg_metadata().
	 *
	 * @covers ::amp_get_schemaorg_metadata()
	 * @covers ::amp_get_publisher_logo()
	 */
	public function test_amp_get_schemaorg_metadata() {
		update_option( 'blogname', 'Foo' );
		$publisher_type     = 'Organization';
		$expected_publisher = [
			'@type' => $publisher_type,
			'name'  => 'Foo',
			'logo'  => amp_get_asset_url( 'images/amp-page-fallback-wordpress-publisher-logo.png' ),
		];

		$user_id = self::factory()->user->create(
			[
				'first_name' => 'John',
				'last_name'  => 'Smith',
			]
		);
		$page_id = self::factory()->post->create(
			[
				'post_type'   => 'page',
				'post_title'  => 'Example Page',
				'post_author' => $user_id,
			]
		);
		$post_id = self::factory()->post->create(
			[
				'post_type'   => 'post',
				'post_title'  => 'Example Post',
				'post_author' => $user_id,
			]
		);

		$site_icon_attachment_id   = $this->insert_site_icon_attachment( DIR_TESTDATA . '/images/33772.jpg' );
		$custom_logo_attachment_id = self::factory()->attachment->create_upload_object( DIR_TESTDATA . '/images/canola.jpg', null );

		// Test non-singular, with no publisher logo.
		$this->go_to( home_url() );
		$metadata = amp_get_schemaorg_metadata();
		$this->assertEquals( 'http://schema.org', $metadata['@context'] );
		$this->assertArrayNotHasKey( '@type', $metadata );
		$this->assertArrayHasKey( 'publisher', $metadata );
		$this->assertEquals( $expected_publisher, $metadata['publisher'] );
		$this->assertEquals( $metadata['publisher']['logo'], amp_get_publisher_logo() );

		// Set site icon which now should get used instead of default for publisher logo.
		update_option( 'site_icon', $site_icon_attachment_id );
		$metadata = amp_get_schemaorg_metadata();
		$this->assertEquals(
			wp_get_attachment_image_url( $site_icon_attachment_id, 'full', false ),
			$metadata['publisher']['logo']
		);
		$this->assertEquals( wp_get_attachment_image_url( $site_icon_attachment_id, 'full', false ), amp_get_publisher_logo() );

		// Set custom logo which now should get used instead of default for publisher logo.
		set_theme_mod( 'custom_logo', $custom_logo_attachment_id );
		$metadata = amp_get_schemaorg_metadata();
		$this->assertEquals(
			wp_get_attachment_image_url( $custom_logo_attachment_id, 'full', false ),
			$metadata['publisher']['logo']
		);
		$this->assertEquals( wp_get_attachment_image_url( $custom_logo_attachment_id, 'full', false ), amp_get_publisher_logo() );

		// Test amp_site_icon_url filter overrides previous.
		add_filter( 'amp_site_icon_url', [ __CLASS__, 'mock_site_icon' ] );
		$metadata = amp_get_schemaorg_metadata();
		$this->assertEquals( self::MOCK_SITE_ICON, $metadata['publisher']['logo'] );
		$this->assertEquals( $metadata['publisher']['logo'], amp_get_publisher_logo() );

		// Clear out all customized icons.
		remove_filter( 'amp_site_icon_url', [ __CLASS__, 'mock_site_icon' ] );
		delete_option( 'site_icon' );
		remove_theme_mod( 'custom_logo' );

		// Test page.
		$this->go_to( get_permalink( $page_id ) );
		$metadata = amp_get_schemaorg_metadata();
		$this->assertEquals( 'http://schema.org', $metadata['@context'] );
		$this->assertEquals( $expected_publisher, $metadata['publisher'] );
		$this->assertEquals( 'WebPage', $metadata['@type'] );
		$this->assertArrayHasKey( 'author', $metadata );
		$this->assertEquals( get_permalink( $page_id ), $metadata['mainEntityOfPage'] );
		$this->assertEquals( get_the_title( $page_id ), $metadata['headline'] );
		$this->assertArrayHasKey( 'datePublished', $metadata );
		$this->assertArrayHasKey( 'dateModified', $metadata );
		$this->assertEquals( $metadata['publisher']['logo'], amp_get_publisher_logo() );

		// Test post.
		$this->go_to( get_permalink( $post_id ) );
		$metadata = amp_get_schemaorg_metadata();
		$this->assertEquals( 'http://schema.org', $metadata['@context'] );
		$this->assertEquals( $expected_publisher, $metadata['publisher'] );
		$this->assertEquals( 'BlogPosting', $metadata['@type'] );
		$this->assertEquals( get_permalink( $post_id ), $metadata['mainEntityOfPage'] );
		$this->assertEquals( get_the_title( $post_id ), $metadata['headline'] );
		$this->assertArrayHasKey( 'datePublished', $metadata );
		$this->assertArrayHasKey( 'dateModified', $metadata );
		$this->assertEquals(
			[
				'@type' => 'Person',
				'name'  => 'John Smith',
			],
			$metadata['author']
		);
		$this->assertEquals( $metadata['publisher']['logo'], amp_get_publisher_logo() );

		// Test override.
		$this->go_to( get_permalink( $post_id ) );
		$self = $this;
		add_filter(
			'amp_post_template_metadata',
			static function( $meta, $post ) use ( $self, $post_id ) {
				$self->assertEquals( $post_id, $post->ID );
				$meta['did_amp_post_template_metadata'] = true;
				$self->assertArrayNotHasKey( 'amp_schemaorg_metadata', $meta );
				return $meta;
			},
			10,
			2
		);
		add_filter(
			'amp_schemaorg_metadata',
			static function( $meta ) use ( $self ) {
				$meta['did_amp_schemaorg_metadata'] = true;
				$self->assertArrayHasKey( 'did_amp_post_template_metadata', $meta );
				$meta['author']['name'] = 'George';
				return $meta;
			}
		);

		$metadata = amp_get_schemaorg_metadata();
		$this->assertArrayHasKey( 'did_amp_post_template_metadata', $metadata );
		$this->assertArrayHasKey( 'did_amp_schemaorg_metadata', $metadata );
		$this->assertEquals( 'George', $metadata['author']['name'] );
		$this->assertEquals( $metadata['publisher']['logo'], amp_get_publisher_logo() );
	}

	/**
<<<<<<< HEAD
	 * Test amp_get_schemaorg_metadata() for a story.
	 *
	 * @covers ::amp_get_schemaorg_metadata()
	 * @covers ::amp_get_publisher_logo()
	 */
	public function test_amp_get_schemaorg_metadata_story() {
		if ( ! AMP_Story_Post_Type::has_required_block_capabilities() ) {
			$this->markTestSkipped( 'Lacking required block capabilities.' );
		}
		AMP_Options_Manager::update_option( 'experiences', [ AMP_Options_Manager::WEBSITE_EXPERIENCE, AMP_Options_Manager::STORIES_EXPERIENCE ] );

		// Create dummy post to keep Stories experience enabled.
		self::factory()->post->create( [ 'post_type' => AMP_Story_Post_Type::POST_TYPE_SLUG ] );

		AMP_Story_Post_Type::register();

		$site_icon_attachment_id   = $this->insert_site_icon_attachment( DIR_TESTDATA . '/images/33772.jpg' );
		$custom_logo_attachment_id = self::factory()->attachment->create_upload_object( DIR_TESTDATA . '/images/canola.jpg', null );
		$fallback_publisher_logo   = amp_get_asset_url( 'images/stories-editor/amp-story-fallback-wordpress-publisher-logo.png' );

		$post_id = self::factory()->post->create(
			[
				'post_type'  => AMP_Story_Post_Type::POST_TYPE_SLUG,
				'post_title' => 'Example Story',
			]
		);
		$this->go_to( get_permalink( $post_id ) );
		$this->assertTrue( is_singular( AMP_Story_Post_Type::POST_TYPE_SLUG ) );

		// Test default fallback icon.
		$metadata = amp_get_schemaorg_metadata();
		$this->assertEquals( $fallback_publisher_logo, $metadata['publisher']['logo'] );
		$this->assertEquals( $fallback_publisher_logo, amp_get_publisher_logo() );

		// Set site icon which now should get used instead of default for publisher logo, since it is square.
		update_option( 'site_icon', $site_icon_attachment_id );
		$metadata = amp_get_schemaorg_metadata();
		$this->assertEquals(
			wp_get_attachment_image_url( $site_icon_attachment_id, 'full', false ),
			$metadata['publisher']['logo']
		);
		$this->assertEquals( wp_get_attachment_image_url( $site_icon_attachment_id, 'full', false ), amp_get_publisher_logo() );

		// Set custom logo which still shouldn't affect the icon since it is not square.
		set_theme_mod( 'custom_logo', $custom_logo_attachment_id );
		$this->assertEquals( wp_get_attachment_image_url( $site_icon_attachment_id, 'full', false ), amp_get_publisher_logo() );
		delete_option( 'site_icon' );
		$this->assertEquals( $fallback_publisher_logo, amp_get_publisher_logo() );

		// Set the custom logo to be the site icon, which will allow it to be used since it is square.
		set_theme_mod( 'custom_logo', $site_icon_attachment_id );
		$this->assertEquals( wp_get_attachment_image_url( $site_icon_attachment_id, 'full', false ), amp_get_publisher_logo() );

		// Check other meta.
		$metadata = amp_get_schemaorg_metadata();
		$this->assertEquals( 'http://schema.org', $metadata['@context'] );
		$this->assertEquals( get_option( 'blogname' ), $metadata['publisher']['name'] );
		$this->assertEquals( 'BlogPosting', $metadata['@type'] );
		$this->assertEquals( get_permalink( $post_id ), $metadata['mainEntityOfPage'] );
		$this->assertEquals( get_the_title( $post_id ), $metadata['headline'] );
		$this->assertArrayHasKey( 'datePublished', $metadata );
		$this->assertArrayHasKey( 'dateModified', $metadata );
	}

	/**
=======
>>>>>>> 03ebd5d0
	 * Test amp_add_admin_bar_view_link()
	 *
	 * @covers ::amp_add_admin_bar_view_link()
	 * @global WP_Query $wp_query
	 */
	public function test_amp_add_admin_bar_item() {
		require_once ABSPATH . WPINC . '/class-wp-admin-bar.php';

		$post_id = self::factory()->post->create();
		$this->go_to( get_permalink( $post_id ) );
		global $wp_query; // Must be here after the go_to() call.

		// Check that canonical adds no link.
		add_theme_support( 'amp' );
		$admin_bar = new WP_Admin_Bar();
		amp_add_admin_bar_view_link( $admin_bar );
		$this->assertNull( $admin_bar->get_node( 'amp' ) );

		// Check that paired mode does add link.
		add_theme_support( 'amp', [ AMP_Theme_Support::PAIRED_FLAG => true ] );
		$admin_bar = new WP_Admin_Bar();
		amp_add_admin_bar_view_link( $admin_bar );
		$item = $admin_bar->get_node( 'amp' );
		$this->assertInternalType( 'object', $item );
		$this->assertEquals( esc_url( amp_get_permalink( $post_id ) ), $item->href );

		// Confirm that link is added to non-AMP version.
		set_query_var( amp_get_slug(), '' );
		$this->assertTrue( is_amp_endpoint() );
		$admin_bar = new WP_Admin_Bar();
		amp_add_admin_bar_view_link( $admin_bar );
		$item = $admin_bar->get_node( 'amp' );
		$this->assertInternalType( 'object', $item );
		$this->assertEquals( esc_url( get_permalink( $post_id ) ), $item->href );
		unset( $wp_query->query_vars[ amp_get_slug() ] );
		$this->assertFalse( is_amp_endpoint() );

		// Confirm post opt-out works.
		add_filter( 'amp_skip_post', '__return_true' );
		$admin_bar = new WP_Admin_Bar();
		amp_add_admin_bar_view_link( $admin_bar );
		$this->assertNull( $admin_bar->get_node( 'amp' ) );
		remove_filter( 'amp_skip_post', '__return_true' );

		// Confirm Reader mode works.
		remove_theme_support( 'amp' );
		$admin_bar = new WP_Admin_Bar();
		amp_add_admin_bar_view_link( $admin_bar );
		$item = $admin_bar->get_node( 'amp' );
		$this->assertInternalType( 'object', $item );
		$this->assertEquals( esc_url( amp_get_permalink( $post_id ) ), $item->href );
	}

	/**
	 * Test amp_generate_script_hash().
	 *
	 * @covers \amp_generate_script_hash()
	 */
	public function test_amp_generate_script_hash() {
		$this->assertSame( 'sha384-nYSGte6layPrGqn7c1Om8wNCgSq5PU-56H0R6j1kTb7R3aLbWeM3ra0YF5xKFuI0', amp_generate_script_hash( 'document.body.textContent += \'Hello world!\';' ) );
		$this->assertSame( 'sha384-Qdwpb9Wpgg4BE21ukx8rwjbJGEdW2xjanFfsRNtmYQH69a_QeI0it1V8N23ZdsRX', amp_generate_script_hash( 'document.body.textContent = \'¡Hola mundo!\';' ) );
		$this->assertSame( 'sha384-_MAJ0_NC2k8jrjehfi-5LdQasBICZXvp4gOwOx0D3mIStvDCGvZDzcTfXLgMrLL1', amp_generate_script_hash( 'document.body.textContent = \'<Hi! & 👋>\';' ) );
	}

	/**
	 * Get a mock publisher logo URL, to test that the filter works as expected.
	 *
	 * @param string $site_icon The publisher logo in the schema.org data.
	 * @return string $site_icon The filtered publisher logo in the schema.org data.
	 */
	public static function mock_site_icon( $site_icon ) {
		unset( $site_icon );
		return self::MOCK_SITE_ICON;
	}
}<|MERGE_RESOLUTION|>--- conflicted
+++ resolved
@@ -1244,74 +1244,6 @@
 	}
 
 	/**
-<<<<<<< HEAD
-	 * Test amp_get_schemaorg_metadata() for a story.
-	 *
-	 * @covers ::amp_get_schemaorg_metadata()
-	 * @covers ::amp_get_publisher_logo()
-	 */
-	public function test_amp_get_schemaorg_metadata_story() {
-		if ( ! AMP_Story_Post_Type::has_required_block_capabilities() ) {
-			$this->markTestSkipped( 'Lacking required block capabilities.' );
-		}
-		AMP_Options_Manager::update_option( 'experiences', [ AMP_Options_Manager::WEBSITE_EXPERIENCE, AMP_Options_Manager::STORIES_EXPERIENCE ] );
-
-		// Create dummy post to keep Stories experience enabled.
-		self::factory()->post->create( [ 'post_type' => AMP_Story_Post_Type::POST_TYPE_SLUG ] );
-
-		AMP_Story_Post_Type::register();
-
-		$site_icon_attachment_id   = $this->insert_site_icon_attachment( DIR_TESTDATA . '/images/33772.jpg' );
-		$custom_logo_attachment_id = self::factory()->attachment->create_upload_object( DIR_TESTDATA . '/images/canola.jpg', null );
-		$fallback_publisher_logo   = amp_get_asset_url( 'images/stories-editor/amp-story-fallback-wordpress-publisher-logo.png' );
-
-		$post_id = self::factory()->post->create(
-			[
-				'post_type'  => AMP_Story_Post_Type::POST_TYPE_SLUG,
-				'post_title' => 'Example Story',
-			]
-		);
-		$this->go_to( get_permalink( $post_id ) );
-		$this->assertTrue( is_singular( AMP_Story_Post_Type::POST_TYPE_SLUG ) );
-
-		// Test default fallback icon.
-		$metadata = amp_get_schemaorg_metadata();
-		$this->assertEquals( $fallback_publisher_logo, $metadata['publisher']['logo'] );
-		$this->assertEquals( $fallback_publisher_logo, amp_get_publisher_logo() );
-
-		// Set site icon which now should get used instead of default for publisher logo, since it is square.
-		update_option( 'site_icon', $site_icon_attachment_id );
-		$metadata = amp_get_schemaorg_metadata();
-		$this->assertEquals(
-			wp_get_attachment_image_url( $site_icon_attachment_id, 'full', false ),
-			$metadata['publisher']['logo']
-		);
-		$this->assertEquals( wp_get_attachment_image_url( $site_icon_attachment_id, 'full', false ), amp_get_publisher_logo() );
-
-		// Set custom logo which still shouldn't affect the icon since it is not square.
-		set_theme_mod( 'custom_logo', $custom_logo_attachment_id );
-		$this->assertEquals( wp_get_attachment_image_url( $site_icon_attachment_id, 'full', false ), amp_get_publisher_logo() );
-		delete_option( 'site_icon' );
-		$this->assertEquals( $fallback_publisher_logo, amp_get_publisher_logo() );
-
-		// Set the custom logo to be the site icon, which will allow it to be used since it is square.
-		set_theme_mod( 'custom_logo', $site_icon_attachment_id );
-		$this->assertEquals( wp_get_attachment_image_url( $site_icon_attachment_id, 'full', false ), amp_get_publisher_logo() );
-
-		// Check other meta.
-		$metadata = amp_get_schemaorg_metadata();
-		$this->assertEquals( 'http://schema.org', $metadata['@context'] );
-		$this->assertEquals( get_option( 'blogname' ), $metadata['publisher']['name'] );
-		$this->assertEquals( 'BlogPosting', $metadata['@type'] );
-		$this->assertEquals( get_permalink( $post_id ), $metadata['mainEntityOfPage'] );
-		$this->assertEquals( get_the_title( $post_id ), $metadata['headline'] );
-		$this->assertArrayHasKey( 'datePublished', $metadata );
-		$this->assertArrayHasKey( 'dateModified', $metadata );
-	}
-
-	/**
-=======
->>>>>>> 03ebd5d0
 	 * Test amp_add_admin_bar_view_link()
 	 *
 	 * @covers ::amp_add_admin_bar_view_link()

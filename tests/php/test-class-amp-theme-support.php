--- conflicted
+++ resolved
@@ -1342,8 +1342,6 @@
 	}
 
 	/**
-<<<<<<< HEAD
-=======
 	 * Assert that the queried element exists.
 	 *
 	 * @param DOMXPath $xpath XPath.
@@ -1355,7 +1353,6 @@
 	}
 
 	/**
->>>>>>> 03ebd5d0
 	 * Assert that dev mode attribute *is* on the queried element.
 	 *
 	 * @param DOMXPath $xpath XPath.
@@ -1471,11 +1468,7 @@
 		echo '</head><body></body></html>';
 		$output = ob_get_clean();
 
-<<<<<<< HEAD
-		$dom = new DOMDocument();
-=======
 		$dom = new Document();
->>>>>>> 03ebd5d0
 		$dom->loadHTML( $output );
 
 		$assert_callback( new DOMXPath( $dom ) );
@@ -1514,8 +1507,6 @@
 				},
 			],
 
-<<<<<<< HEAD
-=======
 			'admin_bar_scripts_have_dev_mode_with_paired_browsing_client' => [
 				static function () {
 					AMP_Theme_Support::setup_paired_browsing_client();
@@ -1550,7 +1541,6 @@
 				},
 			],
 
->>>>>>> 03ebd5d0
 			'hoverintent_enqueued_prevents_dev_mode' => [
 				function () {
 					if ( ! wp_script_is( 'hoverintent-js', 'registered' ) ) {
@@ -1592,13 +1582,8 @@
 		echo '</body></html>';
 		$output = ob_get_clean();
 
-<<<<<<< HEAD
-		$dom = new DOMDocument();
-		@$dom->loadHTML( $output ); // phpcs:ignore WordPress.PHP.NoSilencedErrors.Discouraged
-=======
 		$dom = new Document();
 		$dom->loadHTML( $output ); // phpcs:ignore WordPress.PHP.NoSilencedErrors.Discouraged
->>>>>>> 03ebd5d0
 
 		$assert_callback( new DOMXPath( $dom ) );
 	}

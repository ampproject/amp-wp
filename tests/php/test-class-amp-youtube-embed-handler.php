--- conflicted
+++ resolved
@@ -135,11 +135,7 @@
 	}
 
 	public function get_conversion_data() {
-<<<<<<< HEAD
-		$loading_attribute = version_compare( get_bloginfo( 'version' ), '5.4', '>' ) ? 'loading="lazy" ' : '';
-=======
 		$loading_attribute = version_compare( get_bloginfo( 'version' ), '5.5-alpha', '>' ) ? 'loading="lazy" ' : '';
->>>>>>> a3b421dd
 
 		return [
 			'no_embed'                         => [

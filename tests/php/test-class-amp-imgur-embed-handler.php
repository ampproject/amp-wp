--- conflicted
+++ resolved
@@ -36,11 +36,7 @@
 				}
 
 				return [
-<<<<<<< HEAD
-					'body'     => '{"version":"1.0","type":"rich","provider_name":"Imgur","provider_url":"https:\\/\\/imgur.com","width":500,"height":750,"html":"<blockquote class=\\"imgur-embed-pub\\" lang=\\"en\\" data-id=\\"f462IUj\\"><a href=\\"https:\\/\\/imgur.com\\/f462IUj\\">Getting that beach body ready<\\/a><\\/blockquote><script async src=\\"\\/\\/s.imgur.com\\/min\\/embed.js\\" charset=\\"utf-8\\"><\\/script>"}', // phpcs:ignore WordPress.WP.EnqueuedResources.NonEnqueuedScript, WordPress.Arrays.ArrayDeclarationSpacing.ArrayItemNoNewLine
-=======
 					'body'     => $body,
->>>>>>> 03ebd5d0
 					'response' => [
 						'code'    => 200,
 						'message' => 'OK',

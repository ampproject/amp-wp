<?php

namespace AmpProject\AmpWP\Tests;

use AmpProject\AmpWP\DevTools\FileReflection;
use AmpProject\AmpWP\Infrastructure\Registerable;
use AmpProject\AmpWP\Infrastructure\Service;
use AmpProject\AmpWP\Option;
use AmpProject\AmpWP\PluginRegistry;
use AmpProject\AmpWP\PluginSuppression;
use AmpProject\AmpWP\Tests\Helpers\MockPluginEnvironment;
use AmpProject\AmpWP\Tests\Helpers\PrivateAccess;
use AmpProject\AmpWP\Tests\Helpers\ThemesApiRequestMocking;
use AMP_Options_Manager;
use AMP_Theme_Support;
use AMP_Validated_URL_Post_Type;
use AmpProject\AmpWP\Admin\ReaderThemes;
use AmpProject\AmpWP\Tests\Helpers\WithoutBlockPreRendering;
use Exception;
use WP_Block_Type_Registry;

/** @coversDefaultClass \AmpProject\AmpWP\PluginSuppression */
final class PluginSuppressionTest extends DependencyInjectedTestCase {

	use PrivateAccess;
	use ThemesApiRequestMocking;
	use WithoutBlockPreRendering {
		set_up as public prevent_block_pre_render;
	}

	/** @var PluginSuppression */
	private $instance;

	/**
	 * Set up.
	 */
	public function set_up() {
		parent::set_up();

		$this->prevent_block_pre_render();
		$this->add_reader_themes_request_filter();

		$this->reset_widgets();

		$plugin_suppression = $this->injector->make( PluginSuppression::class );
		$plugin_registry    = $this->get_private_property( $plugin_suppression, 'plugin_registry' );
		$this->instance     = $plugin_suppression;
		$this->set_private_property(
			$plugin_registry,
			'plugin_folder',
			basename( AMP__DIR__ ) . '/' . MockPluginEnvironment::BAD_PLUGINS_DIR
		);
		$this->set_private_property(
			$plugin_suppression,
			'plugin_registry',
			$plugin_registry
		);
		$this->set_private_property(
			$this->injector->make( FileReflection::class ),
			'plugin_file_pattern',
			null
		);

		// Work around issue with WP 5.5 compatibility where a failure occurs for undefined property: WP_Block_Type::$supports.
		remove_filter( 'render_block', 'gutenberg_experimental_apply_classnames_and_styles' );
	}

	/**
	 * Tear down.
	 */
<<<<<<< HEAD
	public function tear_down() {
		$this->attempted_validate_request_urls = [];
=======
	public function tearDown() {
		parent::tearDown();
>>>>>>> a55b5880

		$GLOBALS['wp_settings_fields']     = [];
		$GLOBALS['wp_registered_settings'] = [];

		if ( class_exists( 'WP_Block_Type_Registry' ) && WP_Block_Type_Registry::get_instance()->is_registered( 'bad/bad-block' ) ) {
			WP_Block_Type_Registry::get_instance()->unregister( 'bad/bad-block' );
		}
		$this->reset_widgets();
		$plugin_suppression = $this->injector->make( PluginSuppression::class );
		$plugin_registry    = $this->get_private_property( $plugin_suppression, 'plugin_registry' );
		$this->set_private_property(
			$plugin_registry,
			'plugin_folder',
			''
		);
		$this->set_private_property(
			$this->injector->make( FileReflection::class ),
			'plugin_file_pattern',
			null
		);

		parent::tear_down();
	}

	/**
	 * Reset widgets.
	 */
	private function reset_widgets() {
		global $wp_widget_factory, $wp_registered_sidebars, $wp_registered_widgets, $wp_registered_widget_controls, $wp_registered_widget_updates;
		$wp_registered_sidebars        = [];
		$wp_registered_widgets         = [];
		$wp_registered_widget_controls = [];
		$wp_registered_widget_updates  = [];
		$wp_widget_factory->widgets    = [];
	}

	/**
	 * Get bad plugin files.
	 *
	 * Omit bad-blocks if the block editor is not available.
	 *
	 * @return string[]
	 */
	private function get_bad_plugin_files() {
		$bad_plugin_files = MockPluginEnvironment::BAD_PLUGIN_FILES;
		if ( ! function_exists( 'register_block_type' ) || ! class_exists( 'WP_Block_Type_Registry' ) ) {
			$bad_plugin_files = array_diff( $bad_plugin_files, [ MockPluginEnvironment::BAD_BLOCK_PLUGIN_FILE ] );
		}
		return $bad_plugin_files;
	}

	/**
	 * Initialize plugins used for testing.
	 */
	private function init_plugins() {
		$bad_plugin_files = $this->get_bad_plugin_files();
		update_option( 'active_plugins', $bad_plugin_files );

		foreach ( $bad_plugin_files as $bad_plugin_file ) {
			/** @noinspection PhpIncludeInspection */
			require AMP__DIR__ . '/' . MockPluginEnvironment::BAD_PLUGINS_DIR . '/' . $bad_plugin_file;
		}

		$sidebar_id = 'sidebar-1';
		register_sidebar( [ 'id' => $sidebar_id ] );
		update_option(
			'widget_bad',
			[
				2              => [],
				'_multiwidget' => true,
			]
		);
		update_option(
			'widget_search',
			[
				2              => [],
				'_multiwidget' => true,
			]
		);
		wp_set_sidebars_widgets(
			[
				$sidebar_id => [ 'bad-2', 'bad_single', 'search-2' ],
			]
		);
		wp_widgets_init(); // For bad-widget.php
	}

	/**
	 * Get bad plugin file slugs.
	 *
	 * @return string[] Plugin file slugs.
	 */
	private function get_bad_plugin_file_slugs() {
		$plugin_file_slugs = array_map(
			[ $this->injector->make( PluginRegistry::class ), 'get_plugin_slug_from_file' ],
			$this->get_bad_plugin_files()
		);

		return $plugin_file_slugs;
	}

	public function test_it_can_be_initialized() {
		$this->assertInstanceOf( PluginSuppression::class, $this->instance );
		$this->assertInstanceOf( Service::class, $this->instance );
		$this->assertInstanceOf( Registerable::class, $this->instance );
	}

	/** @covers ::register() */
	public function test_register_standard_mode() {
		AMP_Options_Manager::update_option( Option::THEME_SUPPORT, AMP_Theme_Support::STANDARD_MODE_SLUG );
		$this->assertFalse( $this->instance->is_reader_theme_request() );

		$this->instance->register();

		$this->assertEquals( 10, has_filter( 'amp_default_options', [ $this->instance, 'filter_default_options' ] ) );
		$this->assertSame(
			8,
			has_action( 'plugins_loaded', [ $this->instance, 'initialize' ] )
		);
	}

	/** @covers ::initialize() */
	public function test_initialize() {
		$this->instance->initialize();
		$this->assertEquals(
			defined( 'PHP_INT_MIN' ) ? PHP_INT_MIN : ~PHP_INT_MAX, // phpcs:ignore PHPCompatibility.Constants.NewConstants.php_int_minFound
			has_action( 'wp', [ $this->instance, 'maybe_suppress_plugins' ] )
		);
	}

	/** @covers ::register() */
	public function test_register_reader_theme_mode() {
		AMP_Options_Manager::update_option( Option::THEME_SUPPORT, AMP_Theme_Support::READER_MODE_SLUG );
		AMP_Options_Manager::update_option( Option::READER_THEME, 'twentynineteen' );
		$this->go_to( amp_get_permalink( self::factory()->post->create() ) );
		$this->assertTrue( $this->instance->is_reader_theme_request() );

		$this->init_plugins();
		$this->update_suppressed_plugins_option( array_fill_keys( $this->get_bad_plugin_file_slugs(), true ) );
		$this->instance->register();
		$this->instance->initialize();
		$this->assertFalse( has_action( 'plugins_loaded', [ $this->instance, 'suppress_plugins' ] ), 'Expected suppression to happen immediately.' );
		$this->assertEquals( '', do_shortcode( '[bad]' ), 'Expected suppression to happen immediately.' );
		$this->assertEquals( 10, has_filter( 'amp_default_options', [ $this->instance, 'filter_default_options' ] ) );
	}

	/** @covers ::is_reader_theme_request() */
	public function test_is_reader_theme_request() {
		$post_id = self::factory()->post->create();

		AMP_Options_Manager::update_option( Option::THEME_SUPPORT, AMP_Theme_Support::STANDARD_MODE_SLUG );
		$this->assertFalse( $this->instance->is_reader_theme_request() );

		AMP_Options_Manager::update_option( Option::THEME_SUPPORT, AMP_Theme_Support::READER_MODE_SLUG );
		AMP_Options_Manager::update_option( Option::READER_THEME, ReaderThemes::DEFAULT_READER_THEME );
		$this->assertFalse( $this->instance->is_reader_theme_request() );
		$this->go_to( amp_get_permalink( $post_id ) );
		$this->assertFalse( $this->instance->is_reader_theme_request() );

		AMP_Options_Manager::update_option( Option::THEME_SUPPORT, AMP_Theme_Support::READER_MODE_SLUG );
		AMP_Options_Manager::update_option( Option::READER_THEME, 'twentynineteen' );
		$this->go_to( get_permalink( $post_id ) );
		$this->assertFalse( $this->instance->is_reader_theme_request() );
		$this->go_to( amp_get_permalink( $post_id ) );
		$this->assertTrue( $this->instance->is_reader_theme_request() );
	}

	/** @covers ::filter_default_options() */
	public function test_filter_default_options() {
		$this->instance->register();
		$this->assertEquals(
			[
				'foo'                      => 'bar',
				Option::SUPPRESSED_PLUGINS => [],
			],
			$this->instance->filter_default_options( [ 'foo' => 'bar' ] )
		);
		$this->assertEquals( 10, has_filter( 'amp_default_options', [ $this->instance, 'filter_default_options' ] ) );
	}

	/**
	 * @group widgets
	 * @covers ::maybe_suppress_plugins()
	 */
	public function test_maybe_suppress_plugins_not_amp_endpoint() {
		$url = home_url( '/' );
		AMP_Options_Manager::update_option( Option::THEME_SUPPORT, AMP_Theme_Support::READER_MODE_SLUG );
		$this->init_plugins();
		$bad_plugin_file_slugs = $this->get_bad_plugin_file_slugs();
		$this->populate_validation_errors( $url, $bad_plugin_file_slugs );
		$this->update_suppressed_plugins_option( array_fill_keys( $bad_plugin_file_slugs, true ) );
		$this->instance->register();
		$this->go_to( $url );

		$this->assertFalse( amp_is_request() );
		$this->assertFalse( $this->instance->maybe_suppress_plugins(), 'Expected no suppression since not an AMP endpoint.' );
		$this->assert_plugin_suppressed_state( false, $bad_plugin_file_slugs );
	}

	/**
	 * @group widgets
	 * @covers ::maybe_suppress_plugins()
	 */
	public function test_maybe_suppress_plugins_yes_amp_endpoint() {
		$url = home_url( '/' );
		AMP_Options_Manager::update_option( Option::THEME_SUPPORT, AMP_Theme_Support::STANDARD_MODE_SLUG );
		$this->instance->register();
		$this->instance->initialize();
		$this->init_plugins();
		$bad_plugin_file_slugs = $this->get_bad_plugin_file_slugs();
		$this->populate_validation_errors( $url, $bad_plugin_file_slugs );
		$this->update_suppressed_plugins_option( array_fill_keys( $bad_plugin_file_slugs, true ) );
		$this->go_to( $url );

		$this->assertTrue( amp_is_request() );
		$this->assertTrue( $this->instance->maybe_suppress_plugins(), 'Expected suppression since an AMP endpoint and there are suppressible plugins.' );
		$this->assert_plugin_suppressed_state( true, $bad_plugin_file_slugs );
	}

	/** @covers ::suppress_plugins() */
	public function test_suppress_plugins_none_suppressible() {
		$url = home_url( '/' );
		AMP_Options_Manager::update_option( Option::THEME_SUPPORT, AMP_Theme_Support::STANDARD_MODE_SLUG );
		$this->init_plugins();
		update_option( 'active_plugins', [] );
		$bad_plugin_file_slugs = $this->get_bad_plugin_file_slugs();
		$this->populate_validation_errors( $url, $bad_plugin_file_slugs );
		$this->instance->register();
		$this->instance->initialize();
		$this->go_to( $url );

		$this->assertTrue( amp_is_request() );
		$this->assertFalse( $this->instance->suppress_plugins(), 'Expected no suppression since no suppressible plugins.' );
		$this->assert_plugin_suppressed_state( false, $bad_plugin_file_slugs );
	}

	/** @covers ::suppress_plugins() */
	public function test_suppress_plugins_when_no_plugins_suppressed() {
		$url = home_url( '/' );
		AMP_Options_Manager::update_option( Option::THEME_SUPPORT, AMP_Theme_Support::STANDARD_MODE_SLUG );
		$this->init_plugins();
		$bad_plugin_file_slugs = $this->get_bad_plugin_file_slugs();
		$this->populate_validation_errors( $url, $bad_plugin_file_slugs );
		$this->instance->register();
		$this->go_to( $url );
		AMP_Options_Manager::update_option( Option::SUPPRESSED_PLUGINS, [] );

		$this->assertTrue( amp_is_request() );
		$this->assertFalse( $this->instance->suppress_plugins(), 'Expected no suppression since no plugins are being suppressed.' );
		$this->assert_plugin_suppressed_state( false, $bad_plugin_file_slugs );
	}

	/**
	 * @covers ::suppress_plugins()
	 * @covers ::suppress_blocks()
	 * @covers ::suppress_hooks()
	 * @covers ::suppress_shortcodes()
	 * @covers ::suppress_widgets()
	 * @covers ::is_callback_plugin_suppressed()
	 */
	public function test_suppress_plugins_when_conditions_satisfied_for_all() {
		$url = home_url( '/' );
		AMP_Options_Manager::update_option( Option::THEME_SUPPORT, AMP_Theme_Support::STANDARD_MODE_SLUG );

		$bad_plugin_file_slugs = $this->get_bad_plugin_file_slugs();
		$this->assertGreaterThan( 0, $bad_plugin_file_slugs );
		$this->populate_validation_errors( $url, $bad_plugin_file_slugs );
		$this->instance->register();
		$this->init_plugins();
		$this->go_to( $url );
		$this->assert_plugin_suppressed_state( false, $bad_plugin_file_slugs );

		$this->update_suppressed_plugins_option( array_fill_keys( $bad_plugin_file_slugs, true ) );
		$this->assertTrue( amp_is_request() );
		$this->assertTrue( $this->instance->suppress_plugins() );
		$this->assert_plugin_suppressed_state( true, $bad_plugin_file_slugs );
	}

	/**
	 * @covers ::suppress_plugins()
	 * @covers ::suppress_blocks()
	 * @covers ::suppress_hooks()
	 * @covers ::suppress_shortcodes()
	 * @covers ::suppress_widgets()
	 * @covers ::is_callback_plugin_suppressed()
	 */
	public function test_suppress_plugins_when_conditions_satisfied_for_some() {
		$url = home_url( '/' );
		AMP_Options_Manager::update_option( Option::THEME_SUPPORT, AMP_Theme_Support::STANDARD_MODE_SLUG );

		$bad_plugin_file_slugs = $this->get_bad_plugin_file_slugs();
		$this->assertGreaterThan( 0, $bad_plugin_file_slugs );
		$suppressed_slugs   = array_slice( $bad_plugin_file_slugs, 0, 2 );
		$unsuppressed_slugs = array_slice( $bad_plugin_file_slugs, 2 );

		$this->populate_validation_errors( $url, $bad_plugin_file_slugs );
		$this->instance->register();
		$this->init_plugins();
		$this->go_to( $url );
		$this->assert_plugin_suppressed_state( false, $bad_plugin_file_slugs );

		$this->update_suppressed_plugins_option( array_fill_keys( $suppressed_slugs, true ) );
		$this->assertTrue( amp_is_request() );
		$this->assertTrue( $this->instance->suppress_plugins() );
		$this->assert_plugin_suppressed_state( true, $suppressed_slugs );
		$this->assert_plugin_suppressed_state( false, $unsuppressed_slugs );
	}

	/**
	 * Test validating suppressed plugins.
	 *
	 * @covers ::sanitize_options()
	 * @covers AMP_Validated_URL_Post_Type::get_recent_validation_errors_by_source()
	 */
	public function test_sanitize_options() {
		remove_all_filters( 'amp_options_updating' ); // @todo Figure out why this is needed to prevent duplicate PluginSuppression::sanitize_options() callbacks from being added.

		$this->instance->register();

		$this->init_plugins();
		wp_set_current_user( self::factory()->user->create( [ 'role' => 'administrator' ] ) );
		AMP_Options_Manager::register_settings(); // Adds validate_options as filter.
		AMP_Options_Manager::update_option( Option::THEME_SUPPORT, AMP_Theme_Support::STANDARD_MODE_SLUG );

		$bad_plugin_file_slugs = $this->get_bad_plugin_file_slugs();
		// Test initial state.
		$this->assertEquals( [], AMP_Options_Manager::get_option( Option::SUPPRESSED_PLUGINS ) );

		// Test updating empty array.
		AMP_Options_Manager::update_option( Option::SUPPRESSED_PLUGINS, [] );
		$this->assertEquals( [], AMP_Options_Manager::get_option( Option::SUPPRESSED_PLUGINS ) );

		$this->assertEmpty( AMP_Validated_URL_Post_Type::get_recent_validation_errors_by_source() );

		$this->populate_validation_errors( home_url( '/' ), $bad_plugin_file_slugs );

		$errors_by_source = AMP_Validated_URL_Post_Type::get_recent_validation_errors_by_source();
		$this->assertEqualSets( [ 'plugin' ], array_keys( $errors_by_source ) );
		$this->assertEqualSets( $bad_plugin_file_slugs, array_keys( $errors_by_source['plugin'] ) );

		// When updating plugins that don't exit or can't be suppressed, do nothing.
		$this->update_suppressed_plugins_option(
			array_fill_keys(
				[ 'bogus', 'amp' ],
				'1'
			)
		);

		$this->assertEquals( [], AMP_Options_Manager::get_option( Option::SUPPRESSED_PLUGINS ) );

		// When updating option but both plugins are not suppressed, then no change is made.
		$this->update_suppressed_plugins_option(
			array_fill_keys(
				$bad_plugin_file_slugs,
				'0'
			)
		);
		$this->assertEquals( [], AMP_Options_Manager::get_option( Option::SUPPRESSED_PLUGINS ) );

		// When updating option and both are now suppressed, then a change is made.
		$this->update_suppressed_plugins_option(
			array_fill_keys(
				$bad_plugin_file_slugs,
				'1'
			)
		);
		$suppressed_plugins = AMP_Options_Manager::get_option( Option::SUPPRESSED_PLUGINS );
		$this->assertEqualSets( $bad_plugin_file_slugs, array_keys( $suppressed_plugins ) );
		foreach ( $suppressed_plugins as $slug => $suppressed_plugin ) {
			$this->assertArrayHasKey( Option::SUPPRESSED_PLUGINS_LAST_VERSION, $suppressed_plugin );
			$this->assertArrayHasKey( Option::SUPPRESSED_PLUGINS_TIMESTAMP, $suppressed_plugin );
			$this->assertArrayHasKey( Option::SUPPRESSED_PLUGINS_USERNAME, $suppressed_plugin );
			$this->assertEquals( wp_get_current_user()->user_nicename, $suppressed_plugin[ Option::SUPPRESSED_PLUGINS_USERNAME ] );
			$this->assertEquals( $this->injector->make( PluginRegistry::class )->get_plugin_from_slug( $slug )['data']['Version'], $suppressed_plugin[ Option::SUPPRESSED_PLUGINS_LAST_VERSION ] );
		}

		// Stop suppressing only some plugins.
		$unsuppressed_plugins = array_slice( $bad_plugin_file_slugs, 0, 2 );
		$suppressed_plugins   = array_slice( $bad_plugin_file_slugs, 2 );
		$this->update_suppressed_plugins_option(
			array_merge(
				array_fill_keys( $suppressed_plugins, '1' ),
				array_fill_keys( $unsuppressed_plugins, '0' )
			)
		);
		$this->assertEqualSets( $suppressed_plugins, array_keys( AMP_Options_Manager::get_option( Option::SUPPRESSED_PLUGINS ) ) );
	}

	/**
	 * @covers ::get_suppressible_plugins_with_details()
	 * @covers ::get_sorted_plugin_validation_errors()
	 */
	public function test_get_suppressible_plugins_with_details_but_no_plugins_active() {
		$this->instance->register();
		$this->assertCount( 0, array_keys( $this->instance->get_suppressible_plugins_with_details() ) );
	}

	/**
	 * @covers ::get_suppressible_plugins_with_details()
	 * @covers ::get_sorted_plugin_validation_errors()
	 */
	public function test_get_suppressible_plugins_with_no_errors_present() {
		$this->init_plugins();
		$this->instance->register();
		$suppressible_plugins = $this->instance->get_suppressible_plugins_with_details();
		$this->assertEqualSets( $this->get_bad_plugin_file_slugs(), array_keys( $suppressible_plugins ) );
		foreach ( $suppressible_plugins as $suppressible_plugin ) {
			$this->assertCount( 0, $suppressible_plugin['validation_errors'] );
		}
	}

	/**
	 * @covers ::get_suppressible_plugins_with_details()
	 * @covers ::get_sorted_plugin_validation_errors()
	 */
	public function test_get_suppressible_plugins_with_details_when_plugins_active_and_errors_present() {
		$this->instance->register();
		$this->init_plugins();
		$bad_plugin_file_slugs = $this->get_bad_plugin_file_slugs();
		$this->update_suppressed_plugins_option( array_fill_keys( $bad_plugin_file_slugs, false ) );
		$this->populate_validation_errors( home_url( '/' ), $bad_plugin_file_slugs );
		$suppressible_plugins = $this->instance->get_suppressible_plugins_with_details();
		$this->assertEqualSets( $bad_plugin_file_slugs, array_keys( $suppressible_plugins ) );
		foreach ( $suppressible_plugins as $suppressible_plugin ) {
			$this->assertCount( 1, $suppressible_plugin['validation_errors'] );
		}
	}

	/**
	 * Update suppressed plugins options.
	 *
	 * @param array<bool> $plugins Plugins, mapping slugs to whether suppressed.
	 */
	private function update_suppressed_plugins_option( $plugins ) {
		if ( ! current_user_can( 'manage_options' ) ) {
			wp_set_current_user( self::factory()->user->create( [ 'role' => 'administrator' ] ) );
		}
		if ( ! isset( $GLOBALS['wp_registered_settings'][ AMP_Options_Manager::OPTION_NAME ] ) ) {
			AMP_Options_Manager::register_settings(); // Adds validate_options as filter.
		}
		AMP_Options_Manager::update_option(
			Option::SUPPRESSED_PLUGINS,
			$plugins
		);
		remove_all_actions( 'update_option_' . AMP_Options_Manager::OPTION_NAME );
	}

	/**
	 * Assert suppressed state of given plugins.
	 *
	 * @param bool     $suppressed   Whether the supplied plugin slugs are expected to be suppressed.
	 * @param string[] $plugin_slugs Plugin slugs to check.
	 * @throws Exception When bad arguments are supplied.
	 */
	private function assert_plugin_suppressed_state( $suppressed, $plugin_slugs ) {
		if ( empty( $plugin_slugs ) ) {
			throw new Exception( 'No plugins supplied to check!' );
		}

		$checked = 0;

		// Check bad-shortcode.
		if ( in_array( 'bad-shortcode.php', $plugin_slugs, true ) ) {
			global $shortcode_tags;
			$this->assertArrayHasKey( 'bad', $shortcode_tags );

			$content = do_shortcode( '[bad] [audio src="https://example.com/audio.mp3"]' );
			$this->assertStringContainsString( 'audio.mp3', $content );
			if ( $suppressed ) {
				$this->assertStringNotContainsString( 'Bad shortcode!', $content );
			} else {
				$this->assertStringContainsString( 'Bad shortcode!', $content );
			}
			$checked++;
		}

		// Check bad-widget.
		if ( in_array( 'bad-widget', $plugin_slugs, true ) ) {
			global $wp_widget_factory, $wp_registered_widgets;
			$this->assertArrayHasKey( 'Bad_Widget', $wp_widget_factory->widgets );
			$this->assertArrayHasKey( 'bad_single', $wp_registered_widgets );
			$this->assertArrayHasKey( 'bad-2', $wp_registered_widgets );
			$this->assertArrayHasKey( 'search-2', $wp_registered_widgets );

			ob_start();
			dynamic_sidebar( 'sidebar-1' );
			if ( version_compare( get_bloginfo( 'version' ), '5.3', '>=' ) ) {
				// Suppressing widgets printed by the widget() is only supported since WP>=5.3 when the 'widget_display_callback'
				// filter was added to the_widget().
				the_widget( 'Bad_Widget', array_fill_keys( [ 'before_widget', 'after_widget', 'before_title', 'after_title' ], '' ), [] );
			}
			$rendered_sidebar = ob_get_clean();

			$this->assertStringContainsString( 'searchform', $rendered_sidebar, 'Expected search widget to be present.' );
			if ( $suppressed ) {
				$this->assertStringNotContainsString( 'Bad Multi Widget', $rendered_sidebar );
				$this->assertStringNotContainsString( 'Bad Single Widget', $rendered_sidebar );
			} else {
				$this->assertStringContainsString( 'Bad Multi Widget', $rendered_sidebar );
				$this->assertStringContainsString( 'Bad Single Widget', $rendered_sidebar );
			}
			$checked++;
		}

		// Check bad-hooks.
		if ( in_array( 'bad-hooks.php', $plugin_slugs, true ) ) {

			// Check filter.
			$content = apply_filters( 'the_content', 'This is "content".' );
			$this->assertStringContainsString( '<p>This is &#8220;content&#8221;.</p>', $content, 'Expected default filters to apply.' );
			if ( $suppressed ) {
				$this->assertStringNotContainsString( 'Bad filter!', $content );
			} else {
				$this->assertStringContainsString( 'Bad filter!', $content );
			}

			// Check action.
			ob_start();
			wp_footer();
			$footer = ob_get_clean();
			if ( $suppressed ) {
				$this->assertStringNotContainsString( 'Bad action!', $footer );
			} else {
				$this->assertStringContainsString( 'Bad action!', $footer );
			}

			$checked++;
		}

		// Check bad-block.
		if ( in_array( 'bad-block.php', $plugin_slugs, true ) ) {
			$blocks = do_blocks( '<!-- wp:latest-posts /--><!-- wp:bad/bad-block /-->' );
			$this->assertStringContainsString( 'wp-block-latest-posts', $blocks, 'Expected Latest Posts block to always be present.' );
			if ( $suppressed ) {
				$this->assertStringNotContainsString( 'Bad dynamic block!', $blocks );
			} else {
				$this->assertStringContainsString( 'Bad dynamic block!', $blocks );
			}
			$checked++;
		}

		if ( 0 === $checked ) {
			throw new Exception( 'None of the supplied plugins were checked!' );
		}
	}

	/**
	 * Populate sample validation errors.
	 *
	 * @param string   $url               URL to populate errors for. Defaults to the home URL.
	 * @param string[] $plugin_file_slugs Plugin file slugs.
	 * @return int ID for amp_validated_url post.
	 */
	private function populate_validation_errors( $url, $plugin_file_slugs ) {
		if ( ! $url ) {
			$url = home_url( '/' );
		}

		$errors = array_map(
			static function ( $plugin_file_slug ) {
				return [
					'code'    => 'bad',
					'sources' => [
						[
							'type' => 'plugin',
							'name' => $plugin_file_slug,
						],
					],
				];
			},
			$plugin_file_slugs
		);

		$r = AMP_Validated_URL_Post_Type::store_validation_errors( $errors, $url );
		if ( is_wp_error( $r ) ) {
			throw new Exception( $r->get_error_message() );
		}
		return $r;
	}

	/**
	 * Data provider for $this->test_filter_plugin_row_meta()
	 *
	 * @return array[]
	 */
	public function data_provider_for_filter_plugin_row_meta() {

		return [
			'plugin is not suppressed'                 => [
				'plugin_file'      => 'plugin.php',
				'current_screen'   => 'plugins',
				'should_have_meta' => false,
			],
			'plugin is suppressed'                     => [
				'plugin_file'      => 'plugin-one/plugin-one.php',
				'current_screen'   => 'plugins',
				'should_have_meta' => true,
			],
			'plugin is suppressed without slug'        => [
				'plugin_file'      => 'plugin-one/plugin-one.php',
				'current_screen'   => 'plugins',
				'should_have_meta' => true,
			],
			'plugin is suppressed on different screen' => [
				'plugin_file'      => 'plugin-one/plugin-one.php',
				'current_screen'   => 'plugins-network',
				'should_have_meta' => false,
			],
		];
	}

	/**
	 * @dataProvider data_provider_for_filter_plugin_row_meta()
	 * @covers ::filter_plugin_row_meta()
	 */
	public function test_filter_plugin_row_meta( $plugin_file, $current_screen, $should_have_meta ) {

		set_current_screen( $current_screen );

		// Mock AMP option.
		AMP_Options_Manager::update_option(
			'suppressed_plugins',
			[
				'plugin-one' => [
					'last_version' => '1.0',
					'timestamp'    => 1646316249,
					'username'     => 'user1',
				],
			]
		);

		$output = $this->instance->filter_plugin_row_meta( [], $plugin_file );

		if ( $should_have_meta ) {

			$this->assertEquals(
				sprintf(
					'<a href="%s" aria-label="%s">%s</a>',
					esc_url( admin_url( 'admin.php?page=amp-options#plugin-suppression' ) ),
					esc_attr__( 'Visit AMP Settings', 'amp' ),
					__( 'Suppressed on AMP Pages', 'amp' )
				),
				$output[0]
			);
		} else {
			$this->assertEmpty( $output );
		}
	}
}<|MERGE_RESOLUTION|>--- conflicted
+++ resolved
@@ -68,13 +68,7 @@
 	/**
 	 * Tear down.
 	 */
-<<<<<<< HEAD
 	public function tear_down() {
-		$this->attempted_validate_request_urls = [];
-=======
-	public function tearDown() {
-		parent::tearDown();
->>>>>>> a55b5880
 
 		$GLOBALS['wp_settings_fields']     = [];
 		$GLOBALS['wp_registered_settings'] = [];

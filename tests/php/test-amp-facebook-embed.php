<?php
/**
 * Class AMP_Facebook_Embed_Test
 *
 * @package AMP
 */

/**
 * Test AMP_Facebook_Embed_Test
 *
 * @covers AMP_Facebook_Embed_Handler
 */
class AMP_Facebook_Embed_Test extends WP_UnitTestCase {

	/**
	 * Get scripts data.
	 *
	 * @return array Scripts.
	 */
	public function get_scripts_data() {
		return [
			'not_converted' => [
				'<p>Hello World.</p>',
				[],
			],
			'converted'     => [
				'https://www.facebook.com/zuck/posts/10102593740125791' . PHP_EOL,
				[ 'amp-facebook' => true ],
			],
		];
	}

	/**
	 * Test get_scripts().
	 *
	 * @dataProvider get_scripts_data
	 * @param string $source Source.
	 * @param array  $expected Expected scripts.
	 */
	public function test__get_scripts( $source, $expected ) {
		$embed = new AMP_Facebook_Embed_Handler();
		$embed->register_embed();

		$filtered_content = apply_filters( 'the_content', $source );
		$dom              = AMP_DOM_Utils::get_dom_from_content( $filtered_content );
		$embed->sanitize_raw_embeds( $dom );

		$whitelist_sanitizer = new AMP_Tag_And_Attribute_Sanitizer( $dom );
		$whitelist_sanitizer->sanitize();

		$scripts = array_merge(
			$embed->get_scripts(),
			$whitelist_sanitizer->get_scripts()
		);

		$this->assertEquals( $expected, $scripts );
	}

	/**
	 * Data for test__raw_embed_sanitizer.
	 *
	 * @return array
	 */
	public function get_raw_embed_dataset() {
		return [
			'no_embed_blockquote'           => [
				'<p>Hello world.</p>',
				'<p>Hello world.</p>',
			],

			'div_without_facebook_embed'    => [
				'<div>lorem ipsum</div>',
				'<div>lorem ipsum</div>',
			],

			'simple_url_https'              => [
				'https://www.facebook.com/zuck/posts/10102593740125791' . PHP_EOL,
				'
					<amp-facebook width="500" height="400" data-href="https://www.facebook.com/zuck/posts/10102593740125791" data-embed-as="post" layout="responsive">
						<blockquote cite="https://www.facebook.com/zuck/posts/10102593740125791" class="fb-xfbml-parse-ignore" fallback="">
							<p>February 4 is Facebook’s 12th birthday!</p>
							<p>Our anniversary has a lot of meaning to me as an opportunity to reflect on how…</p>
							<p>Posted by <a href="https://www.facebook.com/zuck">Mark Zuckerberg</a> on <a href="https://www.facebook.com/zuck/posts/10102593740125791">Tuesday, January 12, 2016</a></p>
						</blockquote>
					</amp-facebook>
				' . PHP_EOL,
			],

			'notes_url'                     => [
				'https://www.facebook.com/notes/facebook-engineering/under-the-hood-the-javascript-sdk-truly-asynchronous-loading/10151176218703920/' . PHP_EOL,
				'
					<amp-facebook width="500" height="400" data-href="https://www.facebook.com/notes/facebook-engineering/under-the-hood-the-javascript-sdk-truly-asynchronous-loading/10151176218703920/" data-embed-as="post" layout="responsive">
						<blockquote cite="https://www.facebook.com/notes/facebook-engineering/under-the-hood-the-javascript-sdk-truly-asynchronous-loading/10151176218703920/" class="fb-xfbml-parse-ignore" fallback="">
							<p>Posted by <a href="https://www.facebook.com/Engineering/">Facebook Engineering</a> on <a href="https://www.facebook.com/notes/facebook-engineering/under-the-hood-the-javascript-sdk-truly-asynchronous-loading/10151176218703920/">Saturday, December 8, 2012</a></p>
						</blockquote>
					</amp-facebook>
				' . PHP_EOL,
			],

			'photo_url'                     => [
				'https://www.facebook.com/photo.php?fbid=10102533316889441&set=a.529237706231.2034669.4&type=3&theater' . PHP_EOL,
				'
					<amp-facebook width="500" height="400" data-href="https://www.facebook.com/photo.php?fbid=10102533316889441&amp;set=a.529237706231.2034669.4&amp;type=3&amp;theater" data-embed-as="post" layout="responsive">
						<blockquote cite="https://www.facebook.com/photo.php?fbid=10102533316889441&amp;set=a.529237706231&amp;type=3" class="fb-xfbml-parse-ignore" fallback="">
							<p>Meanwhile, Beast turned to the dark side.</p>
							<p>Posted by <a href="https://www.facebook.com/zuck">Mark Zuckerberg</a> on <a href="https://www.facebook.com/photo.php?fbid=10102533316889441&amp;set=a.529237706231&amp;type=3">Friday, December 18, 2015</a></p>
						</blockquote>
					</amp-facebook>
				' . PHP_EOL,
			],

			'video_url'                     => [
				'https://www.facebook.com/zuck/videos/10102509264909801/' . PHP_EOL,
				'
					<amp-facebook width="500" height="400" data-href="https://www.facebook.com/zuck/videos/10102509264909801/" data-embed-as="video" layout="responsive">
						<blockquote cite="https://www.facebook.com/zuck/videos/10102509264909801/" class="fb-xfbml-parse-ignore" fallback="">
							<p><a href="https://www.facebook.com/zuck/videos/10102509264909801/"></a></p>
							<p>I want to share a few more thoughts on the Chan Zuckerberg Initiative before I just start posting photos of me and Max for a while 🙂</p>
							<p>I hope one idea comes through: that we as a society should make investments now to ensure this world is much better for the next generation.</p>
							<p>I don\'t think we do enough of this right now. </p>
							<p>Sure, there are many areas where investment now will solve problems for today and also improve the world for the future. We do muster the will to solve some of those.</p>
							<p>But for the problems that will truly take decades of investment before we see any major return, we are dramatically underinvested.</p>
							<p>One example is basic science research to cure disease. Another is developing clean energy to protect the world for the future. Another is the slow and steady improvement to modernize schools. Others are systematic issues around poverty and justice. There is a long list of these opportunities.</p>
							<p>The role of philanthropy is to invest in important areas that companies and governments aren\'t funding — either because they may not be profitable for companies or because they are too long term for people to want to invest now.</p>
							<p>In the case of disease, basic research often needs to be funded before biotech or pharma companies can create drugs to help people. If we invest more in science, we can make faster progress towards curing disease.</p>
							<p>Our investment in the Chan Zuckerberg Initiative is small compared to what the world can invest in solving these great challenges. My hope is that our work inspires more people to invest in these longer term issues. If we can do that, then we can all really make a difference together.</p>
							<p>Posted by <a href="https://www.facebook.com/zuck">Mark Zuckerberg</a> on Friday, December 4, 2015</p>
						</blockquote>
					</amp-facebook>
				' . PHP_EOL,
			],

			'post_embed'                    => [
				'<div class="fb-post" data-href="https://www.facebook.com/notes/facebook-engineering/under-the-hood-the-javascript-sdk-truly-asynchronous-loading/10151176218703920/"></div>',
				'<amp-facebook width="600" height="400" data-href="https://www.facebook.com/notes/facebook-engineering/under-the-hood-the-javascript-sdk-truly-asynchronous-loading/10151176218703920/" data-embed-as="post" layout="responsive"></amp-facebook>',
			],

			'post_with_fallbacks'           => [
				'
					<div class="fb-post" data-href="https://www.facebook.com/20531316728/posts/10154009990506729/" data-width="500" data-show-text="true">
						<blockquote cite="https://developers.facebook.com/20531316728/posts/10154009990506729/" class="fb-xfbml-parse-ignore"><!--blockquote_contents--></blockquote>
					</div>
				',
				'
					<amp-facebook width="500" height="400" data-href="https://www.facebook.com/20531316728/posts/10154009990506729/"  data-show-text="true" data-embed-as="post" layout="responsive">
<<<<<<< HEAD
						<blockquote cite="https://developers.facebook.com/20531316728/posts/10154009990506729/" class="fb-xfbml-parse-ignore" fallback=""><!--blockquote_contents--></blockquote>
=======
						<blockquote cite="https://developers.facebook.com/20531316728/posts/10154009990506729/" class="fb-xfbml-parse-ignore" fallback="">
							<p> Posted by <a href="https://www.facebook.com/facebook/">Facebook</a> on <a href="https://developers.facebook.com/20531316728/posts/10154009990506729/">Thursday, August 27, 2015</a></p>
						</blockquote>
>>>>>>> ab653495
					</amp-facebook>
				',
			],

			'video_embed'                   => [
				'<div class="fb-video" data-href="https://www.facebook.com/amanda.orr.56/videos/10212156330049017/" data-show-text="false"></div>',
				'<amp-facebook width="600" height="400" data-href="https://www.facebook.com/amanda.orr.56/videos/10212156330049017/" data-show-text="false" data-embed-as="video" layout="responsive"></amp-facebook>',
			],

			'page_embed'                    => [
				'
					<div class="fb-page" data-href="https://www.facebook.com/xwp.co/" data-width="340" data-height="432" data-hide-cover="true" data-show-facepile="true" data-show-posts="false">
						<div class="fb-xfbml-parse-ignore">
							<blockquote cite="https://www.facebook.com/xwp.co/"><!--blockquote_contents--></blockquote>
						</div>
					</div>
				',
				'
					<amp-facebook-page width="340" height="432" data-href="https://www.facebook.com/xwp.co/" data-hide-cover="true" data-show-facepile="true" data-show-posts="false" layout="responsive">
						<div class="fb-xfbml-parse-ignore" fallback="">
<<<<<<< HEAD
							<blockquote cite="https://www.facebook.com/xwp.co/"><!--blockquote_contents--></blockquote>
=======
							<blockquote cite="https://www.facebook.com/xwp.co/">
								<p><a href="https://www.facebook.com/xwp.co/">Like Us</a></p>
							</blockquote>
>>>>>>> ab653495
						</div>
					</amp-facebook-page>
				',
			],

			'like'                          => [
				'
					<div class="fb-like" data-href="https://developers.facebook.com/docs/plugins/" data-width="400" data-layout="standard" data-action="like" data-size="small" data-show-faces="true" data-share="true"></div>
				',
				'
					<amp-facebook-like width="400" height="400" data-href="https://developers.facebook.com/docs/plugins/" data-layout="standard" data-action="like" data-size="small" data-show-faces="true" data-share="true" layout="responsive">
					</amp-facebook-like>
				',
			],

			'comments'                      => [
				'
					<div class="fb-comments" data-href="https://developers.facebook.com/docs/plugins/comments#configurator" data-numposts="5"></div>
				',
				'<amp-facebook-comments width="600" height="400" data-href="https://developers.facebook.com/docs/plugins/comments#configurator" data-numposts="5" layout="responsive"></amp-facebook-comments>',
			],

			'comments_full_width'           => [
				'
					<div class="fb-comments" data-href="https://developers.facebook.com/docs/plugins/comments#configurator" data-width="100%" data-numposts="5"></div>
				',
				'<amp-facebook-comments width="auto" height="400" data-href="https://developers.facebook.com/docs/plugins/comments#configurator" data-numposts="5" layout="fixed-height"></amp-facebook-comments>',
			],

			'comments_full_width_2'         => [
				'
					<div class="fb-comments" data-href="https://developers.facebook.com/docs/plugins/comments#configurator" data-height="123" data-width="100%" data-numposts="5"></div>
				',
				'<amp-facebook-comments width="auto" height="123" data-href="https://developers.facebook.com/docs/plugins/comments#configurator" data-numposts="5" layout="fixed-height"></amp-facebook-comments>',
			],

			'comment_embed'                 => [
				'
					<div class="fb-comment-embed" data-href="https://www.facebook.com/zuck/posts/10102735452532991?comment_id=1070233703036185" data-width="500"></div>
				',
				'<amp-facebook width="500" height="400" data-href="https://www.facebook.com/zuck/posts/10102735452532991?comment_id=1070233703036185" data-embed-as="comment" layout="responsive"></amp-facebook>',
			],

			'remove_fb_root'                => [
				'<div id="fb-root"></div>' . str_repeat( '<script async defer crossorigin="anonymous" src="https://connect.facebook.net/en_US/sdk.js#xfbml=1&version=v3.2"></script>', 5 ), // phpcs:ignore WordPress.WP.EnqueuedResources.NonEnqueuedScript
				'',
			],

			'remove_multiple_fb_root'       => [
				str_repeat( '<div id="fb-root"></div>', 5 ) . str_repeat( '<script async defer crossorigin="anonymous" src="https://connect.facebook.net/en_US/sdk.js#xfbml=1&version=v3.2"></script>', 5 ), // phpcs:ignore WordPress.WP.EnqueuedResources.NonEnqueuedScript
				'',
			],

			'remove_empty_p_tag'            => [
				'<p><script async defer crossorigin="anonymous" src="https://connect.facebook.net/en_US/sdk.js#xfbml=1&version=v3.2"></script></p><div id="fb-root"></div>', // phpcs:ignore WordPress.WP.EnqueuedResources.NonEnqueuedScript
				'',
			],

			'keep_p_tag_if_it_has_children' => [
				'<p><span id="foo-bar"></span><script async defer crossorigin="anonymous" src="https://connect.facebook.net/en_US/sdk.js#xfbml=1&version=v3.2"></script></p><div id="fb-root"></div>', // phpcs:ignore WordPress.WP.EnqueuedResources.NonEnqueuedScript
				'<p><span id="foo-bar"></span></p>',
			],
		];
	}

	/**
	 * Test raw_embed_sanitizer.
	 *
	 * @param string $source  Content.
	 * @param string $expected Expected content.
	 * @dataProvider get_raw_embed_dataset
	 * @covers AMP_Facebook_Embed_Handler::sanitize_raw_embeds()
	 */
	public function test__raw_embed_sanitizer( $source, $expected ) {
		$embed = new AMP_Facebook_Embed_Handler();
		$embed->register_embed();

		$filtered_content = apply_filters( 'the_content', $source );
		$dom              = AMP_DOM_Utils::get_dom_from_content( $filtered_content );
		$embed->sanitize_raw_embeds( $dom );

		$layout_sanitizer = new AMP_Layout_Sanitizer( $dom );
		$layout_sanitizer->sanitize();

		$content = AMP_DOM_Utils::get_content_from_dom( $dom );

		// Normalize blockquote contents to account for editing of published posts or variability of localized datetime strings.
		$content = preg_replace( '#(<blockquote.*?>).+?(</blockquote>)#s', '$1<!--blockquote_contents-->$2', $content );

		$this->assertEqualMarkup( $expected, $content );
	}

	/**
	 * Assert markup is equal.
	 *
	 * @param string $expected Expected markup.
	 * @param string $actual   Actual markup.
	 */
	public function assertEqualMarkup( $expected, $actual ) {
		$actual   = preg_replace( '/\s+/', ' ', $actual );
		$expected = preg_replace( '/\s+/', ' ', $expected );
		$actual   = preg_replace( '/(?<=>)\s+(?=<)/', '', trim( $actual ) );
		$expected = preg_replace( '/(?<=>)\s+(?=<)/', '', trim( $expected ) );

		$this->assertEquals(
			array_filter( preg_split( '#(<[^>]+>|[^<>]+)#', $expected, -1, PREG_SPLIT_DELIM_CAPTURE ) ),
			array_filter( preg_split( '#(<[^>]+>|[^<>]+)#', $actual, -1, PREG_SPLIT_DELIM_CAPTURE ) )
		);
	}
}<|MERGE_RESOLUTION|>--- conflicted
+++ resolved
@@ -143,13 +143,7 @@
 				',
 				'
 					<amp-facebook width="500" height="400" data-href="https://www.facebook.com/20531316728/posts/10154009990506729/"  data-show-text="true" data-embed-as="post" layout="responsive">
-<<<<<<< HEAD
 						<blockquote cite="https://developers.facebook.com/20531316728/posts/10154009990506729/" class="fb-xfbml-parse-ignore" fallback=""><!--blockquote_contents--></blockquote>
-=======
-						<blockquote cite="https://developers.facebook.com/20531316728/posts/10154009990506729/" class="fb-xfbml-parse-ignore" fallback="">
-							<p> Posted by <a href="https://www.facebook.com/facebook/">Facebook</a> on <a href="https://developers.facebook.com/20531316728/posts/10154009990506729/">Thursday, August 27, 2015</a></p>
-						</blockquote>
->>>>>>> ab653495
 					</amp-facebook>
 				',
 			],
@@ -170,13 +164,7 @@
 				'
 					<amp-facebook-page width="340" height="432" data-href="https://www.facebook.com/xwp.co/" data-hide-cover="true" data-show-facepile="true" data-show-posts="false" layout="responsive">
 						<div class="fb-xfbml-parse-ignore" fallback="">
-<<<<<<< HEAD
 							<blockquote cite="https://www.facebook.com/xwp.co/"><!--blockquote_contents--></blockquote>
-=======
-							<blockquote cite="https://www.facebook.com/xwp.co/">
-								<p><a href="https://www.facebook.com/xwp.co/">Like Us</a></p>
-							</blockquote>
->>>>>>> ab653495
 						</div>
 					</amp-facebook-page>
 				',

--- conflicted
+++ resolved
@@ -1307,131 +1307,6 @@
 	}
 
 	/**
-<<<<<<< HEAD
-	 * Make sure that the manifest contains the expected values.
-	 *
-	 * @covers AMP_Style_Sanitizer::finalize_styles()
-	 */
-	public function test_css_manifest() {
-		$get_sanitized_dom = static function ( $sanitizer_args, $add_excessive_css = false ) {
-			ob_start();
-			?>
-			<html amp>
-			<head>
-				<meta charset="utf-8">
-				<style class="body">body{color:red}</style>
-				<style class="foo1">.foo{color:green}</style>
-				<style class="foo2">.foo{color:green}</style>
-				<style class="foo3">.foo{color:green}</style>
-				<style class="bard">.bard{color:blue}</style>
-				<?php
-				if ( $add_excessive_css ) {
-					$custom_max_size = null;
-					foreach ( AMP_Allowed_Tags_Generated::get_allowed_tag( 'style' ) as $spec_rule ) {
-						if ( isset( $spec_rule[ AMP_Rule_Spec::TAG_SPEC ]['spec_name'] ) && 'style amp-custom' === $spec_rule[ AMP_Rule_Spec::TAG_SPEC ]['spec_name'] ) {
-							$custom_max_size = $spec_rule[ AMP_Rule_Spec::CDATA ]['max_bytes'];
-							break;
-						}
-					}
-					if ( ! $custom_max_size ) {
-						throw new Exception( 'Could not find amp-custom max_bytes' );
-					}
-					echo '<style class="excessive">';
-					printf( 'body::after{content:"%s"}', str_repeat( 'a', $custom_max_size + 1 ) ); // phpcs:ignore WordPress.Security.EscapeOutput.OutputNotEscaped
-					echo '</style>';
-				}
-				?>
-			</head>
-			<body><p class="foo">Hi</p></body>
-			</html>
-			<?php
-			$html = ob_get_clean();
-
-			$error_codes = [];
-			$dom         = Document::fromHtml( $html );
-			$sanitizer   = new AMP_Style_Sanitizer(
-				$dom,
-				array_merge(
-					[
-						'use_document_element'      => true,
-						'validation_error_callback' => static function( $error ) use ( &$error_codes ) {
-							$error_codes[] = $error['code'];
-						},
-					],
-					$sanitizer_args
-				)
-			);
-			$sanitizer->sanitize();
-			$style = $dom->xpath->query( '//style[ @amp-custom ]' )->item( 0 );
-
-			return [ $style, $error_codes ];
-		};
-
-		// Test that it contains the comment with duplicate styles removed without tree shaking.
-		list( $style, $error_codes ) = $get_sanitized_dom(
-			[
-				'include_manifest_comment' => 'never',
-			],
-			false
-		);
-		$this->assertEmpty( $error_codes );
-		$this->assertNotInstanceOf( 'DOMComment', $style->previousSibling );
-
-		// Test that it contains the comment with duplicate styles removed without tree shaking.
-		list( $style, $error_codes ) = $get_sanitized_dom(
-			[
-				'include_manifest_comment' => 'never',
-			],
-			false
-		);
-		$this->assertEmpty( $error_codes );
-		$this->assertNotInstanceOf( 'DOMComment', $style->previousSibling );
-
-		// Test that it contains the comment with duplicate styles removed with tree shaking.
-		list( $style, $error_codes ) = $get_sanitized_dom(
-			[
-				'include_manifest_comment' => 'always',
-			],
-			false
-		);
-		$this->assertEmpty( $error_codes );
-		$this->assertInstanceOf( 'DOMComment', $style->previousSibling, 'Expected manifest comment to be present because excessive.' );
-		$comment = $style->previousSibling;
-		$this->assertContains( 'The style[amp-custom] element is populated with', $comment->nodeValue );
-		$this->assertNotContains( 'The following stylesheets are too large to be included', $comment->nodeValue );
-		$this->assertRegExp( '/15 B\s*:\s*style.body/', $comment->nodeValue );
-		$this->assertNotRegExp( '/17 B\s*:\s*style.foo1/', $comment->nodeValue );
-		$this->assertRegExp( '/0 B\s*:\s*style.bard/', $comment->nodeValue );
-		$this->assertNotContains( 'style.foo2', $comment->nodeValue );
-		$this->assertContains( 'style.foo3', $comment->nodeValue );
-		$this->assertContains( 'Total included size: 32 bytes (72% of 44 total after tree shaking)', $comment->nodeValue );
-
-		// Test that it contains the comment with duplicate styles removed with excessive CSS.
-		list( $style, $error_codes ) = $get_sanitized_dom(
-			[
-				'include_manifest_comment' => 'when_excessive',
-			],
-			true
-		);
-		$this->assertEquals( [ AMP_Style_Sanitizer::STYLESHEET_TOO_LONG ], $error_codes );
-		$this->assertInstanceOf( 'DOMComment', $style->previousSibling, 'Expected manifest comment to be present because excessive.' );
-		$comment = $style->previousSibling;
-		$this->assertContains( 'The style[amp-custom] element is populated with', $comment->nodeValue );
-		$this->assertContains( 'The following stylesheets are too large to be included', $comment->nodeValue );
-		$this->assertRegExp( '/15 B\s*:\s*style.body/', $comment->nodeValue );
-		$this->assertNotRegExp( '/17 B\s*:\s*style.foo1/', $comment->nodeValue );
-		$this->assertRegExp( '/0 B\s*:\s*style.bard/', $comment->nodeValue );
-		$this->assertNotContains( 'style.foo2', $comment->nodeValue );
-		$this->assertContains( 'style.foo3', $comment->nodeValue );
-		$this->assertContains( 'Total included size: 32 bytes (72% of 44 total after tree shaking)', $comment->nodeValue );
-		$this->assertRegExp( '/50024 B\s*:\s*style.excessive/', $comment->nodeValue );
-		$this->assertContains( 'Total excluded size: 50,024 bytes (100% of 50,024 total after tree shaking)', $comment->nodeValue );
-		$this->assertContains( 'Total combined size: 50,056 bytes (99% of 50,068 total after tree shaking)', $comment->nodeValue );
-	}
-
-	/**
-=======
->>>>>>> e18ac80d
 	 * Test handling of stylesheets with relative background-image URLs.
 	 *
 	 * @covers AMP_Style_Sanitizer::real_path_urls()

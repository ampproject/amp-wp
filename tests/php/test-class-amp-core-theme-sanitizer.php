<?php
/**
 * Class AMP_Core_Theme_Sanitizer_Test.
 *
 * @package AMP
 */

use AmpProject\AmpWP\Tests\Helpers\LoadsCoreThemes;
use AmpProject\Dom\Document;
use AmpProject\Dom\Element;
use AmpProject\Html\Tag;
use AmpProject\AmpWP\Tests\Helpers\MarkupComparison;
use AmpProject\AmpWP\Tests\Helpers\PrivateAccess;
use AmpProject\AmpWP\Tests\TestCase;

/**
 * Class AMP_Core_Theme_Sanitizer_Test
 *
 * @coversDefaultClass AMP_Core_Theme_Sanitizer
 */
class AMP_Core_Theme_Sanitizer_Test extends TestCase {

	use PrivateAccess;
	use LoadsCoreThemes;
	use MarkupComparison;

	public function set_up() {
		parent::set_up();

		$this->register_core_themes();
	}

	public function tear_down() {
		$GLOBALS['wp_scripts'] = null;
		$GLOBALS['wp_styles']  = null;

		$this->restore_theme_directories();

		parent::tear_down();
	}

	/**
	 * Data provider for $this->test_get_theme_features_config()
	 */
	public function get_theme_features_config_data_provider() {

		return [
			// Twenty Nineteen
			'twentynineteen' => [
				'theme_slug' => 'twentynineteen',
				'args'       => [],
				'expected'   => [
					'dequeue_scripts'              => [
						'twentynineteen-skip-link-focus-fix',
						'twentynineteen-priority-menu',
						'twentynineteen-touch-navigation',
					],
					'remove_actions'               => [
						'wp_print_footer_scripts' => [
							'twentynineteen_skip_link_focus_fix',
						],
						'wp_nav_menu'             => [
							'twentynineteen_add_ellipses_to_nav',
						],
					],
					'adjust_twentynineteen_images' => [],
					'update_twentynineteen_mobile_main_menu' => [],
					'add_nav_menu_styles'          => [],
				],
			],
		];
	}

	/**
	 * @dataProvider get_theme_features_config_data_provider
	 * @covers ::get_theme_features_config()
	 */
	public function test_get_theme_features_config( $theme_slug, $args, $expected ) {

		$this->assertEquals(
			$expected,
			$this->call_private_static_method(
				AMP_Core_Theme_Sanitizer::class,
				'get_theme_features_config',
				[
					'theme_slug' => $theme_slug,
					'args'       => $args,
				]
			)
		);
	}

	/**
	 * @dataProvider get_data_for_using_native_img
	 * @covers::add_twentyseventeen_attachment_image_attributes()
	 * @param bool $native_img_used Use native img.
	 */
	public function test_add_twentyseventeen_attachment_image_attributes( $native_img_used ) {
		$attachment_id = self::factory()->attachment->create_upload_object( DIR_TESTDATA . '/images/canola.jpg', 0 );
		set_theme_mod( 'custom_logo', $attachment_id );

		AMP_Core_Theme_Sanitizer::add_twentyseventeen_attachment_image_attributes( compact( 'native_img_used' ) );
		$logo = get_custom_logo();

		$this->assertFalse( has_custom_header() );

		$needle = 'height="80"';
		if ( $native_img_used ) {
			$this->assertStringNotContainsString( $needle, $logo );
		} else {
			$this->assertStringContainsString( $needle, $logo );
		}
	}

	/**
	 * @dataProvider get_data_for_using_native_img
	 * @covers::add_twentytwenty_masthead_styles()
	 * @param bool $native_img_used Use native img.
	 */
	public function test_add_twentytwenty_masthead_styles( $native_img_used ) {
		wp_enqueue_style( get_template() . '-style', get_stylesheet_uri(), [], '0.1' );
		AMP_Core_Theme_Sanitizer::add_twentytwenty_masthead_styles( compact( 'native_img_used' ) );
		wp_enqueue_scripts();
		$output = get_echo( 'wp_print_styles' );
		$needle = '.featured-media amp-img';
		if ( $native_img_used ) {
			$this->assertStringNotContainsString( $needle, $output );
		} else {
			$this->assertStringContainsString( $needle, $output );
		}
	}

	/**
	 * Data for testing the conversion of a CSS selector to a XPath.
	 *
	 * @return array
	 */
	public function get_xpath_from_css_selector_data() {
		return [
			// Single element.
			[ 'body', '//body' ],
			// Simple ID.
			[ '#some-id', "//*[ @id = 'some-id' ]" ],
			// Simple class.
			[ '.some-class', "//*[ @class and contains( concat( ' ', normalize-space( @class ), ' ' ), ' some-class ' ) ]" ],
			// Class descendants.
			[ '.some-class .other-class', "//*[ @class and contains( concat( ' ', normalize-space( @class ), ' ' ), ' some-class ' ) ]//*[ @class and contains( concat( ' ', normalize-space( @class ), ' ' ), ' other-class ' ) ]" ],
			// Class direct descendants.
			[ '.some-class > .other-class', "//*[ @class and contains( concat( ' ', normalize-space( @class ), ' ' ), ' some-class ' ) ]/*[ @class and contains( concat( ' ', normalize-space( @class ), ' ' ), ' other-class ' ) ]" ],
			// ID direct descendant elements.
			[ '#some-id > ul', "//*[ @id = 'some-id' ]/ul" ],
			// ID direct descendant elements with messy whitespace.
			[ "   \t  \n #some-id    \t  >   \n  ul  \t \n ", "//*[ @id = 'some-id' ]/ul" ],
		];
	}

	/**
	 * Test xpath_from_css_selector().
	 *
	 * @dataProvider get_xpath_from_css_selector_data
	 * @covers ::xpath_from_css_selector()
	 *
	 * @param string $css_selector CSS Selector.
	 * @param string $expected     Expected XPath expression.
	 */
	public function test_xpath_from_css_selector( $css_selector, $expected ) {
		$dom       = new Document();
		$sanitizer = new AMP_Core_Theme_Sanitizer( $dom );
		$actual    = $this->call_private_method( $sanitizer, 'xpath_from_css_selector', [ $css_selector ] );
		$this->assertEquals( $expected, $actual );
	}

	public function get_get_closest_submenu_data() {
		$html = '
			<nav>
				<ul class="primary-menu">
					<li id="menu-item-1" class="menu-item menu-item-1"><a href="https://example.com/a">Link A</a></li>
					<li id="menu-item-2" class="menu-item menu-item-2"><a href="https://example.com/b">Link B</a><span class="icon"></span>
						<ul id="sub-menu-1" class="sub-menu">
							<li id="menu-item-3" class="menu-item menu-item-3"><a href="https://example.com/c">Link C</a></li>
							<li id="menu-item-4" class="menu-item menu-item-4"><a href="https://example.com/d">Link D</a></li>
						</ul>
					</li>
					<li id="menu-item-5" class="menu-item menu-item-5"><a href="https://example.com/e">Link E</a><span class="icon"></span>
						<ul id="sub-menu-2" class="sub-menu">
							<li id="menu-item-6" class="menu-item menu-item-6"><a href="https://example.com/f">Link F</a><span class="icon"></span>
								<ul id="sub-menu-3" class="sub-menu">
									<li id="menu-item-7" class="menu-item menu-item-7"><a href="https://example.com/g">Link G</a></li>
									<li id="menu-item-8" class="menu-item menu-item-8"><a href="https://example.com/h">Link H</a></li>
								</ul>
							</li>
							<li id="menu-item-9" class="menu-item menu-item-9"><a href="https://example.com/i">Link I</a></li>
						</ul>
					</li>
				</ul>
			</nav>
		';
		$dom  = AMP_DOM_Utils::get_dom_from_content( $html );
		return [
			// First sub-menu.
			[ $dom, $dom->xpath->query( "//*[ @id = 'menu-item-2' ]" )->item( 0 ), $dom->xpath->query( "//*[ @id = 'sub-menu-1' ]" )->item( 0 ) ],

			// Second sub-menu.
			[ $dom, $dom->xpath->query( "//*[ @id = 'menu-item-5' ]" )->item( 0 ), $dom->xpath->query( "//*[ @id = 'sub-menu-2' ]" )->item( 0 ) ],

			// Sub-menu of second sub-menu.
			[ $dom, $dom->xpath->query( "//*[ @id = 'menu-item-6' ]" )->item( 0 ), $dom->xpath->query( "//*[ @id = 'sub-menu-3' ]" )->item( 0 ) ],
		];
	}

	/**
	 * Test get_closest_submenu().
	 *
	 * @dataProvider get_get_closest_submenu_data
	 * @covers ::get_closest_submenu()
	 *
	 * @param Document   $dom      Document.
	 * @param DOMElement $element  Element.
	 * @param DOMElement $expected Expected element.
	 */
	public function test_get_closest_submenu( $dom, $element, $expected ) {
		$sanitizer = new AMP_Core_Theme_Sanitizer( $dom );
		$actual    = $this->call_private_method( $sanitizer, 'get_closest_submenu', [ $element ] );
		$this->assertEquals( $expected, $actual );
	}

	/**
	 * Test get_supported_themes().
	 *
	 * @covers ::get_supported_themes()
	 */
	public function test_get_supported_themes() {
		$supported_themes = [
			'twentytwentyone',
			'twentytwenty',
			'twentynineteen',
			'twentyseventeen',
			'twentysixteen',
			'twentyfifteen',
			'twentyfourteen',
			'twentythirteen',
			'twentytwelve',
			'twentyeleven',
			'twentyten',
		];

		$this->assertEquals( $supported_themes, AMP_Core_Theme_Sanitizer::get_supported_themes() );
	}

	/** @covers ::dequeue_scripts() */
	public function test_dequeue_scripts() {
		$handle = 'foo';
		wp_enqueue_script( $handle, 'a/random/source', [], 'v1', true );

		AMP_Core_Theme_Sanitizer::dequeue_scripts( [ $handle ] );

		wp_enqueue_scripts();

		$this->assertFalse( wp_script_is( $handle ) );
	}

	/** @covers ::force_svg_support() */
	public function test_force_svg_support() {
		$dom = AMP_DOM_Utils::get_dom_from_content( '' );
		$dom->documentElement->setAttribute( 'class', 'no-svg' );

		( new AMP_Core_Theme_Sanitizer( $dom ) )->force_svg_support();

		$this->assertEquals( ' svg ', $dom->documentElement->getAttribute( 'class' ) );
	}

	/** @covers ::force_fixed_background_support() */
	public function test_force_fixed_background_support() {
		$dom = AMP_DOM_Utils::get_dom_from_content( '' );

		( new AMP_Core_Theme_Sanitizer( $dom ) )->force_fixed_background_support();

		$this->assertStringEndsWith( ' background-fixed', $dom->documentElement->getAttribute( 'class' ) );
	}

	/**
	 * Test extend_theme_support().
	 *
	 * @covers ::extend_theme_support()
	 */
	public function test_extend_theme_support() {
		$theme_dir = basename( dirname( AMP__DIR__ ) ) . '/' . basename( AMP__DIR__ ) . '/tests/php/data/themes';
		register_theme_directory( $theme_dir );

		// Make sure that theme support is added even when no special keys are needed.
		remove_theme_support( 'amp' );
		switch_theme( 'twentytwenty' );
		AMP_Core_Theme_Sanitizer::extend_theme_support();
		$this->assertTrue( current_theme_supports( 'amp' ) );
		$this->assertEquals(
			[ 'paired' => true ],
			AMP_Theme_Support::get_theme_support_args()
		);

		// Make sure the expected theme support is added for a core theme.
		remove_theme_support( 'amp' );
		switch_theme( 'twentysixteen' );
		AMP_Core_Theme_Sanitizer::extend_theme_support();
		$this->assertTrue( current_theme_supports( 'amp' ) );
		$this->assertEqualSets(
			[ 'paired', 'nav_menu_toggle', 'nav_menu_dropdown' ],
			array_keys( AMP_Theme_Support::get_theme_support_args() )
		);

		// Ensure custom themes do not get extended with theme support.
		remove_theme_support( 'amp' );
		$this->assertTrue( wp_get_theme( 'custom' )->exists() );
		switch_theme( 'custom' );
		AMP_Core_Theme_Sanitizer::extend_theme_support();
		$this->assertFalse( current_theme_supports( 'amp' ) );
		$this->assertFalse( AMP_Theme_Support::get_theme_support_args() );

		// Ensure that child theme inherits extended core theme support.
		$this->assertTrue( wp_get_theme( 'child-of-core' )->exists() );
		switch_theme( 'child-of-core' );
		AMP_Core_Theme_Sanitizer::extend_theme_support();
		$this->assertTrue( current_theme_supports( 'amp' ) );
		$this->assertEqualSets(
			[ 'paired', 'nav_menu_toggle', 'nav_menu_dropdown' ],
			array_keys( AMP_Theme_Support::get_theme_support_args() )
		);
	}

	/**
	 * Data for testing acceptable errors for supported themes.
	 *
	 * @return array
	 */
	public function get_templates() {
		$not_supported = [ 'foo', 'bar' ];

		$templates = array_merge( $not_supported, AMP_Core_Theme_Sanitizer::get_supported_themes() );

		return array_map(
			static function ( $template ) use ( $not_supported ) {
				if ( in_array( $template, $not_supported, true ) ) {
					$acceptable_errors = [];
				} else {
					$acceptable_errors = [
						AMP_Style_Sanitizer::CSS_SYNTAX_INVALID_AT_RULE => [
							[
								'at_rule' => 'viewport',
							],
							[
								'at_rule' => '-ms-viewport',
							],
						],
					];
				}

				return [ $template, $acceptable_errors ];
			},
			$templates
		);
	}

	/**
	 * Test add_has_header_video_body_class().
	 *
	 * @covers ::add_has_header_video_body_class()
	 */
	public function test_add_has_header_video_body_class() {
		$args = [ 'foo' ];

		// Without has_header_video().
		AMP_Core_Theme_Sanitizer::add_has_header_video_body_class( $args );

		$expected = [ 'foo' ];
		$actual   = apply_filters( 'body_class', $args );
		$this->assertEquals( $expected, $actual );

		// With has_header_video().
		remove_all_filters( 'body_class' );

		add_filter(
			'get_header_video_url',
			static function () {
				return 'https://example.com';
			}
		);

		AMP_Core_Theme_Sanitizer::add_has_header_video_body_class( $args );
		$expected = [ 'foo', 'has-header-video' ];
		$actual   = apply_filters( 'body_class', $args );
		$this->assertEquals( $expected, $actual );
	}

	/**
	 * Data for testing guessing of modal roles.
	 *
	 * @return array
	 */
	public function get_modals() {
		$dom         = new Document();
		$modal_roles = $this->get_private_property( AMP_Core_Theme_Sanitizer::class, 'modal_roles' );

		$a = array_map(
			static function ( $rule ) use ( $dom ) {
				return [ AMP_DOM_Utils::create_node( $dom, 'div', [ 'class' => $rule ] ), $rule ];
			},
			$modal_roles
		);

		return array_merge(
			$a,
			[
				[ AMP_DOM_Utils::create_node( $dom, 'div', [ 'foo' => 'bar' ] ), 'dialog' ],
				[ AMP_DOM_Utils::create_node( $dom, 'div', [ 'class' => 'foo' ] ), 'dialog' ],
				[ AMP_DOM_Utils::create_node( $dom, 'div', [ 'class' => 'top_navigation' ] ), 'dialog' ],
				[ AMP_DOM_Utils::create_node( $dom, 'div', [ 'class' => ' a	search  c ' ] ), 'search' ],
			]
		);
	}

	/**
	 * Test guess_modal_role().
	 *
	 * @dataProvider get_modals
	 * @covers       ::guess_modal_role()
	 *
	 * @param DOMElement $dom_element Document.
	 * @param string     $expected    Expected.
	 * @throws ReflectionException
	 */
	public function test_guess_modal_role( DOMElement $dom_element, $expected ) {
		$sanitizer = new AMP_Core_Theme_Sanitizer( new Document() );
		$actual    = $this->call_private_method( $sanitizer, 'guess_modal_role', [ $dom_element ] );

		$this->assertEquals( $expected, $actual );
	}

	/** @return array */
	public function get_data_for_using_native_img() {
		return [
			'using_native_img'     => [ true ],
			'not_using_native_img' => [ false ],
		];
	}

	/**
	 * Tests add_img_display_block_fix.
	 *
	 * @dataProvider get_data_for_using_native_img
	 * @covers ::add_img_display_block_fix()
	 * @param bool $native_img_used Use native img.
	 */
	public function test_add_img_display_block_fix( $native_img_used ) {
		remove_all_actions( 'wp_print_styles' );
		AMP_Core_Theme_Sanitizer::add_img_display_block_fix( compact( 'native_img_used' ) );
		$output = get_echo( 'wp_print_styles' );
		$regex  = '/amp-img.+display.+block/s';
		if ( $native_img_used ) {
			$this->assertDoesNotMatchRegularExpression( $regex, $output );
		} else {
			$this->assertMatchesRegularExpression( $regex, $output );
		}
	}

	/**
	 * Tests add_twentytwenty_custom_logo_fix.
	 *
	 * @dataProvider get_data_for_using_native_img
	 * @covers ::add_twentytwenty_custom_logo_fix()
	 * @param bool $native_img_used Use native img.
	 */
	public function test_add_twentytwenty_custom_logo_fix( $native_img_used ) {
		add_filter(
			'get_custom_logo',
			static function () {
				return '<img src="https://example.com/logo.jpg" width="100" height="200">';
			}
		);

		AMP_Core_Theme_Sanitizer::add_twentytwenty_custom_logo_fix( compact( 'native_img_used' ) );
		$logo = get_custom_logo();

		$needle = '.site-logo amp-img { width: 3.000000rem; } @media (min-width: 700px) { .site-logo amp-img { width: 4.500000rem; } }';

		if ( $native_img_used ) {
			$this->assertStringNotContainsString( $needle, $logo );
		} else {
			$this->assertStringContainsString( $needle, $logo );
		}
	}

	/**
	 * Tests prevent_sanitize_in_customizer_preview.
	 *
	 * @covers ::prevent_sanitize_in_customizer_preview()
	 */
	public function test_prevent_sanitize_in_customizer_preview() {
		global $wp_customize;

		require_once ABSPATH . 'wp-includes/class-wp-customize-manager.php';
		$wp_customize = new \WP_Customize_Manager();

		$xpath_selectors = [ '//p[ @id = "foo" ]' ];

		$html     = '<p id="foo"></p> <p id="bar"></p>';
		$expected = '<p id="foo" data-ampdevmode=""></p> <p id="bar"></p>';

		$dom       = AMP_DOM_Utils::get_dom_from_content( $html );
		$sanitizer = new AMP_Core_Theme_Sanitizer( $dom );

		$wp_customize->start_previewing_theme();
		$sanitizer->prevent_sanitize_in_customizer_preview( $xpath_selectors );
		$wp_customize->stop_previewing_theme();

		$content = AMP_DOM_Utils::get_content_from_dom( $dom );

		$this->assertEquals( $expected, $content );
	}

	/** @covers ::add_twentyfourteen_search() */
	public function test_add_twentyfourteen_search() {
		$html = '
			<div class="search-toggle">
				<a href="#"></a>
			</div>
			<div id="search-container">
				<input type="text" name="s">
			</div>
		';

		$dom = AMP_DOM_Utils::get_dom_from_content( $html );

		( new AMP_Core_Theme_Sanitizer( $dom ) )->add_twentyfourteen_search();

		$this->assertEquals( 1, $dom->xpath->query( '//div[ @id = "search-container" and @data-amp-bind-class and ./amp-state[ ./script ] ]' )->length );
		$this->assertEquals( 1, $dom->xpath->query( '//a[ not( @href ) and @on and @tabindex and @role and @aria-expanded and @data-amp-bind-aria-expanded ]' )->length );
		$this->assertEquals( 1, $dom->xpath->query( '//div[ @class = "search-toggle" and @data-amp-bind-class ]' )->length );
	}

	/**
	 * Tests amend_twentytwentyone_sub_menu_toggles.
	 *
	 * @covers ::amend_twentytwentyone_sub_menu_toggles()
	 */
	public function test_amend_twentytwentyone_sub_menu_toggles() {
		$html = '
			<ul id="primary-menu-list">
				<div>
					<button onclick="twentytwentyoneExpandSubMenu(this)"></button>
				</div>
			</ul>
			<ul class="footer-navigation-wrapper foo">
				<div>
					<button onclick="twentytwentyoneExpandSubMenu(this)"></button>
				</div>
			</ul>
			<button onclick="foo"></button>
		';

		$dom       = AMP_DOM_Utils::get_dom_from_content( $html );
		$sanitizer = new AMP_Core_Theme_Sanitizer( $dom );

		$sanitizer->amend_twentytwentyone_sub_menu_toggles();
		$elements = $dom->xpath->query( '//*[ @onclick ]' );

		$this->assertEquals( 1, $elements->length );
	}

	/** @covers ::amend_twentytwentyone_dark_mode_styles() */
	public function test_amend_twentytwentyone_dark_mode_styles() {
		$theme_slug = 'twentytwentyone';
		if ( ! wp_get_theme( $theme_slug )->exists() ) {
			$this->markTestSkipped();
			return;
		}

		switch_theme( $theme_slug );
		wp_enqueue_style( 'tt1-dark-mode', get_theme_file_path( 'dark-mode.css' ) ); // phpcs:ignore WordPress.WP.EnqueuedResourceParameters.MissingVersion
		wp_enqueue_style( 'twenty-twenty-one-style', get_theme_file_path( 'style.css' ) ); // phpcs:ignore WordPress.WP.EnqueuedResourceParameters.MissingVersion
		$this->assertEmpty( wp_styles()->registered['twenty-twenty-one-style']->extra );
		AMP_Core_Theme_Sanitizer::amend_twentytwentyone_dark_mode_styles();
		wp_enqueue_scripts();

		$this->assertFalse( wp_style_is( 'tt1-dark-mode', 'enqueued' ) );
		$extra = wp_styles()->registered['twenty-twenty-one-style']->extra;
		$this->assertNotEmpty( $extra );
		$this->assertArrayHasKey( 'after', $extra );
		$after = implode( '', $extra['after'] );

		$replacements = [
			'.respect-color-scheme-preference.is-dark-theme body' => '.respect-color-scheme-preference body.is-dark-theme',
		];
		foreach ( $replacements as $search => $replacement ) {
			$this->assertStringNotContainsString( "$search {", $after );
			$this->assertStringContainsString( "$replacement {", $after );
		}
	}

	/** @return array */
	public function get_respect_user_color_preference_data() {
		return [
			'dark_mode_enabled'  => [ true ],
			'dark_mode_disabled' => [ false ],
		];
	}

	/**
	 * @covers ::amend_twentytwentyone_styles()
	 *
	 * @dataProvider get_respect_user_color_preference_data
	 * @param bool $enabled Enabled.
	 */
	public function test_amend_twentytwentyone_styles( $enabled ) {
		$theme_slug = 'twentytwentyone';
		if ( ! wp_get_theme( $theme_slug )->exists() ) {
			$this->markTestSkipped();
		}

		switch_theme( $theme_slug );
		set_theme_mod( 'respect_user_color_preference', $enabled );

		$style_handle = 'twenty-twenty-one-style';
		wp_enqueue_style( $style_handle, get_theme_file_path( 'style.css' ) ); // phpcs:ignore WordPress.WP.EnqueuedResourceParameters.MissingVersion
		$this->assertEmpty( wp_styles()->registered[ $style_handle ]->extra );

		wp_add_inline_style( $style_handle, '/*first*/' );
		AMP_Core_Theme_Sanitizer::amend_twentytwentyone_styles();
		wp_enqueue_scripts();

		$after = implode( '', wp_styles()->registered[ $style_handle ]->extra['after'] );
		$this->assertNotEmpty( $after );
		$this->assertStringContainsString( '@media only screen and (max-width: 481px)', $after );
		$this->assertStringContainsString( 'button[overflow]:hover', $after );
		$this->assertStringEndsWith( '/*first*/', $after );

		if ( $enabled ) {
			$this->assertMatchesRegularExpression( '#/\* Variables \*/\s*body\s*{#', $after );
		} else {
			$this->assertMatchesRegularExpression( '#/\* Variables \*/\s*:root\s*{#', $after );
		}
	}

	/**
	 * Tests add_twentytwentyone_mobile_modal.
	 *
	 * @covers ::add_twentytwentyone_mobile_modal()
	 */
	public function test_add_twentytwentyone_mobile_modal() {
		$html = '
			<nav id="site-navigation">
				<div class="menu-button-container">
					<button id="primary-mobile-menu">
						<span class="dropdown-icon open">Menu</span>
						<span class="dropdown-icon close">Close</span>
					</button>
				</div>
				<div class="primary-menu-container">
					<ul id="primary-menu-list">
						<li id="menu-item-1"><a href="https://example.com/">Foo</a></li>
						<li id="menu-item-2"><a href="#colophon">Bar</a></li>
						<li id="menu-item-3"><a href="https://example.com/#site-footer">Baz</a></li>
						<li id="menu-item-2"><a href="' . esc_url( home_url( '/#colophon' ) ) . '">Quux</a></li>
					</ul>
				</div>
			</nav>
			<div id="colophon"></div>
		';

		$dom       = AMP_DOM_Utils::get_dom_from_content( $html );
		$sanitizer = new AMP_Core_Theme_Sanitizer( $dom );

		$sanitizer->add_twentytwentyone_mobile_modal();

		$query = $dom->xpath->query( '//button[ @id = "primary-mobile-menu" and @data-amp-bind-aria-expanded and @on ]' );

		$this->assertEquals( 1, $query->length );

		$query = $dom->xpath->query( '//a[ @href ]' );
		$this->assertSame( 4, $query->length );
		foreach ( $query as $link ) {
			/** @var DOMElement $link */
			$href = $link->getAttribute( 'href' );
			if ( false !== strpos( $href, '#' ) ) {
				$this->assertTrue( $link->hasAttribute( 'on' ) );
				if ( false !== strpos( $href, '#colophon' ) ) {
					$this->assertStringContainsString( 'colophon.scrollTo', $link->getAttribute( 'on' ) );
				} else {
					$this->assertStringNotContainsString( 'colophon.scrollTo', $link->getAttribute( 'on' ) );
				}
			} else {
				$this->assertFalse( $link->hasAttribute( 'on' ) );
			}
		}
	}

	/**
	 * Tests add_twentytwentyone_sub_menu_fix.
	 *
	 * @covers ::add_twentytwentyone_sub_menu_fix()
	 */
	public function test_add_twentytwentyone_sub_menu_fix() {
		$html = '
			<nav>
				<div class="menu-button-container">
					<button id="primary-mobile-menu">Menu button toggle</button>
				</div>
				<div class="primary-menu-container">
					<ul id="primary-menu-list">
						<li id="menu-item-1"><button>Foo</button></li>
						<li id="menu-item-2"><button class="sub-menu-toggle">Bar</button></li>
						<li id="menu-item-3"><button class="sub-menu-toggle">Baz</button></li>
					</ul>
				</div>
			</nav>
		';

		$dom       = AMP_DOM_Utils::get_dom_from_content( $html );
		$sanitizer = new AMP_Core_Theme_Sanitizer( $dom );

		$sanitizer->add_twentytwentyone_sub_menu_fix();

		$query = $dom->xpath->query( '//nav/div//button[ @data-amp-bind-aria-expanded ]' );
		$this->assertEquals( 2, $query->length );

		for ( $i = 1; $i <= $query->length; $i++ ) {
			/** @var DOMElement $menu_toggle */
			$menu_toggle = $query->item( $i - 1 );

			$toggle_id       = 'toggle_' . ( $i );
			$other_toggle_id = 'toggle_' . ( $i === $query->length ? $i - 1 : $i + 1 );

			$this->assertEquals( "{$toggle_id} ? 'true' : 'false'", $menu_toggle->getAttribute( 'data-amp-bind-aria-expanded' ) );
			$this->assertEquals( "tap:AMP.setState({{$toggle_id}:!{$toggle_id},{$other_toggle_id}:false})", $menu_toggle->getAttribute( 'on' ) );
		}

		$this->assertEquals( 'tap:AMP.setState({toggle_1:false,toggle_2:false})', $dom->body->getAttribute( 'on' ) );
	}

	/**
	 * Tests add_twentytwentyone_dark_mode_toggle.
	 *
	 * @covers ::add_twentytwentyone_dark_mode_toggle()
	 *
	 * @dataProvider get_respect_user_color_preference_data
	 * @param bool $enabled Enabled.
	 */
	public function test_add_twentytwentyone_dark_mode_toggle( $enabled ) {
		set_theme_mod( 'respect_user_color_preference', $enabled );

		$dom = new Document();
		$dom->loadHTML( '<html><head></head><body></body></html>' );
		$sanitizer = new AMP_Core_Theme_Sanitizer( $dom );

		$sanitizer->add_twentytwentyone_dark_mode_toggle();

		$style  = $dom->getElementById( 'amp-twentytwentyone-dark-mode-toggle-styles' );
		$button = $dom->getElementById( 'dark-mode-toggler' );
		if ( ! $enabled ) {
			$this->assertNull( $button );
			$this->assertNull( $style );
			return;
		}

		$this->assertInstanceOf( Element::class, $style );
		$this->assertInstanceOf( Element::class, $button );
		$this->assertSame( Tag::STYLE, $style->tagName );
		$this->assertSame( Tag::BUTTON, $button->tagName );

		$this->assertStringContainsString( '.no-js #dark-mode-toggler', $style->textContent );

		$this->assertEquals(
			'<button id="dark-mode-toggler" class="fixed-bottom" on="tap:AMP.toggleTheme()"><span class="dark-mode-button-on">Dark Mode: On</span><span class="dark-mode-button-off">Dark Mode: Off</span></button>',
			$dom->saveHTML( $button )
		);
	}

	/**
<<<<<<< HEAD
	 * @covers ::get_first_element()
	 */
	public function test_get_first_element() {
		$html      = '<ul><li class="menu-item">Menu 1</li><li class="menu-item">Menu 2</li><li class="menu-item">Menu 3</li><li class="menu-item">Menu 4</li></ul>';
		$dom       = AMP_DOM_Utils::get_dom_from_content( $html );
		$sanitizer = new AMP_Core_Theme_Sanitizer( $dom );

		$xpath = '//ul//li[ @class = "menu-item" ]';
		$this->assertEquals(
			$dom->xpath->query( $xpath )->item( 0 ),
			$this->call_private_method( $sanitizer, 'get_first_element', [ $xpath ] )
		);
	}

	/**
	 * Data provider for $this->update_twentynineteen_mobile_main_menu()
	 */
	public function update_twentynineteen_mobile_main_menu_data_provider() {

		$invalid_menu_markup = '<nav>
									<ul id="menu-testing-menu" class="main-menu">
										<li id="menu-item-7630" class="menu-item menu-item-type-custom menu-item-object-custom menu-item-has-children menu-item-7630">
											<a href="#" aria-haspopup="true" aria-expanded="false">Pages</a>
											<button class="submenu-expand" tabindex="-1">Open</button>
											<ul class="sub-menu">
												<li id="menu-item--1" class="mobile-parent-nav-menu-item menu-item--1">
													<button class="menu-item-link-return" tabindex="-1">Pages</button>
												</li>
												<li id="menu-item-7682" class="menu-item menu-item-type-post_type menu-item-object-page menu-item-7682">
													<a href="https://amp-dev.test/about/page-image-alignment/">Page Image Alignment</a>
												</li>
											</ul>
										</li>
									</ul>
								</nav>';

		$without_expand_button = '<nav id="site-navigation" class="main-navigation" aria-label="Top Menu">
									<div class="menu-testing-menu-container">
										<ul id="menu-testing-menu" class="main-menu">
											<li id="menu-item-7630" class="menu-item menu-item-type-custom menu-item-object-custom menu-item-has-children menu-item-7630">
												<a href="#" aria-haspopup="true" aria-expanded="false">Pages</a>
												<ul class="sub-menu">
													<li id="menu-item--1" class="mobile-parent-nav-menu-item menu-item--1">
														<button class="menu-item-link-return" tabindex="-1">Pages</button>
													</li>
													<li id="menu-item-7682" class="menu-item menu-item-type-post_type menu-item-object-page menu-item-7682">
														<a href="https://amp-dev.test/about/page-image-alignment/">Page Image Alignment</a>
													</li>
												</ul>
											</li>
										</ul>
									</div>
								</nav>';

		$without_submenu = '<nav id="site-navigation" class="main-navigation" aria-label="Top Menu">
								<div class="menu-testing-menu-container">
									<ul id="menu-testing-menu" class="main-menu">
										<li id="menu-item-7630" class="menu-item menu-item-type-custom menu-item-object-custom menu-item-has-children menu-item-7630">
											<a href="#" aria-haspopup="true" aria-expanded="false">Pages</a>
											<button class="submenu-expand" tabindex="-1">Open</button>
										</li>
									</ul>
								</div>
							</nav>';

		return [
			'empty'                 => [
				'input'    => $invalid_menu_markup,
				'expected' => $invalid_menu_markup,
			],
			'full_menu'             => [
				'input'    => '<nav id="site-navigation" class="main-navigation" aria-label="Top Menu">
	<div class="menu-testing-menu-container">
		<ul id="menu-testing-menu" class="main-menu">
			<li id="menu-item-7630" class="menu-item menu-item-type-custom menu-item-object-custom menu-item-has-children menu-item-7630">
				<a href="#" aria-haspopup="true" aria-expanded="false">Pages</a>
				<button class="submenu-expand" tabindex="-1">Open</button>
				<ul class="sub-menu">
					<li id="menu-item--1" class="mobile-parent-nav-menu-item menu-item--1">
						<button class="menu-item-link-return" tabindex="-1">Pages</button>
					</li>
					<li id="menu-item-7682" class="menu-item menu-item-type-post_type menu-item-object-page menu-item-7682">
						<a href="https://amp-dev.test/about/page-image-alignment/">Page Image Alignment</a>
					</li>
				</ul>
			</li>
			<li id="menu-item-7635" class="menu-item menu-item-type-custom menu-item-object-custom menu-item-has-children menu-item-7635">
				<a href="#" aria-haspopup="true" aria-expanded="false">Depth</a>
				<button class="submenu-expand" tabindex="-1">Open</button>
				<ul class="sub-menu">
					<li id="menu-item--3" class="mobile-parent-nav-menu-item menu-item--3">
						<button class="menu-item-link-return" tabindex="-1">Depth</button>
					</li>
					<li id="menu-item-7636" class="menu-item menu-item-type-custom menu-item-object-custom menu-item-has-children menu-item-7636">
						<a href="#" aria-haspopup="true" aria-expanded="false">Level 01</a>
						<button class="submenu-expand" tabindex="-1">Open</button>
						<ul class="sub-menu">
							<li id="menu-item--4" class="mobile-parent-nav-menu-item menu-item--4">
								<button class="menu-item-link-return" tabindex="-1">Level 01</button>
							</li>
							<li id="menu-item-7637" class="menu-item menu-item-type-custom menu-item-object-custom menu-item-has-children menu-item-7637">
								<a href="#" aria-haspopup="true" aria-expanded="false">Level 02</a>
								<button class="submenu-expand" tabindex="-1">Open</button>
								<ul class="sub-menu">
									<li id="menu-item--5" class="mobile-parent-nav-menu-item menu-item--5">
										<button class="menu-item-link-return" tabindex="-1">Level 02</button>
									</li>
									<li id="menu-item-7638" class="menu-item menu-item-type-custom menu-item-object-custom menu-item-has-children menu-item-7638">
										<a href="#" aria-haspopup="true" aria-expanded="false">Level 03</a>
										<button class="submenu-expand" tabindex="-1">Open</button>
										<ul class="sub-menu">
											<li id="menu-item--6" class="mobile-parent-nav-menu-item menu-item--6">
												<button class="menu-item-link-return" tabindex="-1">Level 03</button>
											</li>
											<li id="menu-item-7639" class="menu-item menu-item-type-custom menu-item-object-custom menu-item-has-children menu-item-7639">
												<a href="#" aria-haspopup="true" aria-expanded="false">Level 04</a>
											</li>
										</ul>
									</li>
								</ul>
							</li>
						</ul>
					</li>
				</ul>
			</li>
		</ul>
	</div>
</nav>',
				'expected' => '<nav id="site-navigation" class="main-navigation" aria-label="Top Menu">
	<div class="menu-testing-menu-container">
		<ul id="menu-testing-menu" class="main-menu">
			<li id="menu-item-7630" class="menu-item menu-item-type-custom menu-item-object-custom menu-item-has-children menu-item-7630">
				<a href="#" aria-haspopup="true" aria-expanded="false">Pages</a>
				<button class="submenu-expand display-on-desktop" tabindex="-1">Open</button>
				<ul class="sub-menu display-on-desktop">
					<li id="menu-item--1" class="mobile-parent-nav-menu-item menu-item--1">
						<button class="menu-item-link-return" tabindex="-1">Pages</button>
					</li>
					<li id="menu-item-7682" class="menu-item menu-item-type-post_type menu-item-object-page menu-item-7682">
						<a href="https://amp-dev.test/about/page-image-alignment/">Page Image Alignment</a>
					</li>
				</ul>
			<button class="submenu-expand display-on-mobile" tabindex="-1" on="tap:i-amp-0">Open</button><amp-sidebar layout="nodisplay" class="amp-twentynineteen-main-navigation" side="right" id="i-amp-0"><amp-nested-menu layout="fill"><ul class="sub-menu expanded-true display-on-mobile">
					<li id="menu-item--1" class="mobile-parent-nav-menu-item menu-item--1">
						<button class="menu-item-link-return" tabindex="-1" on="tap:i-amp-0.close">Pages</button>
					</li>
					<li id="menu-item-7682" class="menu-item menu-item-type-post_type menu-item-object-page menu-item-7682">
						<a href="https://amp-dev.test/about/page-image-alignment/">Page Image Alignment</a>
					</li>
				</ul></amp-nested-menu></amp-sidebar></li>
			<li id="menu-item-7635" class="menu-item menu-item-type-custom menu-item-object-custom menu-item-has-children menu-item-7635">
				<a href="#" aria-haspopup="true" aria-expanded="false">Depth</a>
				<button class="submenu-expand display-on-desktop" tabindex="-1">Open</button>
				<ul class="sub-menu display-on-desktop">
					<li id="menu-item--3" class="mobile-parent-nav-menu-item menu-item--3">
						<button class="menu-item-link-return" tabindex="-1">Depth</button>
					</li>
					<li id="menu-item-7636" class="menu-item menu-item-type-custom menu-item-object-custom menu-item-has-children menu-item-7636">
						<a href="#" aria-haspopup="true" aria-expanded="false">Level 01</a>
						<button class="submenu-expand" tabindex="-1">Open</button>
						<ul class="sub-menu">
							<li id="menu-item--4" class="mobile-parent-nav-menu-item menu-item--4">
								<button class="menu-item-link-return" tabindex="-1">Level 01</button>
							</li>
							<li id="menu-item-7637" class="menu-item menu-item-type-custom menu-item-object-custom menu-item-has-children menu-item-7637">
								<a href="#" aria-haspopup="true" aria-expanded="false">Level 02</a>
								<button class="submenu-expand" tabindex="-1">Open</button>
								<ul class="sub-menu">
									<li id="menu-item--5" class="mobile-parent-nav-menu-item menu-item--5">
										<button class="menu-item-link-return" tabindex="-1">Level 02</button>
									</li>
									<li id="menu-item-7638" class="menu-item menu-item-type-custom menu-item-object-custom menu-item-has-children menu-item-7638">
										<a href="#" aria-haspopup="true" aria-expanded="false">Level 03</a>
										<button class="submenu-expand" tabindex="-1">Open</button>
										<ul class="sub-menu">
											<li id="menu-item--6" class="mobile-parent-nav-menu-item menu-item--6">
												<button class="menu-item-link-return" tabindex="-1">Level 03</button>
											</li>
											<li id="menu-item-7639" class="menu-item menu-item-type-custom menu-item-object-custom menu-item-has-children menu-item-7639">
												<a href="#" aria-haspopup="true" aria-expanded="false">Level 04</a>
											</li>
										</ul>
									</li>
								</ul>
							</li>
						</ul>
					</li>
				</ul>
			<button class="submenu-expand display-on-mobile" tabindex="-1" on="tap:i-amp-1">Open</button><amp-sidebar layout="nodisplay" class="amp-twentynineteen-main-navigation" side="right" id="i-amp-1"><amp-nested-menu layout="fill"><ul class="sub-menu expanded-true display-on-mobile">
					<li id="menu-item--3" class="mobile-parent-nav-menu-item menu-item--3">
						<button class="menu-item-link-return" tabindex="-1" on="tap:i-amp-1.close">Depth</button>
					</li>
					<li id="menu-item-7636" class="menu-item menu-item-type-custom menu-item-object-custom menu-item-has-children menu-item-7636">
						<a href="#" aria-haspopup="true" aria-expanded="false">Level 01</a>
						<button class="submenu-expand" tabindex="-1" amp-nested-submenu-open="">Open</button>
						
					<div amp-nested-submenu=""><ul class="sub-menu expanded-true">
							<li id="menu-item--4" class="mobile-parent-nav-menu-item menu-item--4">
								<button class="menu-item-link-return" tabindex="-1" amp-nested-submenu-close="">Level 01</button>
							</li>
							<li id="menu-item-7637" class="menu-item menu-item-type-custom menu-item-object-custom menu-item-has-children menu-item-7637">
								<a href="#" aria-haspopup="true" aria-expanded="false">Level 02</a>
								<button class="submenu-expand" tabindex="-1" amp-nested-submenu-open="">Open</button>
								
							<div amp-nested-submenu=""><ul class="sub-menu expanded-true">
									<li id="menu-item--5" class="mobile-parent-nav-menu-item menu-item--5">
										<button class="menu-item-link-return" tabindex="-1" amp-nested-submenu-close="">Level 02</button>
									</li>
									<li id="menu-item-7638" class="menu-item menu-item-type-custom menu-item-object-custom menu-item-has-children menu-item-7638">
										<a href="#" aria-haspopup="true" aria-expanded="false">Level 03</a>
										<button class="submenu-expand" tabindex="-1" amp-nested-submenu-open="">Open</button>
										
									<div amp-nested-submenu=""><ul class="sub-menu expanded-true">
											<li id="menu-item--6" class="mobile-parent-nav-menu-item menu-item--6">
												<button class="menu-item-link-return" tabindex="-1" amp-nested-submenu-close="">Level 03</button>
											</li>
											<li id="menu-item-7639" class="menu-item menu-item-type-custom menu-item-object-custom menu-item-has-children menu-item-7639">
												<a href="#" aria-haspopup="true" aria-expanded="false">Level 04</a>
											</li>
										</ul></div></li>
								</ul></div></li>
						</ul></div></li>
				</ul></amp-nested-menu></amp-sidebar></li>
		</ul>
	</div>
</nav>',
			],
			'without_expand_button' => [
				'input'    => $without_expand_button,
				'expected' => $without_expand_button,
			],
			'without_submenu'       => [
				'input'    => $without_submenu,
				'expected' => $without_submenu,
			],
		];
	}

	/**
	 * @dataProvider update_twentynineteen_mobile_main_menu_data_provider()
	 * @covers ::update_twentynineteen_mobile_main_menu()
	 * @covers ::update_twentynineteen_main_nested_menu()
	 */
	public function test_update_twentynineteen_mobile_main_menu( $input, $expected ) {
		$dom = AMP_DOM_Utils::get_dom_from_content( $input );
		( new AMP_Core_Theme_Sanitizer( $dom ) )->update_twentynineteen_mobile_main_menu();

		$this->assertEquals(
			$expected,
			AMP_DOM_Utils::get_content_from_dom( $dom )
		);
=======
	 * Test data for $this->test_show_twentytwenty_desktop_expanded_menu()
	 *
	 * @return array Test data set.
	 */
	public function get_data_show_twentytwenty_desktop_expanded_menu() {

		return [
			'with-no-js-selector'    => [
				'input'    => '<div class="header-navigation-wrapper"><div class="header-toggles hide-no-js"></div></div>',
				'expected' => '<div class="header-navigation-wrapper"><div class="header-toggles "></div></div>',
			],
			'without-no-js-selector' => [
				'input'    => '<div class="header-navigation-wrapper"><div class="header-toggles"></div></div>',
				'expected' => '<div class="header-navigation-wrapper"><div class="header-toggles"></div></div>',
			],
		];
	}

	/**
	 * @dataProvider get_data_show_twentytwenty_desktop_expanded_menu()
	 *
	 * @covers ::show_twentytwenty_desktop_expanded_menu()
	 */
	public function test_show_twentytwenty_desktop_expanded_menu( $input, $expected ) {
		$dom       = AMP_DOM_Utils::get_dom_from_content( $input );
		$sanitizer = new AMP_Core_Theme_Sanitizer( $dom );

		$this->call_private_method( $sanitizer, 'show_twentytwenty_desktop_expanded_menu' );

		$this->assertEqualMarkup( $expected, AMP_DOM_Utils::get_content_from_dom( $dom ) );
>>>>>>> a373ac8f
	}
}<|MERGE_RESOLUTION|>--- conflicted
+++ resolved
@@ -774,7 +774,6 @@
 	}
 
 	/**
-<<<<<<< HEAD
 	 * @covers ::get_first_element()
 	 */
 	public function test_get_first_element() {
@@ -970,7 +969,7 @@
 					<li id="menu-item-7636" class="menu-item menu-item-type-custom menu-item-object-custom menu-item-has-children menu-item-7636">
 						<a href="#" aria-haspopup="true" aria-expanded="false">Level 01</a>
 						<button class="submenu-expand" tabindex="-1" amp-nested-submenu-open="">Open</button>
-						
+
 					<div amp-nested-submenu=""><ul class="sub-menu expanded-true">
 							<li id="menu-item--4" class="mobile-parent-nav-menu-item menu-item--4">
 								<button class="menu-item-link-return" tabindex="-1" amp-nested-submenu-close="">Level 01</button>
@@ -978,7 +977,7 @@
 							<li id="menu-item-7637" class="menu-item menu-item-type-custom menu-item-object-custom menu-item-has-children menu-item-7637">
 								<a href="#" aria-haspopup="true" aria-expanded="false">Level 02</a>
 								<button class="submenu-expand" tabindex="-1" amp-nested-submenu-open="">Open</button>
-								
+
 							<div amp-nested-submenu=""><ul class="sub-menu expanded-true">
 									<li id="menu-item--5" class="mobile-parent-nav-menu-item menu-item--5">
 										<button class="menu-item-link-return" tabindex="-1" amp-nested-submenu-close="">Level 02</button>
@@ -986,7 +985,7 @@
 									<li id="menu-item-7638" class="menu-item menu-item-type-custom menu-item-object-custom menu-item-has-children menu-item-7638">
 										<a href="#" aria-haspopup="true" aria-expanded="false">Level 03</a>
 										<button class="submenu-expand" tabindex="-1" amp-nested-submenu-open="">Open</button>
-										
+
 									<div amp-nested-submenu=""><ul class="sub-menu expanded-true">
 											<li id="menu-item--6" class="mobile-parent-nav-menu-item menu-item--6">
 												<button class="menu-item-link-return" tabindex="-1" amp-nested-submenu-close="">Level 03</button>
@@ -1026,7 +1025,9 @@
 			$expected,
 			AMP_DOM_Utils::get_content_from_dom( $dom )
 		);
-=======
+	}
+
+	/**
 	 * Test data for $this->test_show_twentytwenty_desktop_expanded_menu()
 	 *
 	 * @return array Test data set.
@@ -1057,6 +1058,5 @@
 		$this->call_private_method( $sanitizer, 'show_twentytwenty_desktop_expanded_menu' );
 
 		$this->assertEqualMarkup( $expected, AMP_DOM_Utils::get_content_from_dom( $dom ) );
->>>>>>> a373ac8f
 	}
 }
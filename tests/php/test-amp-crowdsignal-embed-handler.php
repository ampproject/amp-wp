--- conflicted
+++ resolved
@@ -85,13 +85,10 @@
 		add_filter(
 			'pre_http_request',
 			static function ( $pre, $r, $request_url ) use ( $oembed_response ) {
-<<<<<<< HEAD
-=======
 				if ( in_array( 'external-http', $_SERVER['argv'], true ) ) {
 					return $pre;
 				}
 
->>>>>>> 03ebd5d0
 				if ( ! preg_match( '/crowdsignal|polldaddy/', $request_url ) ) {
 					return $pre;
 				}

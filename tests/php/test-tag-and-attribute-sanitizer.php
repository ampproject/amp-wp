--- conflicted
+++ resolved
@@ -899,9 +899,6 @@
 			],
 
 			'attribute_requirements_overridden_by_placeholders_within_mustache_template' => [
-<<<<<<< HEAD
-				'<template type="amp-mustache"><amp-timeago datetime="{{iso}}"></amp-timeago></template>',
-=======
 				'<template type="amp-mustache"><amp-timeago datetime="{{iso}}" width="100" height="100"></amp-timeago></template>',
 				null,
 				[ 'amp-mustache', 'amp-timeago' ],
@@ -909,7 +906,6 @@
 
 			'attribute_requirements_overridden_by_placeholders_within_mustache_script' => [
 				'<script template="amp-mustache" type="text/plain"><amp-timeago datetime="{{iso}}" width="100" height="100"></amp-timeago></script>',
->>>>>>> a3b421dd
 				null,
 				[ 'amp-mustache', 'amp-timeago' ],
 			],
@@ -2761,89 +2757,6 @@
 				[ 'amp-redbull-player' ],
 			],
 
-			'mustache_templates_with_variable_attrs'       => [
-				'
-				<template type="amp-mustache">
-					<amp-img src="/img1.png" layout="bad" width="bad" height="bad" heights="bad" sizes="bad"></amp-img>
-					<amp-img src="/img2.png" layout="{{layout}}" width="bad" height="bad" heights="bad" sizes="bad"></amp-img>
-					<amp-img src="/img3.png" layout="bad" width="{{width}}" height="bad" heights="bad" sizes="bad"></amp-img>
-					<amp-img src="/img4.png" layout="bad" width="bad" height="{{height}}" heights="bad" sizes="bad"></amp-img>
-					<amp-img src="/img5.png" layout="bad" width="bad" height="bad" heights="{{heights}}" sizes="bad"></amp-img>
-					<amp-img src="/img6.png" layout="bad" width="bad" height="bad" heights="bad" sizes="{{sizes}}"></amp-img>
-				</template>
-				',
-				'
-				<template type="amp-mustache">
-					<amp-img src="/img2.png" layout="{{layout}}" width="bad" height="bad" heights="bad" sizes="bad"></amp-img>
-					<amp-img src="/img3.png" width="{{width}}" height="bad" heights="bad" sizes="bad"></amp-img>
-					<amp-img src="/img4.png" width="bad" height="{{height}}" heights="bad" sizes="bad"></amp-img>
-					<amp-img src="/img5.png" width="bad" height="bad" heights="{{heights}}" sizes="bad"></amp-img>
-					<amp-img src="/img6.png" width="bad" height="bad" heights="bad" sizes="{{sizes}}"></amp-img>
-				</template>
-				',
-				[ 'amp-mustache' ],
-				[
-					AMP_Tag_And_Attribute_Sanitizer::INVALID_LAYOUT_WIDTH,
-					AMP_Tag_And_Attribute_Sanitizer::INVALID_ATTR_VALUE_REGEX_CASEI,
-					AMP_Tag_And_Attribute_Sanitizer::INVALID_ATTR_VALUE_REGEX_CASEI,
-					AMP_Tag_And_Attribute_Sanitizer::INVALID_ATTR_VALUE_REGEX_CASEI,
-					AMP_Tag_And_Attribute_Sanitizer::INVALID_ATTR_VALUE_REGEX_CASEI,
-				],
-			],
-<<<<<<< HEAD
-=======
-
-			'missing-layout-and-width-height'              => [
-				'
-					<amp-img src="https://placeholder.com/350"></amp-img>
-					<amp-gist data-gistid="b9bb35bc68df68259af94430f012425f"></amp-gist>
-					<amp-web-push-widget visibility="unsubscribed"></amp-web-push-widget>
-					<amp-megaphone data-episode="OSC7749686951" data-light></amp-megaphone>
-				',
-				'',
-				[],
-				[
-					AMP_Tag_And_Attribute_Sanitizer::MISSING_LAYOUT_ATTRIBUTES,
-					AMP_Tag_And_Attribute_Sanitizer::IMPLIED_LAYOUT_INVALID,
-					AMP_Tag_And_Attribute_Sanitizer::IMPLIED_LAYOUT_INVALID,
-					AMP_Tag_And_Attribute_Sanitizer::IMPLIED_LAYOUT_INVALID,
-				],
-			],
-
-			'missing-layout-nodisplay'                     => [
-				'
-					<amp-animation><script type="application/json">{}</script></amp-animation>
-					<amp-link-rewriter><script type="application/json">{}</script></amp-link-rewriter>
-					<amp-install-serviceworker src="https://www.example.com/serviceworker.js" data-iframe-src="https://www.example.com/install-serviceworker.html"></amp-install-serviceworker>
-				',
-				'',
-				[],
-				[
-					AMP_Tag_And_Attribute_Sanitizer::IMPLIED_LAYOUT_INVALID,
-					AMP_Tag_And_Attribute_Sanitizer::IMPLIED_LAYOUT_INVALID,
-					AMP_Tag_And_Attribute_Sanitizer::IMPLIED_LAYOUT_INVALID,
-				],
-			],
-
-			'layout-attributes-not-required'               => [
-				'
-					<amp-audio src="https://example.com/foo.mp3"></amp-audio>
-					<amp-pixel src="https://example.com/tracker/foo"></amp-pixel>
-				',
-				null,
-				[ 'amp-audio' ],
-				[],
-			],
-
-			'layout-specified-is-invalid'                  => [
-				'<amp-animation layout="responsive"><script type="application/json">{}</script></amp-animation>',
-				'',
-				[],
-				[
-					AMP_Tag_And_Attribute_Sanitizer::SPECIFIED_LAYOUT_INVALID,
-				],
-			],
->>>>>>> a3b421dd
 		];
 	}
 

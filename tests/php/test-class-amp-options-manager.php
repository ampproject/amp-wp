--- conflicted
+++ resolved
@@ -122,12 +122,8 @@
 				'enable_response_caching'  => true,
 				'version'                  => AMP__VERSION,
 				'story_templates_version'  => false,
-<<<<<<< HEAD
 				'story_export_base_url'    => '',
-			),
-=======
 			],
->>>>>>> 7feaf964
 			AMP_Options_Manager::get_options()
 		);
 		$this->assertTrue( AMP_Options_Manager::is_website_experience_enabled() );

<?php
/**
 * Tests for AMP_Options_Manager.
 *
 * @package AMP
 */

use AmpProject\AmpWP\Option;
use AmpProject\AmpWP\Tests\AssertContainsCompatibility;

/**
 * Tests for AMP_Options_Manager.
 *
 * @covers AMP_Options_Manager
 */
class Test_AMP_Options_Manager extends WP_UnitTestCase {

	use AssertContainsCompatibility;

	/**
	 * Whether the external object cache was enabled.
	 *
	 * @var bool
	 */
	private $was_wp_using_ext_object_cache;

	/**
	 * Set up.
	 */
	public function setUp() {
		parent::setUp();
		$this->was_wp_using_ext_object_cache = $GLOBALS['_wp_using_ext_object_cache'];
		remove_theme_support( AMP_Theme_Support::SLUG );
		delete_option( AMP_Options_Manager::OPTION_NAME ); // Make sure default reader mode option does not override theme support being added.
	}

	/**
	 * After a test method runs, reset any state in WordPress the test method might have changed.
	 */
	public function tearDown() {
		parent::tearDown();
		$GLOBALS['_wp_using_ext_object_cache'] = $this->was_wp_using_ext_object_cache;
		unregister_post_type( 'foo' );
	}

	/**
	 * Test constants.
	 */
	public function test_constants() {
		$this->assertEquals( 'amp-options', AMP_Options_Manager::OPTION_NAME );
	}

	/**
	 * Tests the init method.
	 *
	 * @covers AMP_Options_Manager::init()
	 */
	public function test_init() {
		AMP_Options_Manager::init();
		$this->assertEquals( 10, has_action( 'admin_notices', [ AMP_Options_Manager::class, 'render_welcome_notice' ] ) );
		$this->assertEquals( 10, has_action( 'admin_notices', [ AMP_Options_Manager::class, 'render_php_css_parser_conflict_notice' ] ) );
		$this->assertEquals( 10, has_action( 'admin_notices', [ AMP_Options_Manager::class, 'insecure_connection_notice' ] ) );
	}

	/**
	 * Test register_settings.
	 *
	 * @covers AMP_Options_Manager::register_settings()
	 */
	public function test_register_settings() {
		AMP_Options_Manager::register_settings();
		AMP_Options_Manager::init();
		$registered_settings = get_registered_settings();
		$this->assertArrayHasKey( AMP_Options_Manager::OPTION_NAME, $registered_settings );
		$this->assertEquals( 'array', $registered_settings[ AMP_Options_Manager::OPTION_NAME ]['type'] );
		$this->assertEquals( 10, has_action( 'update_option_' . AMP_Options_Manager::OPTION_NAME, [ 'AMP_Options_Manager', 'maybe_flush_rewrite_rules' ] ) );
	}

	/**
	 * Test maybe_flush_rewrite_rules.
	 *
	 * @covers AMP_Options_Manager::maybe_flush_rewrite_rules()
	 */
	public function test_maybe_flush_rewrite_rules() {
		global $wp_rewrite;
		$wp_rewrite->init();
		AMP_Options_Manager::register_settings();
		$dummy_rewrite_rules = [ 'previous' => true ];

		// Check change to supported_post_types.
		update_option( 'rewrite_rules', $dummy_rewrite_rules );
		AMP_Options_Manager::maybe_flush_rewrite_rules(
			[ Option::SUPPORTED_POST_TYPES => [ 'page' ] ],
			[]
		);
		$this->assertEmpty( get_option( 'rewrite_rules' ) );

		// Check update of supported_post_types but no change.
		update_option( 'rewrite_rules', $dummy_rewrite_rules );
		update_option(
			AMP_Options_Manager::OPTION_NAME,
			[
				[ Option::SUPPORTED_POST_TYPES => [ 'page' ] ],
				[ Option::SUPPORTED_POST_TYPES => [ 'page' ] ],
			]
		);
		$this->assertEquals( $dummy_rewrite_rules, get_option( 'rewrite_rules' ) );

		// Check changing a different property.
		update_option( 'rewrite_rules', [ 'previous' => true ] );
		update_option(
			AMP_Options_Manager::OPTION_NAME,
			[
				[ 'foo' => 'new' ],
				[ 'foo' => 'old' ],
			]
		);
		$this->assertEquals( $dummy_rewrite_rules, get_option( 'rewrite_rules' ) );
	}

	/**
	 * Test get_options.
	 *
	 * @covers AMP_Options_Manager::get_options()
	 * @covers AMP_Options_Manager::get_option()
	 * @covers AMP_Options_Manager::update_option()
	 * @covers AMP_Options_Manager::validate_options()
	 */
	public function test_get_and_set_options() {
		wp_set_current_user( self::factory()->user->create( [ 'role' => 'administrator' ] ) );

		global $wp_settings_errors;
		wp_using_ext_object_cache( true ); // turn on external object cache flag.
		AMP_Options_Manager::register_settings(); // Adds validate_options as filter.
		delete_option( AMP_Options_Manager::OPTION_NAME );
		$this->assertEquals(
			[
				Option::THEME_SUPPORT           => AMP_Theme_Support::READER_MODE_SLUG,
				Option::SUPPORTED_POST_TYPES    => [ 'post' ],
				Option::ANALYTICS               => [],
				Option::ALL_TEMPLATES_SUPPORTED => true,
				Option::SUPPORTED_TEMPLATES     => [ 'is_singular' ],
				Option::SUPPRESSED_PLUGINS      => [],
				Option::VERSION                 => AMP__VERSION,
<<<<<<< HEAD
				Option::MOBILE_REDIRECT         => false,
=======
				Option::READER_THEME            => 'classic',
>>>>>>> 4f0d2dd5
			],
			AMP_Options_Manager::get_options()
		);
		$this->assertSame( false, AMP_Options_Manager::get_option( 'foo' ) );
		$this->assertSame( 'default', AMP_Options_Manager::get_option( 'foo', 'default' ) );

		// Test supported_post_types validation.
		AMP_Options_Manager::update_option( Option::SUPPORTED_POST_TYPES, [ 'post', 'page', 'attachment' ] );
		$this->assertSame(
			[
				'post',
				'page',
				'attachment',
			],
			AMP_Options_Manager::get_option( Option::SUPPORTED_POST_TYPES )
		);

		// Test analytics validation with missing fields.
		AMP_Options_Manager::update_option(
			Option::ANALYTICS,
			[
				'bad' => [],
			]
		);
		$errors = get_settings_errors( AMP_Options_Manager::OPTION_NAME );
		$this->assertEquals( 'missing_analytics_vendor_or_config', $errors[0]['code'] );
		$wp_settings_errors = [];

		// Test analytics validation with bad JSON.
		AMP_Options_Manager::update_option(
			Option::ANALYTICS,
			[
				'__new__' => [
					'type'   => 'foo',
					'config' => 'BAD',
				],
			]
		);
		$errors = get_settings_errors( AMP_Options_Manager::OPTION_NAME );
		$this->assertEquals( 'invalid_analytics_config_json', $errors[0]['code'] );
		$wp_settings_errors = [];

		// Test analytics validation with good fields.
		AMP_Options_Manager::update_option(
			Option::ANALYTICS,
			[
				'__new__' => [
					'type'   => 'foo',
					'config' => '{"good":true}',
				],
			]
		);
		$this->assertEmpty( get_settings_errors( AMP_Options_Manager::OPTION_NAME ) );

		// Test analytics validation with duplicate check.
		AMP_Options_Manager::update_option(
			Option::ANALYTICS,
			[
				'__new__' => [
					'type'   => 'foo',
					'config' => '{"good":true}',
				],
			]
		);
		$errors = get_settings_errors( AMP_Options_Manager::OPTION_NAME );
		$this->assertEquals( 'duplicate_analytics_entry', $errors[0]['code'] );
		$wp_settings_errors = [];

		// Confirm format of entry ID.
		$entries = AMP_Options_Manager::get_option( Option::ANALYTICS );
		$entry   = current( $entries );
		$id      = substr( md5( $entry['type'] . $entry['config'] ), 0, 12 );
		$this->assertArrayHasKey( $id, $entries );
		$this->assertEquals( 'foo', $entries[ $id ]['type'] );
		$this->assertEquals( '{"good":true}', $entries[ $id ]['config'] );

		// Confirm adding another entry works.
		AMP_Options_Manager::update_option(
			Option::ANALYTICS,
			[
				'__new__' => [
					'type'   => 'bar',
					'config' => '{"good":true}',
				],
			]
		);
		$entries = AMP_Options_Manager::get_option( Option::ANALYTICS );
		$this->assertCount( 2, AMP_Options_Manager::get_option( Option::ANALYTICS ) );
		$this->assertArrayHasKey( $id, $entries );

		// Confirm updating an entry works.
		AMP_Options_Manager::update_option(
			Option::ANALYTICS,
			[
				$id => [
					'id'     => $id,
					'type'   => 'foo',
					'config' => '{"very_good":true}',
				],
			]
		);
		$entries = AMP_Options_Manager::get_option( Option::ANALYTICS );
		$this->assertEquals( 'foo', $entries[ $id ]['type'] );
		$this->assertEquals( '{"very_good":true}', $entries[ $id ]['config'] );

		// Confirm deleting an entry works.
		AMP_Options_Manager::update_option(
			Option::ANALYTICS,
			[
				$id => [
					'id'     => $id,
					'type'   => 'foo',
					'config' => '{"very_good":true}',
					'delete' => true,
				],
			]
		);
		$entries = AMP_Options_Manager::get_option( Option::ANALYTICS );
		$this->assertCount( 1, $entries );
		$this->assertArrayNotHasKey( $id, $entries );
	}

	/**
	 * Tests the update_options method.
	 *
	 * @covers AMP_Options_Manager::update_options
	 */
	public function test_update_options() {
		// Confirm updating multiple entries at once works.
		AMP_Options_Manager::update_options(
			[
				Option::THEME_SUPPORT => 'reader',
				Option::READER_THEME  => 'twentysixteen',
			]
		);

		$this->assertEquals( 'reader', AMP_Options_Manager::get_option( Option::THEME_SUPPORT ) );
		$this->assertEquals( 'twentysixteen', AMP_Options_Manager::get_option( Option::READER_THEME ) );
	}

	public function get_test_get_options_defaults_data() {
		return [
			'reader'                               => [
				null,
				AMP_Theme_Support::READER_MODE_SLUG,
			],
			'transitional_without_template_dir'    => [
				[
					'paired' => true,
				],
				AMP_Theme_Support::TRANSITIONAL_MODE_SLUG,
			],
			'transitional_implied_by_template_dir' => [
				[
					'template_dir' => 'amp',
				],
				AMP_Theme_Support::TRANSITIONAL_MODE_SLUG,
			],
			'standard_paired_false'                => [
				[
					'paired' => false,
				],
				AMP_Theme_Support::STANDARD_MODE_SLUG,
			],
			'standard_no_args'                     => [
				[],
				AMP_Theme_Support::STANDARD_MODE_SLUG,
			],
			'standard_via_native'                  => [
				null,
				AMP_Theme_Support::STANDARD_MODE_SLUG,
				[
					Option::THEME_SUPPORT => 'native',
				],
			],
			'standard_via_paired'                  => [
				null,
				AMP_Theme_Support::TRANSITIONAL_MODE_SLUG,
				[
					Option::THEME_SUPPORT => 'paired',
				],
			],
			'standard_upon_upgrade'                => [
				[
					'paired' => false,
				],
				AMP_Theme_Support::STANDARD_MODE_SLUG,
				[
					Option::THEME_SUPPORT => 'disabled',
				],
			],
			'transitional_upon_upgrade'            => [
				[
					'paired' => true,
				],
				AMP_Theme_Support::TRANSITIONAL_MODE_SLUG,
				[
					Option::THEME_SUPPORT => 'disabled',
				],
			],
		];
	}

	/**
	 * Test get_options defaults.
	 *
	 * @dataProvider get_test_get_options_defaults_data
	 * @covers AMP_Options_Manager::get_options()
	 * @covers AMP_Options_Manager::get_option()
	 *
	 * @param array|null $args           Theme support args.
	 * @param string     $expected_mode  Expected mode.
	 * @param array      $initial_option Initial option in DB.
	 */
	public function test_get_options_theme_support_defaults( $args, $expected_mode, $initial_option = [] ) {
		update_option( AMP_Options_Manager::OPTION_NAME, $initial_option );
		if ( isset( $args ) ) {
			add_theme_support( 'amp', $args );
		}
		$this->assertEquals( $expected_mode, AMP_Options_Manager::get_option( Option::THEME_SUPPORT ) );
	}

	/**
	 * Test check_supported_post_type_update_errors.
	 *
	 * @covers AMP_Options_Manager::check_supported_post_type_update_errors()
	 */
	public function test_check_supported_post_type_update_errors() {
		global $wp_settings_errors;
		$wp_settings_errors = []; // clear any errors before starting.
		add_theme_support( AMP_Theme_Support::SLUG );
		register_post_type(
			'foo',
			[
				'public' => true,
				'label'  => 'Foo',
			]
		);
		AMP_Post_Type_Support::add_post_type_support();

		// Test when Option::ALL_TEMPLATES_SUPPORTED is selected.
		AMP_Options_Manager::update_option( Option::THEME_SUPPORT, AMP_Theme_Support::STANDARD_MODE_SLUG );
		AMP_Options_Manager::update_option( Option::ALL_TEMPLATES_SUPPORTED, true );
		AMP_Options_Manager::update_option( Option::SUPPORTED_POST_TYPES, [ 'post' ] );
		AMP_Options_Manager::check_supported_post_type_update_errors();
		$this->assertEmpty( get_settings_errors() );

		// Test when Option::ALL_TEMPLATES_SUPPORTED is not selected.
		AMP_Options_Manager::update_option( Option::THEME_SUPPORT, AMP_Theme_Support::STANDARD_MODE_SLUG );
		AMP_Options_Manager::update_option( Option::ALL_TEMPLATES_SUPPORTED, false );
		foreach ( get_post_types() as $post_type ) {
			if ( 'foo' !== $post_type ) {
				remove_post_type_support( $post_type, AMP_Post_Type_Support::SLUG );
			}
		}
		AMP_Options_Manager::update_option( Option::SUPPORTED_POST_TYPES, [ 'foo' ] );
		AMP_Options_Manager::check_supported_post_type_update_errors();
		$this->assertEmpty( get_settings_errors() );

		// Test when Option::ALL_TEMPLATES_SUPPORTED is not selected, and theme support is also disabled.
		add_post_type_support( 'post', AMP_Post_Type_Support::SLUG );
		AMP_Options_Manager::update_option( Option::THEME_SUPPORT, AMP_Theme_Support::READER_MODE_SLUG );
		AMP_Options_Manager::update_option( Option::ALL_TEMPLATES_SUPPORTED, false );
		AMP_Options_Manager::update_option( Option::SUPPORTED_POST_TYPES, [ 'post' ] );
		AMP_Options_Manager::check_supported_post_type_update_errors();
		$settings_errors    = get_settings_errors();
		$wp_settings_errors = [];
		$this->assertCount( 1, $settings_errors );
		$this->assertEquals( 'foo_deactivation_error', $settings_errors[0]['code'] );

		// Activation error.
		remove_post_type_support( 'post', AMP_Post_Type_Support::SLUG );
		remove_post_type_support( 'foo', AMP_Post_Type_Support::SLUG );
		AMP_Options_Manager::update_option( Option::SUPPORTED_POST_TYPES, [ 'foo' ] );
		AMP_Options_Manager::update_option( Option::THEME_SUPPORT, AMP_Theme_Support::READER_MODE_SLUG );
		AMP_Options_Manager::check_supported_post_type_update_errors();
		$settings_errors = get_settings_errors();
		$this->assertCount( 1, $settings_errors );
		$error = current( $settings_errors );
		$this->assertEquals( 'foo_activation_error', $error['code'] );
		$wp_settings_errors = [];

		// Deactivation error.
		AMP_Options_Manager::update_option( Option::SUPPORTED_POST_TYPES, [] );
		add_post_type_support( 'foo', AMP_Post_Type_Support::SLUG );
		AMP_Options_Manager::check_supported_post_type_update_errors();
		$errors = get_settings_errors();
		$this->assertCount( 1, $errors );
		$error = current( $errors );
		$this->assertEquals( 'foo_deactivation_error', $error['code'] );
		$wp_settings_errors = [];
	}

	/**
	 * Test for render_welcome_notice()
	 *
	 * @covers AMP_Options_Manager::render_welcome_notice()
	 */
	public function test_render_welcome_notice() {
		// If this is not the main 'AMP Settings' page, this should not render the notice.
		wp_set_current_user( self::factory()->user->create() );
		set_current_screen( 'edit.php' );
		$output = get_echo( [ 'AMP_Options_Manager', 'render_welcome_notice' ] );
		$this->assertEmpty( $output );

		// This is the correct page, but the notice was dismissed, so it should not display.
		$GLOBALS['current_screen']->id = 'toplevel_page_' . AMP_Options_Manager::OPTION_NAME;
		$id                            = 'amp-welcome-notice-1';
		update_user_meta( get_current_user_id(), 'dismissed_wp_pointers', $id );
		$output = get_echo( [ 'AMP_Options_Manager', 'render_welcome_notice' ] );
		$this->assertEmpty( $output );

		// This is the correct page, and the notice has not been dismissed, so it should display.
		delete_user_meta( get_current_user_id(), 'dismissed_wp_pointers' );
		$output = get_echo( [ 'AMP_Options_Manager', 'render_welcome_notice' ] );
		$this->assertStringContains( 'Welcome to AMP for WordPress', $output );
		$this->assertStringContains( 'Bring the speed and features of the open source AMP project to your site, complete with the tools to support content authoring and website development.', $output );
		$this->assertStringContains( $id, $output );
	}

	/**
	 * Test handle_updated_theme_support_option for reader mode.
	 *
	 * @covers AMP_Options_Manager::handle_updated_theme_support_option()
	 * @covers ::amp_admin_get_preview_permalink()
	 */
	public function test_handle_updated_theme_support_option_disabled() {
		wp_set_current_user( self::factory()->user->create( [ 'role' => 'administrator' ] ) );
		AMP_Validation_Manager::init();

		$page_id = self::factory()->post->create( [ 'post_type' => 'page' ] );
		AMP_Options_Manager::update_option( Option::SUPPORTED_POST_TYPES, [ 'page' ] );
		AMP_Options_Manager::update_option( Option::THEME_SUPPORT, AMP_Theme_Support::READER_MODE_SLUG );
		AMP_Options_Manager::handle_updated_theme_support_option();
		$amp_settings_errors = get_settings_errors( AMP_Options_Manager::OPTION_NAME );
		$new_error           = end( $amp_settings_errors );
		$this->assertStringStartsWith( 'Reader mode activated!', $new_error['message'] );
		$this->assertStringContains( esc_url( amp_get_permalink( $page_id ) ), $new_error['message'], 'Expect amp_admin_get_preview_permalink() to return a page since it is the only post type supported.' );
		$this->assertCount( 0, get_posts( [ 'post_type' => AMP_Validated_URL_Post_Type::POST_TYPE_SLUG ] ) );
	}

	/**
	 * Test handle_updated_theme_support_option for standard when there is one auto-accepted issue.
	 *
	 * @covers AMP_Options_Manager::handle_updated_theme_support_option()
	 * @covers ::amp_admin_get_preview_permalink()
	 */
	public function test_handle_updated_theme_support_option_standard_success_but_error() {
		wp_set_current_user( self::factory()->user->create( [ 'role' => 'administrator' ] ) );

		$post_id = self::factory()->post->create( [ 'post_type' => 'post' ] );
		AMP_Options_Manager::update_option( Option::THEME_SUPPORT, AMP_Theme_Support::STANDARD_MODE_SLUG );
		AMP_Options_Manager::update_option( Option::SUPPORTED_POST_TYPES, [ 'post' ] );

		$filter = static function() {
			$validation = [
				'results' => [
					[
						'error'     => [ 'code' => 'example' ],
						'sanitized' => false,
					],
				],
			];
			return [
				'body' => wp_json_encode( $validation ),
			];
		};
		add_filter( 'pre_http_request', $filter, 10, 3 );
		AMP_Options_Manager::handle_updated_theme_support_option();
		remove_filter( 'pre_http_request', $filter );
		$amp_settings_errors = get_settings_errors( AMP_Options_Manager::OPTION_NAME );
		$new_error           = end( $amp_settings_errors );
		$this->assertStringStartsWith( 'Standard mode activated!', $new_error['message'] );
		$this->assertStringContains( esc_url( amp_get_permalink( $post_id ) ), $new_error['message'], 'Expect amp_admin_get_preview_permalink() to return a post since it is the only post type supported.' );
		$invalid_url_posts = get_posts(
			[
				'post_type' => AMP_Validated_URL_Post_Type::POST_TYPE_SLUG,
				'fields'    => 'ids',
			]
		);
		$this->assertEquals( 'updated', $new_error['type'] );
		$this->assertCount( 1, $invalid_url_posts );
		$this->assertStringContains( 'review 1 issue', $new_error['message'] );
		$this->assertStringContains( esc_url( get_edit_post_link( $invalid_url_posts[0], 'raw' ) ), $new_error['message'], 'Expect edit post link for the invalid URL post to be present.' );
	}

	/**
	 * Test handle_updated_theme_support_option for standard when there is one auto-accepted issue.
	 *
	 * @covers AMP_Options_Manager::handle_updated_theme_support_option()
	 * @covers ::amp_admin_get_preview_permalink()
	 */
	public function test_handle_updated_theme_support_option_standard_validate_error() {
		wp_set_current_user( self::factory()->user->create( [ 'role' => 'administrator' ] ) );
		self::factory()->post->create( [ 'post_type' => 'post' ] );

		AMP_Options_Manager::update_option( Option::THEME_SUPPORT, AMP_Theme_Support::STANDARD_MODE_SLUG );
		AMP_Options_Manager::update_option( Option::SUPPORTED_POST_TYPES, [ 'post' ] );

		$filter = static function() {
			return [
				'body' => '<html amp><head></head><body></body>',
			];
		};
		add_filter( 'pre_http_request', $filter, 10, 3 );
		AMP_Options_Manager::handle_updated_theme_support_option();
		remove_filter( 'pre_http_request', $filter );

		$amp_settings_errors = get_settings_errors( AMP_Options_Manager::OPTION_NAME );
		$new_error           = end( $amp_settings_errors );
		$this->assertStringStartsWith( 'Standard mode activated!', $new_error['message'] );
		$invalid_url_posts = get_posts(
			[
				'post_type' => AMP_Validated_URL_Post_Type::POST_TYPE_SLUG,
				'fields'    => 'ids',
			]
		);
		$this->assertCount( 0, $invalid_url_posts );
		$this->assertEquals( 'error', $new_error['type'] );
	}

	/**
	 * Test handle_updated_theme_support_option for transitional mode.
	 *
	 * @covers AMP_Options_Manager::handle_updated_theme_support_option()
	 * @covers ::amp_admin_get_preview_permalink()
	 */
	public function test_handle_updated_theme_support_option_paired() {
		wp_set_current_user( self::factory()->user->create( [ 'role' => 'administrator' ] ) );

		$post_id = self::factory()->post->create( [ 'post_type' => 'post' ] );
		AMP_Options_Manager::update_option( Option::THEME_SUPPORT, AMP_Theme_Support::TRANSITIONAL_MODE_SLUG );
		AMP_Options_Manager::update_option( Option::SUPPORTED_POST_TYPES, [ 'post' ] );

		$filter = static function() {
			$validation = [
				'results' => [
					[
						'error'     => [ 'code' => 'foo' ],
						'sanitized' => false,
					],
					[
						'error'     => [ 'code' => 'bar' ],
						'sanitized' => false,
					],
				],
			];
			return [
				'body' => wp_json_encode( $validation ),
			];
		};
		add_filter( 'pre_http_request', $filter, 10, 3 );
		AMP_Options_Manager::handle_updated_theme_support_option();
		remove_filter( 'pre_http_request', $filter );
		$amp_settings_errors = get_settings_errors( AMP_Options_Manager::OPTION_NAME );
		$new_error           = end( $amp_settings_errors );
		$this->assertStringStartsWith( 'Transitional mode activated!', $new_error['message'] );
		$this->assertStringContains( esc_url( amp_get_permalink( $post_id ) ), $new_error['message'], 'Expect amp_admin_get_preview_permalink() to return a post since it is the only post type supported.' );
		$invalid_url_posts = get_posts(
			[
				'post_type' => AMP_Validated_URL_Post_Type::POST_TYPE_SLUG,
				'fields'    => 'ids',
			]
		);
		$this->assertEquals( 'updated', $new_error['type'] );
		$this->assertCount( 1, $invalid_url_posts );
		$this->assertStringContains( 'review 2 issues', $new_error['message'] );
		$this->assertStringContains( esc_url( get_edit_post_link( $invalid_url_posts[0], 'raw' ) ), $new_error['message'], 'Expect edit post link for the invalid URL post to be present.' );
	}
}<|MERGE_RESOLUTION|>--- conflicted
+++ resolved
@@ -142,11 +142,8 @@
 				Option::SUPPORTED_TEMPLATES     => [ 'is_singular' ],
 				Option::SUPPRESSED_PLUGINS      => [],
 				Option::VERSION                 => AMP__VERSION,
-<<<<<<< HEAD
 				Option::MOBILE_REDIRECT         => false,
-=======
 				Option::READER_THEME            => 'classic',
->>>>>>> 4f0d2dd5
 			],
 			AMP_Options_Manager::get_options()
 		);

<?php
/**
 * PHPUnit bootstrap file.
 */

use Yoast\WPTestUtils\WPIntegration;

<<<<<<< HEAD
// Detect where to load the WordPress tests environment from.
if ( false !== getenv( 'WP_TESTS_DIR' ) ) {
	$_test_root = getenv( 'WP_TESTS_DIR' );
} elseif ( false !== getenv( 'WP_DEVELOP_DIR' ) ) {
	$_test_root = getenv( 'WP_DEVELOP_DIR' ) . '/tests/phpunit';
} elseif ( file_exists( '/tmp/wordpress-tests/includes/bootstrap.php' ) ) {
	$_test_root = '/tmp/wordpress-tests';
} elseif ( file_exists( '/var/www/wordpress-develop/tests/phpunit' ) ) {
	$_test_root = '/var/www/wordpress-develop/tests/phpunit';
} else {
	$_test_root = dirname( dirname( dirname( dirname( TESTS_PLUGIN_DIR ) ) ) ) . '/tests/phpunit';
}

// When run in wp-env context, set the test config file path.
if ( ! defined( 'WP_TESTS_CONFIG_FILE_PATH' ) && false !== getenv( 'WP_PHPUNIT__TESTS_CONFIG' ) ) {
	define( 'WP_TESTS_CONFIG_FILE_PATH', getenv( 'WP_PHPUNIT__TESTS_CONFIG' ) );
}

require $_test_root . '/includes/functions.php';
=======
define( 'TESTS_PLUGIN_DIR', dirname( dirname( __DIR__ ) ) );

require_once TESTS_PLUGIN_DIR . '/vendor/yoast/wp-test-utils/src/WPIntegration/bootstrap-functions.php';
$_tests_dir = Yoast\WPTestUtils\WPIntegration\get_path_to_wp_test_dir();
require_once $_tests_dir . 'includes/functions.php';
>>>>>>> 874556b5

// Force plugins defined in a constant (supplied by phpunit.xml) to be active at runtime.
function amp_filter_active_plugins_for_phpunit( $active_plugins ) {
	if ( defined( 'WP_TEST_ACTIVATED_PLUGINS' ) ) {
		$forced_active_plugins = preg_split( '/\s*,\s*/', WP_TEST_ACTIVATED_PLUGINS );
	}

	if ( ! empty( $forced_active_plugins ) ) {
		foreach ( $forced_active_plugins as $forced_active_plugin ) {
			$active_plugins[] = $forced_active_plugin;
		}
	}
	return $active_plugins;
}

tests_add_filter( 'site_option_active_sitewide_plugins', 'amp_filter_active_plugins_for_phpunit' );
tests_add_filter( 'option_active_plugins', 'amp_filter_active_plugins_for_phpunit' );

// Ensure plugin is always activated.
function amp_unit_test_load_plugin_file() {
	require_once TESTS_PLUGIN_DIR . '/amp.php';
}

tests_add_filter( 'muplugins_loaded', 'amp_unit_test_load_plugin_file' );

/*
 * Load WP CLI. Its test bootstrap file can't be required as it will load
 * duplicate class names which are already in use.
 */
define( 'WP_CLI_ROOT', TESTS_PLUGIN_DIR . '/vendor/wp-cli/wp-cli' );
define( 'WP_CLI_VENDOR_DIR', TESTS_PLUGIN_DIR . '/vendor' );
require_once WP_CLI_ROOT . '/php/utils.php';

$logger = new WP_CLI\Loggers\Regular( true );
WP_CLI::set_logger( $logger );

/*
 * Load WordPress, which will load the Composer autoload file, and load the MockObject autoloader after that.
 */
WPIntegration\bootstrap_it();<|MERGE_RESOLUTION|>--- conflicted
+++ resolved
@@ -5,7 +5,8 @@
 
 use Yoast\WPTestUtils\WPIntegration;
 
-<<<<<<< HEAD
+define( 'TESTS_PLUGIN_DIR', dirname( dirname( __DIR__ ) ) );
+
 // Detect where to load the WordPress tests environment from.
 if ( false !== getenv( 'WP_TESTS_DIR' ) ) {
 	$_test_root = getenv( 'WP_TESTS_DIR' );
@@ -24,14 +25,9 @@
 	define( 'WP_TESTS_CONFIG_FILE_PATH', getenv( 'WP_PHPUNIT__TESTS_CONFIG' ) );
 }
 
-require $_test_root . '/includes/functions.php';
-=======
-define( 'TESTS_PLUGIN_DIR', dirname( dirname( __DIR__ ) ) );
-
 require_once TESTS_PLUGIN_DIR . '/vendor/yoast/wp-test-utils/src/WPIntegration/bootstrap-functions.php';
 $_tests_dir = Yoast\WPTestUtils\WPIntegration\get_path_to_wp_test_dir();
-require_once $_tests_dir . 'includes/functions.php';
->>>>>>> 874556b5
+require_once $_test_root . '/includes/functions.php';
 
 // Force plugins defined in a constant (supplied by phpunit.xml) to be active at runtime.
 function amp_filter_active_plugins_for_phpunit( $active_plugins ) {

--- conflicted
+++ resolved
@@ -61,22 +61,19 @@
   },
   "repositories": [
     {
-<<<<<<< HEAD
       "type": "path",
       "url": "lib/common"
     },
     {
       "type": "path",
       "url": "lib/optimizer"
+    },
+    {
+      "type": "vcs",
+      "url": "https://github.com/sabberworm/PHP-CSS-Parser.git",
+      "no-api": true
     }
   ],
   "minimum-stability": "dev",
   "prefer-stable": true
-=======
-      "type": "vcs",
-      "url": "https://github.com/sabberworm/PHP-CSS-Parser.git",
-      "no-api": true
-    }
-  ]
->>>>>>> b059e63c
 }
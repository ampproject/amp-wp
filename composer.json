--- conflicted
+++ resolved
@@ -26,16 +26,9 @@
     "php-stubs/wordpress-stubs": "^5.3.2",
     "phpcompatibility/phpcompatibility-wp": "2.1.0",
     "roave/security-advisories": "dev-master",
-<<<<<<< HEAD
-    "sirbrillig/phpcs-variable-analysis": "2.6.2",
-    "wp-cli/wp-cli": "2.4.0",
-    "wp-coding-standards/wpcs": "2.1.1",
-    "xwp/wp-dev-lib": "1.3.2"
-=======
     "sirbrillig/phpcs-variable-analysis": "2.8.1",
     "wp-coding-standards/wpcs": "2.2.1",
     "xwp/wp-dev-lib": "1.5.0"
->>>>>>> 03ebd5d0
   },
   "suggest": {
     "ext-intl": "Enables use of idn_to_utf8() to convert punycode domains to UTF-8 for use with an AMP Cache.",

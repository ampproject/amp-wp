{
  "name": "ampproject/amp-wp",
  "type": "wordpress-plugin",
  "description": "WordPress plugin for adding AMP support.",
  "homepage": "https://github.com/ampproject/amp-wp",
  "license": "GPL-2.0-or-later",
  "require": {
    "php": "^5.4 || ^7.0",
    "ext-curl": "*",
    "ext-date": "*",
    "ext-dom": "*",
    "ext-iconv": "*",
    "ext-libxml": "*",
    "ext-spl": "*",
    "cweagans/composer-patches": "1.6.6",
    "fasterimage/fasterimage": "1.5.0",
    "sabberworm/php-css-parser": "8.3.0"
  },
  "suggest": {
    "ext-intl": "Enables use of idn_to_utf8() to convert punycode domains to UTF-8 for use with an AMP Cache.",
    "ext-json": "Provides native implementation of json_encode()/json_decode().",
    "ext-mbstring": "Used by PHP-CSS-Parser when working with stylesheets."
  },
  "require-dev": {
    "dealerdirect/phpcodesniffer-composer-installer": "0.5.0",
    "phpcompatibility/php-compatibility": "9.1.1",
    "wp-coding-standards/wpcs": "2.1.1",
<<<<<<< HEAD
    "xwp/wp-dev-lib": "1.1.1"
=======
    "xwp/wp-dev-lib": "1.1.2"
  },
  "suggest": {
    "ext-intl": "Enables use of idn_to_utf8() to convert punycode domains to UTF-8 for use with an AMP Cache.",
    "ext-json": "Provides native implementation of json_encode()/json_decode().",
    "ext-mbstring": "Used by PHP-CSS-Parser when working with stylesheets."
>>>>>>> cb0c7e32
  },
  "config": {
    "platform": {
      "php": "5.4"
    },
    "sort-packages": true
  },
  "extra": {
    "patches": {
      "sabberworm/php-css-parser": {
        "PHP-CSS-Parser: Fix parsing CSS selectors which contain commas <https://github.com/sabberworm/PHP-CSS-Parser/pull/138>": "patches/php-css-parser-mods.diff"
      }
    }
  }
}<|MERGE_RESOLUTION|>--- conflicted
+++ resolved
@@ -16,25 +16,16 @@
     "fasterimage/fasterimage": "1.5.0",
     "sabberworm/php-css-parser": "8.3.0"
   },
-  "suggest": {
-    "ext-intl": "Enables use of idn_to_utf8() to convert punycode domains to UTF-8 for use with an AMP Cache.",
-    "ext-json": "Provides native implementation of json_encode()/json_decode().",
-    "ext-mbstring": "Used by PHP-CSS-Parser when working with stylesheets."
-  },
   "require-dev": {
     "dealerdirect/phpcodesniffer-composer-installer": "0.5.0",
     "phpcompatibility/php-compatibility": "9.1.1",
     "wp-coding-standards/wpcs": "2.1.1",
-<<<<<<< HEAD
-    "xwp/wp-dev-lib": "1.1.1"
-=======
     "xwp/wp-dev-lib": "1.1.2"
   },
   "suggest": {
     "ext-intl": "Enables use of idn_to_utf8() to convert punycode domains to UTF-8 for use with an AMP Cache.",
     "ext-json": "Provides native implementation of json_encode()/json_decode().",
     "ext-mbstring": "Used by PHP-CSS-Parser when working with stylesheets."
->>>>>>> cb0c7e32
   },
   "config": {
     "platform": {

includes:
	# @see https://github.com/phpstan/phpstan-src/blob/master/conf/bleedingEdge.neon
	- phar://phpstan.phar/conf/bleedingEdge.neon
parameters:
	level: 4
	inferPrivatePropertyTypeFromConstructor: true
	paths:
		- %currentWorkingDirectory%/src/
	autoload_files:
		- %currentWorkingDirectory%/vendor/autoload.php
	ignoreErrors:
<<<<<<< HEAD
		- '#^PHPDoc tag @throws with type AmpProject\\Exception\\FailedRemoteRequest is not subtype of Throwable$#'
=======
		- '#^PHPDoc tag @throws with type AmpProject\\Exception\\FailedRemoteRequest is not subtype of Throwable$#'
		-
			message: '#^If condition is always false\.$#'
			path: 'src/Dom/Document.php'
			# See https://github.com/phpstan/phpstan/issues/3291
>>>>>>> a3b421dd
<|MERGE_RESOLUTION|>--- conflicted
+++ resolved
@@ -9,12 +9,8 @@
 	autoload_files:
 		- %currentWorkingDirectory%/vendor/autoload.php
 	ignoreErrors:
-<<<<<<< HEAD
-		- '#^PHPDoc tag @throws with type AmpProject\\Exception\\FailedRemoteRequest is not subtype of Throwable$#'
-=======
 		- '#^PHPDoc tag @throws with type AmpProject\\Exception\\FailedRemoteRequest is not subtype of Throwable$#'
 		-
 			message: '#^If condition is always false\.$#'
 			path: 'src/Dom/Document.php'
-			# See https://github.com/phpstan/phpstan/issues/3291
->>>>>>> a3b421dd
+			# See https://github.com/phpstan/phpstan/issues/3291